--- conflicted
+++ resolved
@@ -5579,14 +5579,9 @@
   case AttributeList::AT_ObjCBoxable:
     handleObjCBoxable(S, D, Attr);
     break;
-<<<<<<< HEAD
-
   case AttributeList::AT_NSErrorDomain:
     handleNSErrorDomain(S, D, Attr);
     break;
-          
-=======
->>>>>>> 24d973f5
   case AttributeList::AT_CFAuditedTransfer:
     handleCFAuditedTransferAttr(S, D, Attr);
     break;
