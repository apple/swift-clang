--- conflicted
+++ resolved
@@ -1199,16 +1199,6 @@
   llvm::CrashRecoveryContext CRC;
   CRC.RunSafelyOnThread(
       [&]() {
-<<<<<<< HEAD
-        // FIXME: I have no idea what the best way to do this is, but it's
-        // probably not this. Interfaces changed upstream.
-        std::unique_ptr<FrontendAction> Action(
-            new GenerateModuleFromModuleMapAction);
-        if (wrapGenModuleAction) {
-          Action = wrapGenModuleAction(FrontendOpts, std::move(Action));
-        }
-        Instance.ExecuteAction(*Action);
-=======
         SmallString<64> CrashInfoMessage("While building module for '");
         CrashInfoMessage += ModuleName;
         CrashInfoMessage += "'";
@@ -1216,7 +1206,6 @@
 
         GenerateModuleFromModuleMapAction Action;
         Instance.ExecuteAction(Action);
->>>>>>> e8d80b7d
       },
       ThreadStackSize);
 
