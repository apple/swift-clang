--- conflicted
+++ resolved
@@ -1315,11 +1315,7 @@
   case SymbolLanguage::C: return CXIdxEntityLang_C;
   case SymbolLanguage::ObjC: return CXIdxEntityLang_ObjC;
   case SymbolLanguage::CXX: return CXIdxEntityLang_CXX;
-<<<<<<< HEAD
-  case SymbolLanguage::Swift: llvm_unreachable("unexpected Swift symbol language");;
-=======
   case SymbolLanguage::Swift: return CXIdxEntityLang_Swift;
->>>>>>> 8f2ae425
   }
   llvm_unreachable("invalid symbol language");
 }