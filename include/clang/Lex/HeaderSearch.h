//===- HeaderSearch.h - Resolve Header File Locations -----------*- C++ -*-===//
//
//                     The LLVM Compiler Infrastructure
//
// This file is distributed under the University of Illinois Open Source
// License. See LICENSE.TXT for details.
//
//===----------------------------------------------------------------------===//
//
// This file defines the HeaderSearch interface.
//
//===----------------------------------------------------------------------===//

#ifndef LLVM_CLANG_LEX_HEADERSEARCH_H
#define LLVM_CLANG_LEX_HEADERSEARCH_H

#include "clang/Basic/SourceLocation.h"
#include "clang/Basic/SourceManager.h"
#include "clang/Lex/DirectoryLookup.h"
#include "clang/Lex/ModuleMap.h"
#include "llvm/ADT/ArrayRef.h"
#include "llvm/ADT/DenseMap.h"
#include "llvm/ADT/StringMap.h"
#include "llvm/ADT/StringSet.h"
#include "llvm/ADT/StringRef.h"
#include "llvm/Support/Allocator.h"
#include <cassert>
#include <cstddef>
#include <memory>
#include <string>
#include <utility>
#include <vector>

namespace clang {

class DiagnosticsEngine;
class DirectoryEntry;
class ExternalPreprocessorSource;
class FileEntry;
class FileManager;
class HeaderMap;
class HeaderSearchOptions;
class IdentifierInfo;
class LangOptions;
class Module;
class Preprocessor;
class TargetInfo;

/// The preprocessor keeps track of this information for each
/// file that is \#included.
struct HeaderFileInfo {
  /// True if this is a \#import'd or \#pragma once file.
  unsigned isImport : 1;

  /// True if this is a \#pragma once file.
  unsigned isPragmaOnce : 1;

  /// DirInfo - Keep track of whether this is a system header, and if so,
  /// whether it is C++ clean or not.  This can be set by the include paths or
  /// by \#pragma gcc system_header.  This is an instance of
  /// SrcMgr::CharacteristicKind.
  unsigned DirInfo : 3;

  /// Whether this header file info was supplied by an external source,
  /// and has not changed since.
  unsigned External : 1;

  /// Whether this header is part of a module.
  unsigned isModuleHeader : 1;

  /// Whether this header is part of the module that we are building.
  unsigned isCompilingModuleHeader : 1;

  /// Whether this structure is considered to already have been
  /// "resolved", meaning that it was loaded from the external source.
  unsigned Resolved : 1;
  
  /// Whether this is a header inside a framework that is currently
  /// being built. 
  ///
  /// When a framework is being built, the headers have not yet been placed
  /// into the appropriate framework subdirectories, and therefore are
  /// provided via a header map. This bit indicates when this is one of
  /// those framework headers.
  unsigned IndexHeaderMapHeader : 1;

  /// Whether this file has been looked up as a header.
  unsigned IsValid : 1;
  
  /// The number of times the file has been included already.
  unsigned short NumIncludes = 0;

  /// The ID number of the controlling macro.
  ///
  /// This ID number will be non-zero when there is a controlling
  /// macro whose IdentifierInfo may not yet have been loaded from
  /// external storage.
  unsigned ControllingMacroID = 0;

  /// If this file has a \#ifndef XXX (or equivalent) guard that
  /// protects the entire contents of the file, this is the identifier
  /// for the macro that controls whether or not it has any effect.
  ///
  /// Note: Most clients should use getControllingMacro() to access
  /// the controlling macro of this header, since
  /// getControllingMacro() is able to load a controlling macro from
  /// external storage.
  const IdentifierInfo *ControllingMacro = nullptr;

  /// If this header came from a framework include, this is the name
  /// of the framework.
  StringRef Framework;
  
  HeaderFileInfo()
      : isImport(false), isPragmaOnce(false), DirInfo(SrcMgr::C_User), 
        External(false), isModuleHeader(false), isCompilingModuleHeader(false),
        Resolved(false), IndexHeaderMapHeader(false), IsValid(false)  {}

  /// Retrieve the controlling macro for this header file, if
  /// any.
  const IdentifierInfo *
  getControllingMacro(ExternalPreprocessorSource *External);

  /// Determine whether this is a non-default header file info, e.g.,
  /// it corresponds to an actual header we've included or tried to include.
  bool isNonDefault() const {
    return isImport || isPragmaOnce || NumIncludes || ControllingMacro || 
      ControllingMacroID;
  }
};

/// An external source of header file information, which may supply
/// information about header files already included.
class ExternalHeaderFileInfoSource {
public:
  virtual ~ExternalHeaderFileInfoSource();
  
  /// Retrieve the header file information for the given file entry.
  ///
  /// \returns Header file information for the given file entry, with the
  /// \c External bit set. If the file entry is not known, return a 
  /// default-constructed \c HeaderFileInfo.
  virtual HeaderFileInfo GetHeaderFileInfo(const FileEntry *FE) = 0;
};
  
/// Encapsulates the information needed to find the file referenced
/// by a \#include or \#include_next, (sub-)framework lookup, etc.
class HeaderSearch {
  friend class DirectoryLookup;

  /// This structure is used to record entries in our framework cache.
  struct FrameworkCacheEntry {
    /// The directory entry which should be used for the cached framework.
    const DirectoryEntry *Directory;

    /// Whether this framework has been "user-specified" to be treated as if it
    /// were a system framework (even if it was found outside a system framework
    /// directory).
    bool IsUserSpecifiedSystemFramework;
  };

  /// Header-search options used to initialize this header search.
  std::shared_ptr<HeaderSearchOptions> HSOpts;

  DiagnosticsEngine &Diags;
  FileManager &FileMgr;

  /// \#include search path information.  Requests for \#include "x" search the
  /// directory of the \#including file first, then each directory in SearchDirs
  /// consecutively. Requests for <x> search the current dir first, then each
  /// directory in SearchDirs, starting at AngledDirIdx, consecutively.  If
  /// NoCurDirSearch is true, then the check for the file in the current
  /// directory is suppressed.
  std::vector<DirectoryLookup> SearchDirs;
  unsigned AngledDirIdx = 0;
  unsigned SystemDirIdx = 0;
  bool NoCurDirSearch = false;

  /// \#include prefixes for which the 'system header' property is
  /// overridden.
  ///
  /// For a \#include "x" or \#include \<x> directive, the last string in this
  /// list which is a prefix of 'x' determines whether the file is treated as
  /// a system header.
  std::vector<std::pair<std::string, bool>> SystemHeaderPrefixes;

  /// The path to the module cache.
  std::string ModuleCachePath;
  
  /// All of the preprocessor-specific data about files that are
  /// included, indexed by the FileEntry's UID.
  mutable std::vector<HeaderFileInfo> FileInfo;

  /// Keeps track of each lookup performed by LookupFile.
  struct LookupFileCacheInfo {
    /// Starting index in SearchDirs that the cached search was performed from.
    /// If there is a hit and this value doesn't match the current query, the
    /// cache has to be ignored.
    unsigned StartIdx = 0;

    /// The entry in SearchDirs that satisfied the query.
    unsigned HitIdx = 0;

    /// This is non-null if the original filename was mapped to a framework
    /// include via a headermap.
    const char *MappedName = nullptr;

    /// Default constructor -- Initialize all members with zero.
    LookupFileCacheInfo() = default;

    void reset(unsigned StartIdx) {
      this->StartIdx = StartIdx;
      this->MappedName = nullptr;
    }
  };
  llvm::StringMap<LookupFileCacheInfo, llvm::BumpPtrAllocator> LookupFileCache;

  /// Collection mapping a framework or subframework
  /// name like "Carbon" to the Carbon.framework directory.
  llvm::StringMap<FrameworkCacheEntry, llvm::BumpPtrAllocator> FrameworkMap;

  /// IncludeAliases - maps include file names (including the quotes or
  /// angle brackets) to other include file names.  This is used to support the
  /// include_alias pragma for Microsoft compatibility.
  using IncludeAliasMap =
      llvm::StringMap<std::string, llvm::BumpPtrAllocator>;
  std::unique_ptr<IncludeAliasMap> IncludeAliases;

  /// HeaderMaps - This is a mapping from FileEntry -> HeaderMap, uniquing
  /// headermaps.  This vector owns the headermap.
  std::vector<std::pair<const FileEntry *, const HeaderMap *>> HeaderMaps;

  /// The mapping between modules and headers.
  mutable ModuleMap ModMap;
  
  /// Describes whether a given directory has a module map in it.
  llvm::DenseMap<const DirectoryEntry *, bool> DirectoryHasModuleMap;

  /// Set of module map files we've already loaded, and a flag indicating
  /// whether they were valid or not.
  llvm::DenseMap<const FileEntry *, bool> LoadedModuleMaps;

  /// Uniqued set of framework names, which is used to track which 
  /// headers were included as framework headers.
  llvm::StringSet<llvm::BumpPtrAllocator> FrameworkNames;
  
  /// Entity used to resolve the identifier IDs of controlling
  /// macros into IdentifierInfo pointers, and keep the identifire up to date,
  /// as needed.
  ExternalPreprocessorSource *ExternalLookup = nullptr;

  /// Entity used to look up stored header file information.
  ExternalHeaderFileInfoSource *ExternalSource = nullptr;
  
  // Various statistics we track for performance analysis.
  unsigned NumIncluded = 0;
  unsigned NumMultiIncludeFileOptzn = 0;
  unsigned NumFrameworkLookups = 0;
  unsigned NumSubFrameworkLookups = 0;

public:
  HeaderSearch(std::shared_ptr<HeaderSearchOptions> HSOpts,
               SourceManager &SourceMgr, DiagnosticsEngine &Diags,
               const LangOptions &LangOpts, const TargetInfo *Target);
  HeaderSearch(const HeaderSearch &) = delete;
  HeaderSearch &operator=(const HeaderSearch &) = delete;
  ~HeaderSearch();

  /// Retrieve the header-search options with which this header search
  /// was initialized.
  HeaderSearchOptions &getHeaderSearchOpts() const { return *HSOpts; }
  
  FileManager &getFileMgr() const { return FileMgr; }

  DiagnosticsEngine &getDiags() const { return Diags; }

  /// Interface for setting the file search paths.
  void SetSearchPaths(const std::vector<DirectoryLookup> &dirs,
                      unsigned angledDirIdx, unsigned systemDirIdx,
                      bool noCurDirSearch) {
    assert(angledDirIdx <= systemDirIdx && systemDirIdx <= dirs.size() &&
        "Directory indices are unordered");
    SearchDirs = dirs;
    AngledDirIdx = angledDirIdx;
    SystemDirIdx = systemDirIdx;
    NoCurDirSearch = noCurDirSearch;
    //LookupFileCache.clear();
  }

  /// Add an additional search path.
  void AddSearchPath(const DirectoryLookup &dir, bool isAngled) {
    unsigned idx = isAngled ? SystemDirIdx : AngledDirIdx;
    SearchDirs.insert(SearchDirs.begin() + idx, dir);
    if (!isAngled)
      AngledDirIdx++;
    SystemDirIdx++;
  }

  /// Set the list of system header prefixes.
  void SetSystemHeaderPrefixes(ArrayRef<std::pair<std::string, bool>> P) {
    SystemHeaderPrefixes.assign(P.begin(), P.end());
  }

  /// Checks whether the map exists or not.
  bool HasIncludeAliasMap() const { return (bool)IncludeAliases; }

  /// Map the source include name to the dest include name.
  ///
  /// The Source should include the angle brackets or quotes, the dest 
  /// should not.  This allows for distinction between <> and "" headers.
  void AddIncludeAlias(StringRef Source, StringRef Dest) {
    if (!IncludeAliases)
      IncludeAliases.reset(new IncludeAliasMap);
    (*IncludeAliases)[Source] = Dest;
  }

  /// MapHeaderToIncludeAlias - Maps one header file name to a different header
  /// file name, for use with the include_alias pragma.  Note that the source
  /// file name should include the angle brackets or quotes.  Returns StringRef
  /// as null if the header cannot be mapped.
  StringRef MapHeaderToIncludeAlias(StringRef Source) {
    assert(IncludeAliases && "Trying to map headers when there's no map");

    // Do any filename replacements before anything else
    IncludeAliasMap::const_iterator Iter = IncludeAliases->find(Source);
    if (Iter != IncludeAliases->end())
      return Iter->second;
    return {};
  }

  /// Set the path to the module cache.
  void setModuleCachePath(StringRef CachePath) {
    ModuleCachePath = CachePath;
  }
  
  /// Retrieve the path to the module cache.
  StringRef getModuleCachePath() const { return ModuleCachePath; }

  /// Consider modules when including files from this directory.
  void setDirectoryHasModuleMap(const DirectoryEntry* Dir) {
    DirectoryHasModuleMap[Dir] = true;
  }
  
  /// Forget everything we know about headers so far.
  void ClearFileInfo() {
    FileInfo.clear();
  }

  void SetExternalLookup(ExternalPreprocessorSource *EPS) {
    ExternalLookup = EPS;
  }

  ExternalPreprocessorSource *getExternalLookup() const {
    return ExternalLookup;
  }
  
  /// Set the external source of header information.
  void SetExternalSource(ExternalHeaderFileInfoSource *ES) {
    ExternalSource = ES;
  }
  
  /// Set the target information for the header search, if not
  /// already known.
  void setTarget(const TargetInfo &Target);
  
  /// Given a "foo" or \<foo> reference, look up the indicated file,
  /// return null on failure.
  ///
  /// \returns If successful, this returns 'UsedDir', the DirectoryLookup member
  /// the file was found in, or null if not applicable.
  ///
  /// \param IncludeLoc Used for diagnostics if valid.
  ///
  /// \param isAngled indicates whether the file reference is a <> reference.
  ///
  /// \param CurDir If non-null, the file was found in the specified directory
  /// search location.  This is used to implement \#include_next.
  ///
  /// \param Includers Indicates where the \#including file(s) are, in case
  /// relative searches are needed. In reverse order of inclusion.
  ///
  /// \param SearchPath If non-null, will be set to the search path relative
  /// to which the file was found. If the include path is absolute, SearchPath
  /// will be set to an empty string.
  ///
  /// \param RelativePath If non-null, will be set to the path relative to
  /// SearchPath at which the file was found. This only differs from the
  /// Filename for framework includes.
  ///
  /// \param SuggestedModule If non-null, and the file found is semantically
  /// part of a known module, this will be set to the module that should
  /// be imported instead of preprocessing/parsing the file found.
  ///
  /// \param IsMapped If non-null, and the search involved header maps, set to
  /// true.
  const FileEntry *LookupFile(
      StringRef Filename, SourceLocation IncludeLoc, bool isAngled,
      const DirectoryLookup *FromDir, const DirectoryLookup *&CurDir,
      ArrayRef<std::pair<const FileEntry *, const DirectoryEntry *>> Includers,
      SmallVectorImpl<char> *SearchPath, SmallVectorImpl<char> *RelativePath,
      Module *RequestingModule, ModuleMap::KnownHeader *SuggestedModule,
      bool *IsMapped, bool SkipCache = false, bool BuildSystemModule = false);

  /// Look up a subframework for the specified \#include file.
  ///
  /// For example, if \#include'ing <HIToolbox/HIToolbox.h> from
  /// within ".../Carbon.framework/Headers/Carbon.h", check to see if
  /// HIToolbox is a subframework within Carbon.framework.  If so, return
  /// the FileEntry for the designated file, otherwise return null.
  const FileEntry *LookupSubframeworkHeader(
      StringRef Filename, const FileEntry *RelativeFileEnt,
      SmallVectorImpl<char> *SearchPath, SmallVectorImpl<char> *RelativePath,
      Module *RequestingModule, ModuleMap::KnownHeader *SuggestedModule);

  /// Look up the specified framework name in our framework cache.
  /// \returns The DirectoryEntry it is in if we know, null otherwise.
  FrameworkCacheEntry &LookupFrameworkCache(StringRef FWName) {
    return FrameworkMap[FWName];
  }

<<<<<<< HEAD
  /// Mark the specified file as a target of a \#include,
=======
  /// \brief Mark the specified file as a target of a \#include,
>>>>>>> 793912eb
  /// \#include_next, or \#import directive.
  ///
  /// \return false if \#including the file will have no effect or true
  /// if we should include it.
  bool ShouldEnterIncludeFile(Preprocessor &PP, const FileEntry *File,
                              bool isImport, bool ModulesEnabled,
                              Module *CorrespondingModule);

  /// Return whether the specified file is a normal header,
  /// a system header, or a C++ friendly system header.
  SrcMgr::CharacteristicKind getFileDirFlavor(const FileEntry *File) {
    return (SrcMgr::CharacteristicKind)getFileInfo(File).DirInfo;
  }

  /// Mark the specified file as a "once only" file, e.g. due to
  /// \#pragma once.
  void MarkFileIncludeOnce(const FileEntry *File) {
    HeaderFileInfo &FI = getFileInfo(File);
    FI.isImport = true;
    FI.isPragmaOnce = true;
  }

  /// Mark the specified file as a system header, e.g. due to
  /// \#pragma GCC system_header.
  void MarkFileSystemHeader(const FileEntry *File) {
    getFileInfo(File).DirInfo = SrcMgr::C_System;
  }

  /// Mark the specified file as part of a module.
  void MarkFileModuleHeader(const FileEntry *File,
                            ModuleMap::ModuleHeaderRole Role,
                            bool IsCompiledModuleHeader);

  /// Increment the count for the number of times the specified
  /// FileEntry has been entered.
  void IncrementIncludeCount(const FileEntry *File) {
    ++getFileInfo(File).NumIncludes;
  }

  /// Mark the specified file as having a controlling macro.
  ///
  /// This is used by the multiple-include optimization to eliminate
  /// no-op \#includes.
  void SetFileControllingMacro(const FileEntry *File,
                               const IdentifierInfo *ControllingMacro) {
    getFileInfo(File).ControllingMacro = ControllingMacro;
  }

  /// Return true if this is the first time encountering this header.
  bool FirstTimeLexingFile(const FileEntry *File) {
    return getFileInfo(File).NumIncludes == 1;
  }

  /// Determine whether this file is intended to be safe from
  /// multiple inclusions, e.g., it has \#pragma once or a controlling
  /// macro.
  ///
  /// This routine does not consider the effect of \#import
  bool isFileMultipleIncludeGuarded(const FileEntry *File);

  /// CreateHeaderMap - This method returns a HeaderMap for the specified
  /// FileEntry, uniquing them through the 'HeaderMaps' datastructure.
  const HeaderMap *CreateHeaderMap(const FileEntry *FE);

  /// Get filenames for all registered header maps.
  void getHeaderMapFileNames(SmallVectorImpl<std::string> &Names) const;

  /// Retrieve the name of the cached module file that should be used
  /// to load the given module.
  ///
  /// \param Module The module whose module file name will be returned.
  ///
  /// \returns The name of the module file that corresponds to this module,
  /// or an empty string if this module does not correspond to any module file.
  std::string getCachedModuleFileName(Module *Module);

  /// Retrieve the name of the prebuilt module file that should be used
  /// to load a module with the given name.
  ///
  /// \param ModuleName The module whose module file name will be returned.
  ///
  /// \param FileMapOnly If true, then only look in the explicit module name
  //  to file name map and skip the directory search.
  ///
  /// \returns The name of the module file that corresponds to this module,
  /// or an empty string if this module does not correspond to any module file.
  std::string getPrebuiltModuleFileName(StringRef ModuleName,
                                        bool FileMapOnly = false);

  /// Retrieve the name of the (to-be-)cached module file that should
  /// be used to load a module with the given name.
  ///
  /// \param ModuleName The module whose module file name will be returned.
  ///
  /// \param ModuleMapPath A path that when combined with \c ModuleName
  /// uniquely identifies this module. See Module::ModuleMap.
  ///
  /// \returns The name of the module file that corresponds to this module,
  /// or an empty string if this module does not correspond to any module file.
  std::string getCachedModuleFileName(StringRef ModuleName,
                                      StringRef ModuleMapPath);

  /// Lookup a module Search for a module with the given name.
  ///
  /// \param ModuleName The name of the module we're looking for.
  ///
  /// \param AllowSearch Whether we are allowed to search in the various
  /// search directories to produce a module definition. If not, this lookup
  /// will only return an already-known module.
  ///
  /// \param AllowExtraModuleMapSearch Whether we allow to search modulemaps
  /// in subdirectories.
  ///
  /// \returns The module with the given name.
  Module *lookupModule(StringRef ModuleName, bool AllowSearch = true,
                       bool AllowExtraModuleMapSearch = false);

  /// Try to find a module map file in the given directory, returning
  /// \c nullptr if none is found.
  const FileEntry *lookupModuleMapFile(const DirectoryEntry *Dir,
                                       bool IsFramework);
  
  void IncrementFrameworkLookupCount() { ++NumFrameworkLookups; }

  /// Determine whether there is a module map that may map the header
  /// with the given file name to a (sub)module.
  /// Always returns false if modules are disabled.
  ///
  /// \param Filename The name of the file.
  ///
  /// \param Root The "root" directory, at which we should stop looking for
  /// module maps.
  ///
  /// \param IsSystem Whether the directories we're looking at are system
  /// header directories.
  bool hasModuleMap(StringRef Filename, const DirectoryEntry *Root,
                    bool IsSystem);
  
  /// Retrieve the module that corresponds to the given file, if any.
  ///
  /// \param File The header that we wish to map to a module.
  /// \param AllowTextual Whether we want to find textual headers too.
  ModuleMap::KnownHeader findModuleForHeader(const FileEntry *File,
                                             bool AllowTextual = false) const;

  /// Read the contents of the given module map file.
  ///
  /// \param File The module map file.
  /// \param IsSystem Whether this file is in a system header directory.
  /// \param ID If the module map file is already mapped (perhaps as part of
  ///        processing a preprocessed module), the ID of the file.
  /// \param Offset [inout] An offset within ID to start parsing. On exit,
  ///        filled by the end of the parsed contents (either EOF or the
  ///        location of an end-of-module-map pragma).
  /// \param OriginalModuleMapFile The original path to the module map file,
  ///        used to resolve paths within the module (this is required when
  ///        building the module from preprocessed source).
  /// \returns true if an error occurred, false otherwise.
  bool loadModuleMapFile(const FileEntry *File, bool IsSystem,
                         FileID ID = FileID(), unsigned *Offset = nullptr,
                         StringRef OriginalModuleMapFile = StringRef());

  /// Collect the set of all known, top-level modules.
  ///
  /// \param Modules Will be filled with the set of known, top-level modules.
  void collectAllModules(SmallVectorImpl<Module *> &Modules);

  /// Load all known, top-level system modules.
  void loadTopLevelSystemModules();

private:
  /// Lookup a module with the given module name and search-name.
  ///
  /// \param ModuleName The name of the module we're looking for.
  ///
  /// \param SearchName The "search-name" to derive filesystem paths from
  /// when looking for the module map; this is usually equal to ModuleName,
  /// but for compatibility with some buggy frameworks, additional attempts
  /// may be made to find the module under a related-but-different search-name.
  ///
  /// \param AllowExtraModuleMapSearch Whether we allow to search modulemaps
  /// in subdirectories.
  ///
  /// \returns The module named ModuleName.
  Module *lookupModule(StringRef ModuleName, StringRef SearchName,
                       bool AllowExtraModuleMapSearch = false);

  /// Retrieve a module with the given name, which may be part of the
  /// given framework.
  ///
  /// \param Name The name of the module to retrieve.
  ///
  /// \param Dir The framework directory (e.g., ModuleName.framework).
  ///
  /// \param IsSystem Whether the framework directory is part of the system
  /// frameworks.
  ///
  /// \returns The module, if found; otherwise, null.
  Module *loadFrameworkModule(StringRef Name, 
                              const DirectoryEntry *Dir,
                              bool IsSystem);

  /// Load all of the module maps within the immediate subdirectories
  /// of the given search directory.
  void loadSubdirectoryModuleMaps(DirectoryLookup &SearchDir);

  /// Find and suggest a usable module for the given file.
  ///
  /// \return \c true if the file can be used, \c false if we are not permitted to
  ///         find this file due to requirements from \p RequestingModule.
  bool findUsableModuleForHeader(const FileEntry *File,
                                 const DirectoryEntry *Root,
                                 Module *RequestingModule,
                                 ModuleMap::KnownHeader *SuggestedModule,
                                 bool IsSystemHeaderDir);

  /// Find and suggest a usable module for the given file, which is part of
  /// the specified framework.
  ///
  /// \return \c true if the file can be used, \c false if we are not permitted to
  ///         find this file due to requirements from \p RequestingModule.
  bool findUsableModuleForFrameworkHeader(
      const FileEntry *File, StringRef FrameworkDir, Module *RequestingModule,
      ModuleMap::KnownHeader *SuggestedModule, bool IsSystemFramework);

  /// Look up the file with the specified name and determine its owning
  /// module.
  const FileEntry *
  getFileAndSuggestModule(StringRef FileName, SourceLocation IncludeLoc,
                          const DirectoryEntry *Dir, bool IsSystemHeaderDir,
                          Module *RequestingModule,
                          ModuleMap::KnownHeader *SuggestedModule);

public:
  /// Retrieve the module map.
  ModuleMap &getModuleMap() { return ModMap; }
  
  /// Retrieve the module map.
  const ModuleMap &getModuleMap() const { return ModMap; }
  
  unsigned header_file_size() const { return FileInfo.size(); }

  /// Return the HeaderFileInfo structure for the specified FileEntry,
  /// in preparation for updating it in some way.
  HeaderFileInfo &getFileInfo(const FileEntry *FE);

  /// Return the HeaderFileInfo structure for the specified FileEntry,
  /// if it has ever been filled in.
  /// \param WantExternal Whether the caller wants purely-external header file
  ///        info (where \p External is true).
  const HeaderFileInfo *getExistingFileInfo(const FileEntry *FE,
                                            bool WantExternal = true) const;

  // Used by external tools
  using search_dir_iterator = std::vector<DirectoryLookup>::const_iterator;

  search_dir_iterator search_dir_begin() const { return SearchDirs.begin(); }
  search_dir_iterator search_dir_end() const { return SearchDirs.end(); }
  unsigned search_dir_size() const { return SearchDirs.size(); }

  search_dir_iterator quoted_dir_begin() const {
    return SearchDirs.begin();
  }

  search_dir_iterator quoted_dir_end() const {
    return SearchDirs.begin() + AngledDirIdx;
  }

  search_dir_iterator angled_dir_begin() const {
    return SearchDirs.begin() + AngledDirIdx;
  }

  search_dir_iterator angled_dir_end() const {
    return SearchDirs.begin() + SystemDirIdx;
  }

  search_dir_iterator system_dir_begin() const {
    return SearchDirs.begin() + SystemDirIdx;
  }

  search_dir_iterator system_dir_end() const { return SearchDirs.end(); }

  /// Retrieve a uniqued framework name.
  StringRef getUniqueFrameworkName(StringRef Framework);

  /// Suggest a path by which the specified file could be found, for
  /// use in diagnostics to suggest a #include.
  ///
  /// \param IsSystem If non-null, filled in to indicate whether the suggested
  ///        path is relative to a system header directory.
  std::string suggestPathToFileForDiagnostics(const FileEntry *File,
                                              bool *IsSystem = nullptr);

  /// Suggest a path by which the specified file could be found, for
  /// use in diagnostics to suggest a #include.
  ///
  /// \param WorkingDir If non-empty, this will be prepended to search directory
  /// paths that are relative.
  std::string suggestPathToFileForDiagnostics(llvm::StringRef File,
                                              llvm::StringRef WorkingDir,
                                              bool *IsSystem = nullptr);

  void PrintStats();
  
  size_t getTotalMemory() const;

private:
  /// Describes what happened when we tried to load a module map file.
  enum LoadModuleMapResult {
    /// The module map file had already been loaded.
    LMM_AlreadyLoaded,

    /// The module map file was loaded by this invocation.
    LMM_NewlyLoaded,

    /// There is was directory with the given name.
    LMM_NoDirectory,

    /// There was either no module map file or the module map file was
    /// invalid.
    LMM_InvalidModuleMap
  };

  LoadModuleMapResult loadModuleMapFileImpl(const FileEntry *File,
                                            bool IsSystem,
                                            const DirectoryEntry *Dir,
                                            FileID ID = FileID(),
                                            unsigned *Offset = nullptr);

  /// Try to load the module map file in the given directory.
  ///
  /// \param DirName The name of the directory where we will look for a module
  /// map file.
  /// \param IsSystem Whether this is a system header directory.
  /// \param IsFramework Whether this is a framework directory.
  ///
  /// \returns The result of attempting to load the module map file from the
  /// named directory.
  LoadModuleMapResult loadModuleMapFile(StringRef DirName, bool IsSystem,
                                        bool IsFramework);

  /// Try to load the module map file in the given directory.
  ///
  /// \param Dir The directory where we will look for a module map file.
  /// \param IsSystem Whether this is a system header directory.
  /// \param IsFramework Whether this is a framework directory.
  ///
  /// \returns The result of attempting to load the module map file from the
  /// named directory.
  LoadModuleMapResult loadModuleMapFile(const DirectoryEntry *Dir,
                                        bool IsSystem, bool IsFramework);
};

} // namespace clang

#endif // LLVM_CLANG_LEX_HEADERSEARCH_H<|MERGE_RESOLUTION|>--- conflicted
+++ resolved
@@ -46,13 +46,13 @@
 class Preprocessor;
 class TargetInfo;
 
-/// The preprocessor keeps track of this information for each
+/// \brief The preprocessor keeps track of this information for each
 /// file that is \#included.
 struct HeaderFileInfo {
-  /// True if this is a \#import'd or \#pragma once file.
+  /// \brief True if this is a \#import'd or \#pragma once file.
   unsigned isImport : 1;
 
-  /// True if this is a \#pragma once file.
+  /// \brief True if this is a \#pragma once file.
   unsigned isPragmaOnce : 1;
 
   /// DirInfo - Keep track of whether this is a system header, and if so,
@@ -61,21 +61,21 @@
   /// SrcMgr::CharacteristicKind.
   unsigned DirInfo : 3;
 
-  /// Whether this header file info was supplied by an external source,
+  /// \brief Whether this header file info was supplied by an external source,
   /// and has not changed since.
   unsigned External : 1;
 
-  /// Whether this header is part of a module.
+  /// \brief Whether this header is part of a module.
   unsigned isModuleHeader : 1;
 
-  /// Whether this header is part of the module that we are building.
+  /// \brief Whether this header is part of the module that we are building.
   unsigned isCompilingModuleHeader : 1;
 
-  /// Whether this structure is considered to already have been
+  /// \brief Whether this structure is considered to already have been
   /// "resolved", meaning that it was loaded from the external source.
   unsigned Resolved : 1;
   
-  /// Whether this is a header inside a framework that is currently
+  /// \brief Whether this is a header inside a framework that is currently
   /// being built. 
   ///
   /// When a framework is being built, the headers have not yet been placed
@@ -84,13 +84,13 @@
   /// those framework headers.
   unsigned IndexHeaderMapHeader : 1;
 
-  /// Whether this file has been looked up as a header.
+  /// \brief Whether this file has been looked up as a header.
   unsigned IsValid : 1;
   
-  /// The number of times the file has been included already.
+  /// \brief The number of times the file has been included already.
   unsigned short NumIncludes = 0;
 
-  /// The ID number of the controlling macro.
+  /// \brief The ID number of the controlling macro.
   ///
   /// This ID number will be non-zero when there is a controlling
   /// macro whose IdentifierInfo may not yet have been loaded from
@@ -107,7 +107,7 @@
   /// external storage.
   const IdentifierInfo *ControllingMacro = nullptr;
 
-  /// If this header came from a framework include, this is the name
+  /// \brief If this header came from a framework include, this is the name
   /// of the framework.
   StringRef Framework;
   
@@ -116,12 +116,12 @@
         External(false), isModuleHeader(false), isCompilingModuleHeader(false),
         Resolved(false), IndexHeaderMapHeader(false), IsValid(false)  {}
 
-  /// Retrieve the controlling macro for this header file, if
+  /// \brief Retrieve the controlling macro for this header file, if
   /// any.
   const IdentifierInfo *
   getControllingMacro(ExternalPreprocessorSource *External);
 
-  /// Determine whether this is a non-default header file info, e.g.,
+  /// \brief Determine whether this is a non-default header file info, e.g.,
   /// it corresponds to an actual header we've included or tried to include.
   bool isNonDefault() const {
     return isImport || isPragmaOnce || NumIncludes || ControllingMacro || 
@@ -129,13 +129,13 @@
   }
 };
 
-/// An external source of header file information, which may supply
+/// \brief An external source of header file information, which may supply
 /// information about header files already included.
 class ExternalHeaderFileInfoSource {
 public:
   virtual ~ExternalHeaderFileInfoSource();
   
-  /// Retrieve the header file information for the given file entry.
+  /// \brief Retrieve the header file information for the given file entry.
   ///
   /// \returns Header file information for the given file entry, with the
   /// \c External bit set. If the file entry is not known, return a 
@@ -143,7 +143,7 @@
   virtual HeaderFileInfo GetHeaderFileInfo(const FileEntry *FE) = 0;
 };
   
-/// Encapsulates the information needed to find the file referenced
+/// \brief Encapsulates the information needed to find the file referenced
 /// by a \#include or \#include_next, (sub-)framework lookup, etc.
 class HeaderSearch {
   friend class DirectoryLookup;
@@ -159,7 +159,7 @@
     bool IsUserSpecifiedSystemFramework;
   };
 
-  /// Header-search options used to initialize this header search.
+  /// \brief Header-search options used to initialize this header search.
   std::shared_ptr<HeaderSearchOptions> HSOpts;
 
   DiagnosticsEngine &Diags;
@@ -176,7 +176,7 @@
   unsigned SystemDirIdx = 0;
   bool NoCurDirSearch = false;
 
-  /// \#include prefixes for which the 'system header' property is
+  /// \brief \#include prefixes for which the 'system header' property is
   /// overridden.
   ///
   /// For a \#include "x" or \#include \<x> directive, the last string in this
@@ -184,10 +184,10 @@
   /// a system header.
   std::vector<std::pair<std::string, bool>> SystemHeaderPrefixes;
 
-  /// The path to the module cache.
+  /// \brief The path to the module cache.
   std::string ModuleCachePath;
   
-  /// All of the preprocessor-specific data about files that are
+  /// \brief All of the preprocessor-specific data about files that are
   /// included, indexed by the FileEntry's UID.
   mutable std::vector<HeaderFileInfo> FileInfo;
 
@@ -215,7 +215,7 @@
   };
   llvm::StringMap<LookupFileCacheInfo, llvm::BumpPtrAllocator> LookupFileCache;
 
-  /// Collection mapping a framework or subframework
+  /// \brief Collection mapping a framework or subframework
   /// name like "Carbon" to the Carbon.framework directory.
   llvm::StringMap<FrameworkCacheEntry, llvm::BumpPtrAllocator> FrameworkMap;
 
@@ -230,26 +230,26 @@
   /// headermaps.  This vector owns the headermap.
   std::vector<std::pair<const FileEntry *, const HeaderMap *>> HeaderMaps;
 
-  /// The mapping between modules and headers.
+  /// \brief The mapping between modules and headers.
   mutable ModuleMap ModMap;
   
-  /// Describes whether a given directory has a module map in it.
+  /// \brief Describes whether a given directory has a module map in it.
   llvm::DenseMap<const DirectoryEntry *, bool> DirectoryHasModuleMap;
 
-  /// Set of module map files we've already loaded, and a flag indicating
+  /// \brief Set of module map files we've already loaded, and a flag indicating
   /// whether they were valid or not.
   llvm::DenseMap<const FileEntry *, bool> LoadedModuleMaps;
 
-  /// Uniqued set of framework names, which is used to track which 
+  /// \brief Uniqued set of framework names, which is used to track which 
   /// headers were included as framework headers.
   llvm::StringSet<llvm::BumpPtrAllocator> FrameworkNames;
   
-  /// Entity used to resolve the identifier IDs of controlling
+  /// \brief Entity used to resolve the identifier IDs of controlling
   /// macros into IdentifierInfo pointers, and keep the identifire up to date,
   /// as needed.
   ExternalPreprocessorSource *ExternalLookup = nullptr;
 
-  /// Entity used to look up stored header file information.
+  /// \brief Entity used to look up stored header file information.
   ExternalHeaderFileInfoSource *ExternalSource = nullptr;
   
   // Various statistics we track for performance analysis.
@@ -266,20 +266,18 @@
   HeaderSearch &operator=(const HeaderSearch &) = delete;
   ~HeaderSearch();
 
-  /// Retrieve the header-search options with which this header search
+  /// \brief Retrieve the header-search options with which this header search
   /// was initialized.
   HeaderSearchOptions &getHeaderSearchOpts() const { return *HSOpts; }
   
   FileManager &getFileMgr() const { return FileMgr; }
 
-  DiagnosticsEngine &getDiags() const { return Diags; }
-
-  /// Interface for setting the file search paths.
+  /// \brief Interface for setting the file search paths.
   void SetSearchPaths(const std::vector<DirectoryLookup> &dirs,
                       unsigned angledDirIdx, unsigned systemDirIdx,
                       bool noCurDirSearch) {
     assert(angledDirIdx <= systemDirIdx && systemDirIdx <= dirs.size() &&
-        "Directory indices are unordered");
+        "Directory indicies are unordered");
     SearchDirs = dirs;
     AngledDirIdx = angledDirIdx;
     SystemDirIdx = systemDirIdx;
@@ -287,7 +285,7 @@
     //LookupFileCache.clear();
   }
 
-  /// Add an additional search path.
+  /// \brief Add an additional search path.
   void AddSearchPath(const DirectoryLookup &dir, bool isAngled) {
     unsigned idx = isAngled ? SystemDirIdx : AngledDirIdx;
     SearchDirs.insert(SearchDirs.begin() + idx, dir);
@@ -296,15 +294,15 @@
     SystemDirIdx++;
   }
 
-  /// Set the list of system header prefixes.
+  /// \brief Set the list of system header prefixes.
   void SetSystemHeaderPrefixes(ArrayRef<std::pair<std::string, bool>> P) {
     SystemHeaderPrefixes.assign(P.begin(), P.end());
   }
 
-  /// Checks whether the map exists or not.
+  /// \brief Checks whether the map exists or not.
   bool HasIncludeAliasMap() const { return (bool)IncludeAliases; }
 
-  /// Map the source include name to the dest include name.
+  /// \brief Map the source include name to the dest include name.
   ///
   /// The Source should include the angle brackets or quotes, the dest 
   /// should not.  This allows for distinction between <> and "" headers.
@@ -328,20 +326,20 @@
     return {};
   }
 
-  /// Set the path to the module cache.
+  /// \brief Set the path to the module cache.
   void setModuleCachePath(StringRef CachePath) {
     ModuleCachePath = CachePath;
   }
   
-  /// Retrieve the path to the module cache.
+  /// \brief Retrieve the path to the module cache.
   StringRef getModuleCachePath() const { return ModuleCachePath; }
 
-  /// Consider modules when including files from this directory.
+  /// \brief Consider modules when including files from this directory.
   void setDirectoryHasModuleMap(const DirectoryEntry* Dir) {
     DirectoryHasModuleMap[Dir] = true;
   }
   
-  /// Forget everything we know about headers so far.
+  /// \brief Forget everything we know about headers so far.
   void ClearFileInfo() {
     FileInfo.clear();
   }
@@ -354,16 +352,16 @@
     return ExternalLookup;
   }
   
-  /// Set the external source of header information.
+  /// \brief Set the external source of header information.
   void SetExternalSource(ExternalHeaderFileInfoSource *ES) {
     ExternalSource = ES;
   }
   
-  /// Set the target information for the header search, if not
+  /// \brief Set the target information for the header search, if not
   /// already known.
   void setTarget(const TargetInfo &Target);
   
-  /// Given a "foo" or \<foo> reference, look up the indicated file,
+  /// \brief Given a "foo" or \<foo> reference, look up the indicated file,
   /// return null on failure.
   ///
   /// \returns If successful, this returns 'UsedDir', the DirectoryLookup member
@@ -401,7 +399,7 @@
       Module *RequestingModule, ModuleMap::KnownHeader *SuggestedModule,
       bool *IsMapped, bool SkipCache = false, bool BuildSystemModule = false);
 
-  /// Look up a subframework for the specified \#include file.
+  /// \brief Look up a subframework for the specified \#include file.
   ///
   /// For example, if \#include'ing <HIToolbox/HIToolbox.h> from
   /// within ".../Carbon.framework/Headers/Carbon.h", check to see if
@@ -412,17 +410,13 @@
       SmallVectorImpl<char> *SearchPath, SmallVectorImpl<char> *RelativePath,
       Module *RequestingModule, ModuleMap::KnownHeader *SuggestedModule);
 
-  /// Look up the specified framework name in our framework cache.
+  /// \brief Look up the specified framework name in our framework cache.
   /// \returns The DirectoryEntry it is in if we know, null otherwise.
   FrameworkCacheEntry &LookupFrameworkCache(StringRef FWName) {
     return FrameworkMap[FWName];
   }
 
-<<<<<<< HEAD
-  /// Mark the specified file as a target of a \#include,
-=======
   /// \brief Mark the specified file as a target of a \#include,
->>>>>>> 793912eb
   /// \#include_next, or \#import directive.
   ///
   /// \return false if \#including the file will have no effect or true
@@ -431,13 +425,13 @@
                               bool isImport, bool ModulesEnabled,
                               Module *CorrespondingModule);
 
-  /// Return whether the specified file is a normal header,
+  /// \brief Return whether the specified file is a normal header,
   /// a system header, or a C++ friendly system header.
   SrcMgr::CharacteristicKind getFileDirFlavor(const FileEntry *File) {
     return (SrcMgr::CharacteristicKind)getFileInfo(File).DirInfo;
   }
 
-  /// Mark the specified file as a "once only" file, e.g. due to
+  /// \brief Mark the specified file as a "once only" file, e.g. due to
   /// \#pragma once.
   void MarkFileIncludeOnce(const FileEntry *File) {
     HeaderFileInfo &FI = getFileInfo(File);
@@ -445,24 +439,24 @@
     FI.isPragmaOnce = true;
   }
 
-  /// Mark the specified file as a system header, e.g. due to
+  /// \brief Mark the specified file as a system header, e.g. due to
   /// \#pragma GCC system_header.
   void MarkFileSystemHeader(const FileEntry *File) {
     getFileInfo(File).DirInfo = SrcMgr::C_System;
   }
 
-  /// Mark the specified file as part of a module.
+  /// \brief Mark the specified file as part of a module.
   void MarkFileModuleHeader(const FileEntry *File,
                             ModuleMap::ModuleHeaderRole Role,
                             bool IsCompiledModuleHeader);
 
-  /// Increment the count for the number of times the specified
+  /// \brief Increment the count for the number of times the specified
   /// FileEntry has been entered.
   void IncrementIncludeCount(const FileEntry *File) {
     ++getFileInfo(File).NumIncludes;
   }
 
-  /// Mark the specified file as having a controlling macro.
+  /// \brief Mark the specified file as having a controlling macro.
   ///
   /// This is used by the multiple-include optimization to eliminate
   /// no-op \#includes.
@@ -471,12 +465,12 @@
     getFileInfo(File).ControllingMacro = ControllingMacro;
   }
 
-  /// Return true if this is the first time encountering this header.
+  /// \brief Return true if this is the first time encountering this header.
   bool FirstTimeLexingFile(const FileEntry *File) {
     return getFileInfo(File).NumIncludes == 1;
   }
 
-  /// Determine whether this file is intended to be safe from
+  /// \brief Determine whether this file is intended to be safe from
   /// multiple inclusions, e.g., it has \#pragma once or a controlling
   /// macro.
   ///
@@ -487,10 +481,10 @@
   /// FileEntry, uniquing them through the 'HeaderMaps' datastructure.
   const HeaderMap *CreateHeaderMap(const FileEntry *FE);
 
-  /// Get filenames for all registered header maps.
+  /// \brief Get filenames for all registered header maps.
   void getHeaderMapFileNames(SmallVectorImpl<std::string> &Names) const;
 
-  /// Retrieve the name of the cached module file that should be used
+  /// \brief Retrieve the name of the cached module file that should be used
   /// to load the given module.
   ///
   /// \param Module The module whose module file name will be returned.
@@ -499,7 +493,7 @@
   /// or an empty string if this module does not correspond to any module file.
   std::string getCachedModuleFileName(Module *Module);
 
-  /// Retrieve the name of the prebuilt module file that should be used
+  /// \brief Retrieve the name of the prebuilt module file that should be used
   /// to load a module with the given name.
   ///
   /// \param ModuleName The module whose module file name will be returned.
@@ -512,7 +506,7 @@
   std::string getPrebuiltModuleFileName(StringRef ModuleName,
                                         bool FileMapOnly = false);
 
-  /// Retrieve the name of the (to-be-)cached module file that should
+  /// \brief Retrieve the name of the (to-be-)cached module file that should
   /// be used to load a module with the given name.
   ///
   /// \param ModuleName The module whose module file name will be returned.
@@ -525,7 +519,7 @@
   std::string getCachedModuleFileName(StringRef ModuleName,
                                       StringRef ModuleMapPath);
 
-  /// Lookup a module Search for a module with the given name.
+  /// \brief Lookup a module Search for a module with the given name.
   ///
   /// \param ModuleName The name of the module we're looking for.
   ///
@@ -533,21 +527,17 @@
   /// search directories to produce a module definition. If not, this lookup
   /// will only return an already-known module.
   ///
-  /// \param AllowExtraModuleMapSearch Whether we allow to search modulemaps
-  /// in subdirectories.
-  ///
   /// \returns The module with the given name.
-  Module *lookupModule(StringRef ModuleName, bool AllowSearch = true,
-                       bool AllowExtraModuleMapSearch = false);
-
-  /// Try to find a module map file in the given directory, returning
+  Module *lookupModule(StringRef ModuleName, bool AllowSearch = true);
+
+  /// \brief Try to find a module map file in the given directory, returning
   /// \c nullptr if none is found.
   const FileEntry *lookupModuleMapFile(const DirectoryEntry *Dir,
                                        bool IsFramework);
   
   void IncrementFrameworkLookupCount() { ++NumFrameworkLookups; }
 
-  /// Determine whether there is a module map that may map the header
+  /// \brief Determine whether there is a module map that may map the header
   /// with the given file name to a (sub)module.
   /// Always returns false if modules are disabled.
   ///
@@ -561,14 +551,14 @@
   bool hasModuleMap(StringRef Filename, const DirectoryEntry *Root,
                     bool IsSystem);
   
-  /// Retrieve the module that corresponds to the given file, if any.
+  /// \brief Retrieve the module that corresponds to the given file, if any.
   ///
   /// \param File The header that we wish to map to a module.
   /// \param AllowTextual Whether we want to find textual headers too.
   ModuleMap::KnownHeader findModuleForHeader(const FileEntry *File,
                                              bool AllowTextual = false) const;
 
-  /// Read the contents of the given module map file.
+  /// \brief Read the contents of the given module map file.
   ///
   /// \param File The module map file.
   /// \param IsSystem Whether this file is in a system header directory.
@@ -585,16 +575,16 @@
                          FileID ID = FileID(), unsigned *Offset = nullptr,
                          StringRef OriginalModuleMapFile = StringRef());
 
-  /// Collect the set of all known, top-level modules.
+  /// \brief Collect the set of all known, top-level modules.
   ///
   /// \param Modules Will be filled with the set of known, top-level modules.
   void collectAllModules(SmallVectorImpl<Module *> &Modules);
 
-  /// Load all known, top-level system modules.
+  /// \brief Load all known, top-level system modules.
   void loadTopLevelSystemModules();
 
 private:
-  /// Lookup a module with the given module name and search-name.
+  /// \brief Lookup a module with the given module name and search-name.
   ///
   /// \param ModuleName The name of the module we're looking for.
   ///
@@ -603,14 +593,10 @@
   /// but for compatibility with some buggy frameworks, additional attempts
   /// may be made to find the module under a related-but-different search-name.
   ///
-  /// \param AllowExtraModuleMapSearch Whether we allow to search modulemaps
-  /// in subdirectories.
-  ///
   /// \returns The module named ModuleName.
-  Module *lookupModule(StringRef ModuleName, StringRef SearchName,
-                       bool AllowExtraModuleMapSearch = false);
-
-  /// Retrieve a module with the given name, which may be part of the
+  Module *lookupModule(StringRef ModuleName, StringRef SearchName);
+
+  /// \brief Retrieve a module with the given name, which may be part of the
   /// given framework.
   ///
   /// \param Name The name of the module to retrieve.
@@ -625,11 +611,11 @@
                               const DirectoryEntry *Dir,
                               bool IsSystem);
 
-  /// Load all of the module maps within the immediate subdirectories
+  /// \brief Load all of the module maps within the immediate subdirectories
   /// of the given search directory.
   void loadSubdirectoryModuleMaps(DirectoryLookup &SearchDir);
 
-  /// Find and suggest a usable module for the given file.
+  /// \brief Find and suggest a usable module for the given file.
   ///
   /// \return \c true if the file can be used, \c false if we are not permitted to
   ///         find this file due to requirements from \p RequestingModule.
@@ -639,7 +625,7 @@
                                  ModuleMap::KnownHeader *SuggestedModule,
                                  bool IsSystemHeaderDir);
 
-  /// Find and suggest a usable module for the given file, which is part of
+  /// \brief Find and suggest a usable module for the given file, which is part of
   /// the specified framework.
   ///
   /// \return \c true if the file can be used, \c false if we are not permitted to
@@ -648,7 +634,7 @@
       const FileEntry *File, StringRef FrameworkDir, Module *RequestingModule,
       ModuleMap::KnownHeader *SuggestedModule, bool IsSystemFramework);
 
-  /// Look up the file with the specified name and determine its owning
+  /// \brief Look up the file with the specified name and determine its owning
   /// module.
   const FileEntry *
   getFileAndSuggestModule(StringRef FileName, SourceLocation IncludeLoc,
@@ -657,19 +643,19 @@
                           ModuleMap::KnownHeader *SuggestedModule);
 
 public:
-  /// Retrieve the module map.
+  /// \brief Retrieve the module map.
   ModuleMap &getModuleMap() { return ModMap; }
   
-  /// Retrieve the module map.
+  /// \brief Retrieve the module map.
   const ModuleMap &getModuleMap() const { return ModMap; }
   
   unsigned header_file_size() const { return FileInfo.size(); }
 
-  /// Return the HeaderFileInfo structure for the specified FileEntry,
+  /// \brief Return the HeaderFileInfo structure for the specified FileEntry,
   /// in preparation for updating it in some way.
   HeaderFileInfo &getFileInfo(const FileEntry *FE);
 
-  /// Return the HeaderFileInfo structure for the specified FileEntry,
+  /// \brief Return the HeaderFileInfo structure for the specified FileEntry,
   /// if it has ever been filled in.
   /// \param WantExternal Whether the caller wants purely-external header file
   ///        info (where \p External is true).
@@ -705,10 +691,10 @@
 
   search_dir_iterator system_dir_end() const { return SearchDirs.end(); }
 
-  /// Retrieve a uniqued framework name.
+  /// \brief Retrieve a uniqued framework name.
   StringRef getUniqueFrameworkName(StringRef Framework);
-
-  /// Suggest a path by which the specified file could be found, for
+  
+  /// \brief Suggest a path by which the specified file could be found, for
   /// use in diagnostics to suggest a #include.
   ///
   /// \param IsSystem If non-null, filled in to indicate whether the suggested
@@ -716,32 +702,23 @@
   std::string suggestPathToFileForDiagnostics(const FileEntry *File,
                                               bool *IsSystem = nullptr);
 
-  /// Suggest a path by which the specified file could be found, for
-  /// use in diagnostics to suggest a #include.
-  ///
-  /// \param WorkingDir If non-empty, this will be prepended to search directory
-  /// paths that are relative.
-  std::string suggestPathToFileForDiagnostics(llvm::StringRef File,
-                                              llvm::StringRef WorkingDir,
-                                              bool *IsSystem = nullptr);
-
   void PrintStats();
   
   size_t getTotalMemory() const;
 
 private:
-  /// Describes what happened when we tried to load a module map file.
+  /// \brief Describes what happened when we tried to load a module map file.
   enum LoadModuleMapResult {
-    /// The module map file had already been loaded.
+    /// \brief The module map file had already been loaded.
     LMM_AlreadyLoaded,
 
-    /// The module map file was loaded by this invocation.
+    /// \brief The module map file was loaded by this invocation.
     LMM_NewlyLoaded,
 
-    /// There is was directory with the given name.
+    /// \brief There is was directory with the given name.
     LMM_NoDirectory,
 
-    /// There was either no module map file or the module map file was
+    /// \brief There was either no module map file or the module map file was
     /// invalid.
     LMM_InvalidModuleMap
   };
@@ -752,7 +729,7 @@
                                             FileID ID = FileID(),
                                             unsigned *Offset = nullptr);
 
-  /// Try to load the module map file in the given directory.
+  /// \brief Try to load the module map file in the given directory.
   ///
   /// \param DirName The name of the directory where we will look for a module
   /// map file.
@@ -764,7 +741,7 @@
   LoadModuleMapResult loadModuleMapFile(StringRef DirName, bool IsSystem,
                                         bool IsFramework);
 
-  /// Try to load the module map file in the given directory.
+  /// \brief Try to load the module map file in the given directory.
   ///
   /// \param Dir The directory where we will look for a module map file.
   /// \param IsSystem Whether this is a system header directory.
