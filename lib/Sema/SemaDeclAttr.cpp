//===--- SemaDeclAttr.cpp - Declaration Attribute Handling ----------------===//
//
// Part of the LLVM Project, under the Apache License v2.0 with LLVM Exceptions.
// See https://llvm.org/LICENSE.txt for license information.
// SPDX-License-Identifier: Apache-2.0 WITH LLVM-exception
//
//===----------------------------------------------------------------------===//
//
//  This file implements decl-related attribute processing.
//
//===----------------------------------------------------------------------===//

#include "clang/AST/ASTConsumer.h"
#include "clang/AST/ASTContext.h"
#include "clang/AST/ASTMutationListener.h"
#include "clang/AST/CXXInheritance.h"
#include "clang/AST/DeclCXX.h"
#include "clang/AST/DeclObjC.h"
#include "clang/AST/DeclTemplate.h"
#include "clang/AST/Expr.h"
#include "clang/AST/ExprCXX.h"
#include "clang/AST/Mangle.h"
#include "clang/AST/RecursiveASTVisitor.h"
#include "clang/Basic/CharInfo.h"
#include "clang/Basic/SourceManager.h"
#include "clang/Basic/TargetInfo.h"
#include "clang/Lex/Preprocessor.h"
#include "clang/Sema/DeclSpec.h"
#include "clang/Sema/DelayedDiagnostic.h"
#include "clang/Sema/Initialization.h"
#include "clang/Sema/Lookup.h"
#include "clang/Sema/Scope.h"
#include "clang/Sema/ScopeInfo.h"
#include "clang/Sema/SemaInternal.h"
#include "llvm/ADT/STLExtras.h"
#include "llvm/ADT/StringExtras.h"
#include "llvm/Support/MathExtras.h"

using namespace clang;
using namespace sema;

namespace AttributeLangSupport {
  enum LANG {
    C,
    Cpp,
    ObjC
  };
} // end namespace AttributeLangSupport

//===----------------------------------------------------------------------===//
//  Helper functions
//===----------------------------------------------------------------------===//

/// isFunctionOrMethod - Return true if the given decl has function
/// type (function or function-typed variable) or an Objective-C
/// method.
static bool isFunctionOrMethod(const Decl *D) {
  return (D->getFunctionType() != nullptr) || isa<ObjCMethodDecl>(D);
}

/// Return true if the given decl has function type (function or
/// function-typed variable) or an Objective-C method or a block.
static bool isFunctionOrMethodOrBlock(const Decl *D) {
  return isFunctionOrMethod(D) || isa<BlockDecl>(D);
}

/// Return true if the given decl has a declarator that should have
/// been processed by Sema::GetTypeForDeclarator.
static bool hasDeclarator(const Decl *D) {
  // In some sense, TypedefDecl really *ought* to be a DeclaratorDecl.
  return isa<DeclaratorDecl>(D) || isa<BlockDecl>(D) || isa<TypedefNameDecl>(D) ||
         isa<ObjCPropertyDecl>(D);
}

/// hasFunctionProto - Return true if the given decl has a argument
/// information. This decl should have already passed
/// isFunctionOrMethod or isFunctionOrMethodOrBlock.
static bool hasFunctionProto(const Decl *D) {
  if (const FunctionType *FnTy = D->getFunctionType())
    return isa<FunctionProtoType>(FnTy);
  return isa<ObjCMethodDecl>(D) || isa<BlockDecl>(D);
}

/// getFunctionOrMethodNumParams - Return number of function or method
/// parameters. It is an error to call this on a K&R function (use
/// hasFunctionProto first).
static unsigned getFunctionOrMethodNumParams(const Decl *D) {
  if (const FunctionType *FnTy = D->getFunctionType())
    return cast<FunctionProtoType>(FnTy)->getNumParams();
  if (const auto *BD = dyn_cast<BlockDecl>(D))
    return BD->getNumParams();
  return cast<ObjCMethodDecl>(D)->param_size();
}

static const ParmVarDecl *getFunctionOrMethodParam(const Decl *D,
                                                   unsigned Idx) {
  if (const auto *FD = dyn_cast<FunctionDecl>(D))
    return FD->getParamDecl(Idx);
  if (const auto *MD = dyn_cast<ObjCMethodDecl>(D))
    return MD->getParamDecl(Idx);
  if (const auto *BD = dyn_cast<BlockDecl>(D))
    return BD->getParamDecl(Idx);
  return nullptr;
}

static QualType getFunctionOrMethodParamType(const Decl *D, unsigned Idx) {
  if (const FunctionType *FnTy = D->getFunctionType())
    return cast<FunctionProtoType>(FnTy)->getParamType(Idx);
  if (const auto *BD = dyn_cast<BlockDecl>(D))
    return BD->getParamDecl(Idx)->getType();

  return cast<ObjCMethodDecl>(D)->parameters()[Idx]->getType();
}

static SourceRange getFunctionOrMethodParamRange(const Decl *D, unsigned Idx) {
  if (auto *PVD = getFunctionOrMethodParam(D, Idx))
    return PVD->getSourceRange();
  return SourceRange();
}

static QualType getFunctionOrMethodResultType(const Decl *D) {
  if (const FunctionType *FnTy = D->getFunctionType())
    return FnTy->getReturnType();
  return cast<ObjCMethodDecl>(D)->getReturnType();
}

static SourceRange getFunctionOrMethodResultSourceRange(const Decl *D) {
  if (const auto *FD = dyn_cast<FunctionDecl>(D))
    return FD->getReturnTypeSourceRange();
  if (const auto *MD = dyn_cast<ObjCMethodDecl>(D))
    return MD->getReturnTypeSourceRange();
  return SourceRange();
}

static bool isFunctionOrMethodVariadic(const Decl *D) {
  if (const FunctionType *FnTy = D->getFunctionType())
    return cast<FunctionProtoType>(FnTy)->isVariadic();
  if (const auto *BD = dyn_cast<BlockDecl>(D))
    return BD->isVariadic();
  return cast<ObjCMethodDecl>(D)->isVariadic();
}

static bool isInstanceMethod(const Decl *D) {
  if (const auto *MethodDecl = dyn_cast<CXXMethodDecl>(D))
    return MethodDecl->isInstance();
  return false;
}

static inline bool isNSStringType(QualType T, ASTContext &Ctx) {
  const auto *PT = T->getAs<ObjCObjectPointerType>();
  if (!PT)
    return false;

  ObjCInterfaceDecl *Cls = PT->getObjectType()->getInterface();
  if (!Cls)
    return false;

  IdentifierInfo* ClsName = Cls->getIdentifier();

  // FIXME: Should we walk the chain of classes?
  return ClsName == &Ctx.Idents.get("NSString") ||
         ClsName == &Ctx.Idents.get("NSMutableString");
}

static inline bool isCFStringType(QualType T, ASTContext &Ctx) {
  const auto *PT = T->getAs<PointerType>();
  if (!PT)
    return false;

  const auto *RT = PT->getPointeeType()->getAs<RecordType>();
  if (!RT)
    return false;

  const RecordDecl *RD = RT->getDecl();
  if (RD->getTagKind() != TTK_Struct)
    return false;

  return RD->getIdentifier() == &Ctx.Idents.get("__CFString");
}

static unsigned getNumAttributeArgs(const ParsedAttr &AL) {
  // FIXME: Include the type in the argument list.
  return AL.getNumArgs() + AL.hasParsedType();
}

template <typename Compare>
static bool checkAttributeNumArgsImpl(Sema &S, const ParsedAttr &AL,
                                      unsigned Num, unsigned Diag,
                                      Compare Comp) {
  if (Comp(getNumAttributeArgs(AL), Num)) {
    S.Diag(AL.getLoc(), Diag) << AL << Num;
    return false;
  }

  return true;
}

/// Check if the attribute has exactly as many args as Num. May
/// output an error.
static bool checkAttributeNumArgs(Sema &S, const ParsedAttr &AL, unsigned Num) {
  return checkAttributeNumArgsImpl(S, AL, Num,
                                   diag::err_attribute_wrong_number_arguments,
                                   std::not_equal_to<unsigned>());
}

/// Check if the attribute has at least as many args as Num. May
/// output an error.
static bool checkAttributeAtLeastNumArgs(Sema &S, const ParsedAttr &AL,
                                         unsigned Num) {
  return checkAttributeNumArgsImpl(S, AL, Num,
                                   diag::err_attribute_too_few_arguments,
                                   std::less<unsigned>());
}

/// Check if the attribute has at most as many args as Num. May
/// output an error.
static bool checkAttributeAtMostNumArgs(Sema &S, const ParsedAttr &AL,
                                        unsigned Num) {
  return checkAttributeNumArgsImpl(S, AL, Num,
                                   diag::err_attribute_too_many_arguments,
                                   std::greater<unsigned>());
}

/// A helper function to provide Attribute Location for the Attr types
/// AND the ParsedAttr.
template <typename AttrInfo>
static typename std::enable_if<std::is_base_of<Attr, AttrInfo>::value,
                               SourceLocation>::type
getAttrLoc(const AttrInfo &AL) {
  return AL.getLocation();
}
static SourceLocation getAttrLoc(const ParsedAttr &AL) { return AL.getLoc(); }

/// If Expr is a valid integer constant, get the value of the integer
/// expression and return success or failure. May output an error.
///
/// Negative argument is implicitly converted to unsigned, unless
/// \p StrictlyUnsigned is true.
template <typename AttrInfo>
static bool checkUInt32Argument(Sema &S, const AttrInfo &AI, const Expr *Expr,
                                uint32_t &Val, unsigned Idx = UINT_MAX,
                                bool StrictlyUnsigned = false) {
  llvm::APSInt I(32);
  if (Expr->isTypeDependent() || Expr->isValueDependent() ||
      !Expr->isIntegerConstantExpr(I, S.Context)) {
    if (Idx != UINT_MAX)
      S.Diag(getAttrLoc(AI), diag::err_attribute_argument_n_type)
          << &AI << Idx << AANT_ArgumentIntegerConstant
          << Expr->getSourceRange();
    else
      S.Diag(getAttrLoc(AI), diag::err_attribute_argument_type)
          << &AI << AANT_ArgumentIntegerConstant << Expr->getSourceRange();
    return false;
  }

  if (!I.isIntN(32)) {
    S.Diag(Expr->getExprLoc(), diag::err_ice_too_large)
        << I.toString(10, false) << 32 << /* Unsigned */ 1;
    return false;
  }

  if (StrictlyUnsigned && I.isSigned() && I.isNegative()) {
    S.Diag(getAttrLoc(AI), diag::err_attribute_requires_positive_integer)
        << &AI << /*non-negative*/ 1;
    return false;
  }

  Val = (uint32_t)I.getZExtValue();
  return true;
}

/// Wrapper around checkUInt32Argument, with an extra check to be sure
/// that the result will fit into a regular (signed) int. All args have the same
/// purpose as they do in checkUInt32Argument.
template <typename AttrInfo>
static bool checkPositiveIntArgument(Sema &S, const AttrInfo &AI, const Expr *Expr,
                                     int &Val, unsigned Idx = UINT_MAX) {
  uint32_t UVal;
  if (!checkUInt32Argument(S, AI, Expr, UVal, Idx))
    return false;

  if (UVal > (uint32_t)std::numeric_limits<int>::max()) {
    llvm::APSInt I(32); // for toString
    I = UVal;
    S.Diag(Expr->getExprLoc(), diag::err_ice_too_large)
        << I.toString(10, false) << 32 << /* Unsigned */ 0;
    return false;
  }

  Val = UVal;
  return true;
}

/// Diagnose mutually exclusive attributes when present on a given
/// declaration. Returns true if diagnosed.
template <typename AttrTy>
static bool checkAttrMutualExclusion(Sema &S, Decl *D, const ParsedAttr &AL) {
  if (const auto *A = D->getAttr<AttrTy>()) {
    S.Diag(AL.getLoc(), diag::err_attributes_are_not_compatible) << AL << A;
    S.Diag(A->getLocation(), diag::note_conflicting_attribute);
    return true;
  }
  return false;
}

template <typename AttrTy>
static bool checkAttrMutualExclusion(Sema &S, Decl *D, const Attr &AL) {
  if (const auto *A = D->getAttr<AttrTy>()) {
    S.Diag(AL.getLocation(), diag::err_attributes_are_not_compatible) << &AL
                                                                      << A;
    S.Diag(A->getLocation(), diag::note_conflicting_attribute);
    return true;
  }
  return false;
}

/// Check if IdxExpr is a valid parameter index for a function or
/// instance method D.  May output an error.
///
/// \returns true if IdxExpr is a valid index.
template <typename AttrInfo>
static bool checkFunctionOrMethodParameterIndex(
    Sema &S, const Decl *D, const AttrInfo &AI, unsigned AttrArgNum,
    const Expr *IdxExpr, ParamIdx &Idx, bool CanIndexImplicitThis = false) {
  assert(isFunctionOrMethodOrBlock(D));

  // In C++ the implicit 'this' function parameter also counts.
  // Parameters are counted from one.
  bool HP = hasFunctionProto(D);
  bool HasImplicitThisParam = isInstanceMethod(D);
  bool IV = HP && isFunctionOrMethodVariadic(D);
  unsigned NumParams =
      (HP ? getFunctionOrMethodNumParams(D) : 0) + HasImplicitThisParam;

  llvm::APSInt IdxInt;
  if (IdxExpr->isTypeDependent() || IdxExpr->isValueDependent() ||
      !IdxExpr->isIntegerConstantExpr(IdxInt, S.Context)) {
    S.Diag(getAttrLoc(AI), diag::err_attribute_argument_n_type)
        << &AI << AttrArgNum << AANT_ArgumentIntegerConstant
        << IdxExpr->getSourceRange();
    return false;
  }

  unsigned IdxSource = IdxInt.getLimitedValue(UINT_MAX);
  if (IdxSource < 1 || (!IV && IdxSource > NumParams)) {
    S.Diag(getAttrLoc(AI), diag::err_attribute_argument_out_of_bounds)
        << &AI << AttrArgNum << IdxExpr->getSourceRange();
    return false;
  }
  if (HasImplicitThisParam && !CanIndexImplicitThis) {
    if (IdxSource == 1) {
      S.Diag(getAttrLoc(AI), diag::err_attribute_invalid_implicit_this_argument)
          << &AI << IdxExpr->getSourceRange();
      return false;
    }
  }

  Idx = ParamIdx(IdxSource, D);
  return true;
}

/// Check if the argument \p ArgNum of \p Attr is a ASCII string literal.
/// If not emit an error and return false. If the argument is an identifier it
/// will emit an error with a fixit hint and treat it as if it was a string
/// literal.
bool Sema::checkStringLiteralArgumentAttr(const ParsedAttr &AL, unsigned ArgNum,
                                          StringRef &Str,
                                          SourceLocation *ArgLocation) {
  // Look for identifiers. If we have one emit a hint to fix it to a literal.
  if (AL.isArgIdent(ArgNum)) {
    IdentifierLoc *Loc = AL.getArgAsIdent(ArgNum);
    Diag(Loc->Loc, diag::err_attribute_argument_type)
        << AL << AANT_ArgumentString
        << FixItHint::CreateInsertion(Loc->Loc, "\"")
        << FixItHint::CreateInsertion(getLocForEndOfToken(Loc->Loc), "\"");
    Str = Loc->Ident->getName();
    if (ArgLocation)
      *ArgLocation = Loc->Loc;
    return true;
  }

  // Now check for an actual string literal.
  Expr *ArgExpr = AL.getArgAsExpr(ArgNum);
  const auto *Literal = dyn_cast<StringLiteral>(ArgExpr->IgnoreParenCasts());
  if (ArgLocation)
    *ArgLocation = ArgExpr->getBeginLoc();

  if (!Literal || !Literal->isAscii()) {
    Diag(ArgExpr->getBeginLoc(), diag::err_attribute_argument_type)
        << AL << AANT_ArgumentString;
    return false;
  }

  Str = Literal->getString();
  return true;
}

/// Applies the given attribute to the Decl without performing any
/// additional semantic checking.
template <typename AttrType>
static void handleSimpleAttribute(Sema &S, Decl *D, SourceRange SR,
                                  unsigned SpellingIndex) {
  D->addAttr(::new (S.Context) AttrType(SR, S.Context, SpellingIndex));
}

template <typename AttrType>
static void handleSimpleAttribute(Sema &S, Decl *D, const ParsedAttr &AL) {
  handleSimpleAttribute<AttrType>(S, D, AL.getRange(),
                                  AL.getAttributeSpellingListIndex());
}


template <typename... DiagnosticArgs>
static const Sema::SemaDiagnosticBuilder&
appendDiagnostics(const Sema::SemaDiagnosticBuilder &Bldr) {
  return Bldr;
}

template <typename T, typename... DiagnosticArgs>
static const Sema::SemaDiagnosticBuilder&
appendDiagnostics(const Sema::SemaDiagnosticBuilder &Bldr, T &&ExtraArg,
                  DiagnosticArgs &&... ExtraArgs) {
  return appendDiagnostics(Bldr << std::forward<T>(ExtraArg),
                           std::forward<DiagnosticArgs>(ExtraArgs)...);
}

/// Add an attribute {@code AttrType} to declaration {@code D}, provided that
/// {@code PassesCheck} is true.
/// Otherwise, emit diagnostic {@code DiagID}, passing in all parameters
/// specified in {@code ExtraArgs}.
template <typename AttrType, typename... DiagnosticArgs>
static void
handleSimpleAttributeOrDiagnose(Sema &S, Decl *D, SourceRange SR,
                               unsigned SpellingIndex,
                               bool PassesCheck,
                               unsigned DiagID, DiagnosticArgs&&... ExtraArgs) {
  if (!PassesCheck) {
    Sema::SemaDiagnosticBuilder DB = S.Diag(D->getBeginLoc(), DiagID);
    appendDiagnostics(DB, std::forward<DiagnosticArgs>(ExtraArgs)...);
    return;
  }
  handleSimpleAttribute<AttrType>(S, D, SR, SpellingIndex);
}

template <typename AttrType, typename... DiagnosticArgs>
static void
handleSimpleAttributeOrDiagnose(Sema &S, Decl *D, const ParsedAttr &AL,
                               bool PassesCheck,
                               unsigned DiagID,
                               DiagnosticArgs&&... ExtraArgs) {
  return handleSimpleAttributeOrDiagnose<AttrType>(
      S, D, AL.getRange(), AL.getAttributeSpellingListIndex(), PassesCheck,
      DiagID, std::forward<DiagnosticArgs>(ExtraArgs)...);
}

template <typename AttrType>
static void handleSimpleAttributeWithExclusions(Sema &S, Decl *D,
                                                const ParsedAttr &AL) {
  handleSimpleAttribute<AttrType>(S, D, AL);
}

/// Applies the given attribute to the Decl so long as the Decl doesn't
/// already have one of the given incompatible attributes.
template <typename AttrType, typename IncompatibleAttrType,
          typename... IncompatibleAttrTypes>
static void handleSimpleAttributeWithExclusions(Sema &S, Decl *D,
                                                const ParsedAttr &AL) {
  if (checkAttrMutualExclusion<IncompatibleAttrType>(S, D, AL))
    return;
  handleSimpleAttributeWithExclusions<AttrType, IncompatibleAttrTypes...>(S, D,
                                                                          AL);
}

/// Check if the passed-in expression is of type int or bool.
static bool isIntOrBool(Expr *Exp) {
  QualType QT = Exp->getType();
  return QT->isBooleanType() || QT->isIntegerType();
}


// Check to see if the type is a smart pointer of some kind.  We assume
// it's a smart pointer if it defines both operator-> and operator*.
static bool threadSafetyCheckIsSmartPointer(Sema &S, const RecordType* RT) {
  auto IsOverloadedOperatorPresent = [&S](const RecordDecl *Record,
                                          OverloadedOperatorKind Op) {
    DeclContextLookupResult Result =
        Record->lookup(S.Context.DeclarationNames.getCXXOperatorName(Op));
    return !Result.empty();
  };

  const RecordDecl *Record = RT->getDecl();
  bool foundStarOperator = IsOverloadedOperatorPresent(Record, OO_Star);
  bool foundArrowOperator = IsOverloadedOperatorPresent(Record, OO_Arrow);
  if (foundStarOperator && foundArrowOperator)
    return true;

  const CXXRecordDecl *CXXRecord = dyn_cast<CXXRecordDecl>(Record);
  if (!CXXRecord)
    return false;

  for (auto BaseSpecifier : CXXRecord->bases()) {
    if (!foundStarOperator)
      foundStarOperator = IsOverloadedOperatorPresent(
          BaseSpecifier.getType()->getAsRecordDecl(), OO_Star);
    if (!foundArrowOperator)
      foundArrowOperator = IsOverloadedOperatorPresent(
          BaseSpecifier.getType()->getAsRecordDecl(), OO_Arrow);
  }

  if (foundStarOperator && foundArrowOperator)
    return true;

  return false;
}

/// Check if passed in Decl is a pointer type.
/// Note that this function may produce an error message.
/// \return true if the Decl is a pointer type; false otherwise
static bool threadSafetyCheckIsPointer(Sema &S, const Decl *D,
                                       const ParsedAttr &AL) {
  const auto *VD = cast<ValueDecl>(D);
  QualType QT = VD->getType();
  if (QT->isAnyPointerType())
    return true;

  if (const auto *RT = QT->getAs<RecordType>()) {
    // If it's an incomplete type, it could be a smart pointer; skip it.
    // (We don't want to force template instantiation if we can avoid it,
    // since that would alter the order in which templates are instantiated.)
    if (RT->isIncompleteType())
      return true;

    if (threadSafetyCheckIsSmartPointer(S, RT))
      return true;
  }

  S.Diag(AL.getLoc(), diag::warn_thread_attribute_decl_not_pointer) << AL << QT;
  return false;
}

/// Checks that the passed in QualType either is of RecordType or points
/// to RecordType. Returns the relevant RecordType, null if it does not exit.
static const RecordType *getRecordType(QualType QT) {
  if (const auto *RT = QT->getAs<RecordType>())
    return RT;

  // Now check if we point to record type.
  if (const auto *PT = QT->getAs<PointerType>())
    return PT->getPointeeType()->getAs<RecordType>();

  return nullptr;
}

template <typename AttrType>
static bool checkRecordDeclForAttr(const RecordDecl *RD) {
  // Check if the record itself has the attribute.
  if (RD->hasAttr<AttrType>())
    return true;

  // Else check if any base classes have the attribute.
  if (const auto *CRD = dyn_cast<CXXRecordDecl>(RD)) {
    CXXBasePaths BPaths(false, false);
    if (CRD->lookupInBases(
            [](const CXXBaseSpecifier *BS, CXXBasePath &) {
              const auto &Ty = *BS->getType();
              // If it's type-dependent, we assume it could have the attribute.
              if (Ty.isDependentType())
                return true;
              return Ty.getAs<RecordType>()->getDecl()->hasAttr<AttrType>();
            },
            BPaths, true))
      return true;
  }
  return false;
}

static bool checkRecordTypeForCapability(Sema &S, QualType Ty) {
  const RecordType *RT = getRecordType(Ty);

  if (!RT)
    return false;

  // Don't check for the capability if the class hasn't been defined yet.
  if (RT->isIncompleteType())
    return true;

  // Allow smart pointers to be used as capability objects.
  // FIXME -- Check the type that the smart pointer points to.
  if (threadSafetyCheckIsSmartPointer(S, RT))
    return true;

  return checkRecordDeclForAttr<CapabilityAttr>(RT->getDecl());
}

static bool checkTypedefTypeForCapability(QualType Ty) {
  const auto *TD = Ty->getAs<TypedefType>();
  if (!TD)
    return false;

  TypedefNameDecl *TN = TD->getDecl();
  if (!TN)
    return false;

  return TN->hasAttr<CapabilityAttr>();
}

static bool typeHasCapability(Sema &S, QualType Ty) {
  if (checkTypedefTypeForCapability(Ty))
    return true;

  if (checkRecordTypeForCapability(S, Ty))
    return true;

  return false;
}

static bool isCapabilityExpr(Sema &S, const Expr *Ex) {
  // Capability expressions are simple expressions involving the boolean logic
  // operators &&, || or !, a simple DeclRefExpr, CastExpr or a ParenExpr. Once
  // a DeclRefExpr is found, its type should be checked to determine whether it
  // is a capability or not.

  if (const auto *E = dyn_cast<CastExpr>(Ex))
    return isCapabilityExpr(S, E->getSubExpr());
  else if (const auto *E = dyn_cast<ParenExpr>(Ex))
    return isCapabilityExpr(S, E->getSubExpr());
  else if (const auto *E = dyn_cast<UnaryOperator>(Ex)) {
    if (E->getOpcode() == UO_LNot || E->getOpcode() == UO_AddrOf ||
        E->getOpcode() == UO_Deref)
      return isCapabilityExpr(S, E->getSubExpr());
    return false;
  } else if (const auto *E = dyn_cast<BinaryOperator>(Ex)) {
    if (E->getOpcode() == BO_LAnd || E->getOpcode() == BO_LOr)
      return isCapabilityExpr(S, E->getLHS()) &&
             isCapabilityExpr(S, E->getRHS());
    return false;
  }

  return typeHasCapability(S, Ex->getType());
}

/// Checks that all attribute arguments, starting from Sidx, resolve to
/// a capability object.
/// \param Sidx The attribute argument index to start checking with.
/// \param ParamIdxOk Whether an argument can be indexing into a function
/// parameter list.
static void checkAttrArgsAreCapabilityObjs(Sema &S, Decl *D,
                                           const ParsedAttr &AL,
                                           SmallVectorImpl<Expr *> &Args,
                                           unsigned Sidx = 0,
                                           bool ParamIdxOk = false) {
  if (Sidx == AL.getNumArgs()) {
    // If we don't have any capability arguments, the attribute implicitly
    // refers to 'this'. So we need to make sure that 'this' exists, i.e. we're
    // a non-static method, and that the class is a (scoped) capability.
    const auto *MD = dyn_cast<const CXXMethodDecl>(D);
    if (MD && !MD->isStatic()) {
      const CXXRecordDecl *RD = MD->getParent();
      // FIXME -- need to check this again on template instantiation
      if (!checkRecordDeclForAttr<CapabilityAttr>(RD) &&
          !checkRecordDeclForAttr<ScopedLockableAttr>(RD))
        S.Diag(AL.getLoc(),
               diag::warn_thread_attribute_not_on_capability_member)
            << AL << MD->getParent();
    } else {
      S.Diag(AL.getLoc(), diag::warn_thread_attribute_not_on_non_static_member)
          << AL;
    }
  }

  for (unsigned Idx = Sidx; Idx < AL.getNumArgs(); ++Idx) {
    Expr *ArgExp = AL.getArgAsExpr(Idx);

    if (ArgExp->isTypeDependent()) {
      // FIXME -- need to check this again on template instantiation
      Args.push_back(ArgExp);
      continue;
    }

    if (const auto *StrLit = dyn_cast<StringLiteral>(ArgExp)) {
      if (StrLit->getLength() == 0 ||
          (StrLit->isAscii() && StrLit->getString() == StringRef("*"))) {
        // Pass empty strings to the analyzer without warnings.
        // Treat "*" as the universal lock.
        Args.push_back(ArgExp);
        continue;
      }

      // We allow constant strings to be used as a placeholder for expressions
      // that are not valid C++ syntax, but warn that they are ignored.
      S.Diag(AL.getLoc(), diag::warn_thread_attribute_ignored) << AL;
      Args.push_back(ArgExp);
      continue;
    }

    QualType ArgTy = ArgExp->getType();

    // A pointer to member expression of the form  &MyClass::mu is treated
    // specially -- we need to look at the type of the member.
    if (const auto *UOp = dyn_cast<UnaryOperator>(ArgExp))
      if (UOp->getOpcode() == UO_AddrOf)
        if (const auto *DRE = dyn_cast<DeclRefExpr>(UOp->getSubExpr()))
          if (DRE->getDecl()->isCXXInstanceMember())
            ArgTy = DRE->getDecl()->getType();

    // First see if we can just cast to record type, or pointer to record type.
    const RecordType *RT = getRecordType(ArgTy);

    // Now check if we index into a record type function param.
    if(!RT && ParamIdxOk) {
      const auto *FD = dyn_cast<FunctionDecl>(D);
      const auto *IL = dyn_cast<IntegerLiteral>(ArgExp);
      if(FD && IL) {
        unsigned int NumParams = FD->getNumParams();
        llvm::APInt ArgValue = IL->getValue();
        uint64_t ParamIdxFromOne = ArgValue.getZExtValue();
        uint64_t ParamIdxFromZero = ParamIdxFromOne - 1;
        if (!ArgValue.isStrictlyPositive() || ParamIdxFromOne > NumParams) {
          S.Diag(AL.getLoc(),
                 diag::err_attribute_argument_out_of_bounds_extra_info)
              << AL << Idx + 1 << NumParams;
          continue;
        }
        ArgTy = FD->getParamDecl(ParamIdxFromZero)->getType();
      }
    }

    // If the type does not have a capability, see if the components of the
    // expression have capabilities. This allows for writing C code where the
    // capability may be on the type, and the expression is a capability
    // boolean logic expression. Eg) requires_capability(A || B && !C)
    if (!typeHasCapability(S, ArgTy) && !isCapabilityExpr(S, ArgExp))
      S.Diag(AL.getLoc(), diag::warn_thread_attribute_argument_not_lockable)
          << AL << ArgTy;

    Args.push_back(ArgExp);
  }
}

//===----------------------------------------------------------------------===//
// Attribute Implementations
//===----------------------------------------------------------------------===//

static void handlePtGuardedVarAttr(Sema &S, Decl *D, const ParsedAttr &AL) {
  if (!threadSafetyCheckIsPointer(S, D, AL))
    return;

  D->addAttr(::new (S.Context)
             PtGuardedVarAttr(AL.getRange(), S.Context,
                              AL.getAttributeSpellingListIndex()));
}

static bool checkGuardedByAttrCommon(Sema &S, Decl *D, const ParsedAttr &AL,
                                     Expr *&Arg) {
  SmallVector<Expr *, 1> Args;
  // check that all arguments are lockable objects
  checkAttrArgsAreCapabilityObjs(S, D, AL, Args);
  unsigned Size = Args.size();
  if (Size != 1)
    return false;

  Arg = Args[0];

  return true;
}

static void handleGuardedByAttr(Sema &S, Decl *D, const ParsedAttr &AL) {
  Expr *Arg = nullptr;
  if (!checkGuardedByAttrCommon(S, D, AL, Arg))
    return;

  D->addAttr(::new (S.Context) GuardedByAttr(
      AL.getRange(), S.Context, Arg, AL.getAttributeSpellingListIndex()));
}

static void handlePtGuardedByAttr(Sema &S, Decl *D, const ParsedAttr &AL) {
  Expr *Arg = nullptr;
  if (!checkGuardedByAttrCommon(S, D, AL, Arg))
    return;

  if (!threadSafetyCheckIsPointer(S, D, AL))
    return;

  D->addAttr(::new (S.Context) PtGuardedByAttr(
      AL.getRange(), S.Context, Arg, AL.getAttributeSpellingListIndex()));
}

static bool checkAcquireOrderAttrCommon(Sema &S, Decl *D, const ParsedAttr &AL,
                                        SmallVectorImpl<Expr *> &Args) {
  if (!checkAttributeAtLeastNumArgs(S, AL, 1))
    return false;

  // Check that this attribute only applies to lockable types.
  QualType QT = cast<ValueDecl>(D)->getType();
  if (!QT->isDependentType() && !typeHasCapability(S, QT)) {
    S.Diag(AL.getLoc(), diag::warn_thread_attribute_decl_not_lockable) << AL;
    return false;
  }

  // Check that all arguments are lockable objects.
  checkAttrArgsAreCapabilityObjs(S, D, AL, Args);
  if (Args.empty())
    return false;

  return true;
}

static void handleAcquiredAfterAttr(Sema &S, Decl *D, const ParsedAttr &AL) {
  SmallVector<Expr *, 1> Args;
  if (!checkAcquireOrderAttrCommon(S, D, AL, Args))
    return;

  Expr **StartArg = &Args[0];
  D->addAttr(::new (S.Context) AcquiredAfterAttr(
      AL.getRange(), S.Context, StartArg, Args.size(),
      AL.getAttributeSpellingListIndex()));
}

static void handleAcquiredBeforeAttr(Sema &S, Decl *D, const ParsedAttr &AL) {
  SmallVector<Expr *, 1> Args;
  if (!checkAcquireOrderAttrCommon(S, D, AL, Args))
    return;

  Expr **StartArg = &Args[0];
  D->addAttr(::new (S.Context) AcquiredBeforeAttr(
      AL.getRange(), S.Context, StartArg, Args.size(),
      AL.getAttributeSpellingListIndex()));
}

static bool checkLockFunAttrCommon(Sema &S, Decl *D, const ParsedAttr &AL,
                                   SmallVectorImpl<Expr *> &Args) {
  // zero or more arguments ok
  // check that all arguments are lockable objects
  checkAttrArgsAreCapabilityObjs(S, D, AL, Args, 0, /*ParamIdxOk=*/true);

  return true;
}

static void handleAssertSharedLockAttr(Sema &S, Decl *D, const ParsedAttr &AL) {
  SmallVector<Expr *, 1> Args;
  if (!checkLockFunAttrCommon(S, D, AL, Args))
    return;

  unsigned Size = Args.size();
  Expr **StartArg = Size == 0 ? nullptr : &Args[0];
  D->addAttr(::new (S.Context)
                 AssertSharedLockAttr(AL.getRange(), S.Context, StartArg, Size,
                                      AL.getAttributeSpellingListIndex()));
}

static void handleAssertExclusiveLockAttr(Sema &S, Decl *D,
                                          const ParsedAttr &AL) {
  SmallVector<Expr *, 1> Args;
  if (!checkLockFunAttrCommon(S, D, AL, Args))
    return;

  unsigned Size = Args.size();
  Expr **StartArg = Size == 0 ? nullptr : &Args[0];
  D->addAttr(::new (S.Context) AssertExclusiveLockAttr(
      AL.getRange(), S.Context, StartArg, Size,
      AL.getAttributeSpellingListIndex()));
}

/// Checks to be sure that the given parameter number is in bounds, and
/// is an integral type. Will emit appropriate diagnostics if this returns
/// false.
///
/// AttrArgNo is used to actually retrieve the argument, so it's base-0.
template <typename AttrInfo>
static bool checkParamIsIntegerType(Sema &S, const FunctionDecl *FD,
                                    const AttrInfo &AI, unsigned AttrArgNo) {
  assert(AI.isArgExpr(AttrArgNo) && "Expected expression argument");
  Expr *AttrArg = AI.getArgAsExpr(AttrArgNo);
  ParamIdx Idx;
  if (!checkFunctionOrMethodParameterIndex(S, FD, AI, AttrArgNo + 1, AttrArg,
                                           Idx))
    return false;

  const ParmVarDecl *Param = FD->getParamDecl(Idx.getASTIndex());
  if (!Param->getType()->isIntegerType() && !Param->getType()->isCharType()) {
    SourceLocation SrcLoc = AttrArg->getBeginLoc();
    S.Diag(SrcLoc, diag::err_attribute_integers_only)
        << AI << Param->getSourceRange();
    return false;
  }
  return true;
}

static void handleAllocSizeAttr(Sema &S, Decl *D, const ParsedAttr &AL) {
  if (!checkAttributeAtLeastNumArgs(S, AL, 1) ||
      !checkAttributeAtMostNumArgs(S, AL, 2))
    return;

  const auto *FD = cast<FunctionDecl>(D);
  if (!FD->getReturnType()->isPointerType()) {
    S.Diag(AL.getLoc(), diag::warn_attribute_return_pointers_only) << AL;
    return;
  }

  const Expr *SizeExpr = AL.getArgAsExpr(0);
  int SizeArgNoVal;
  // Parameter indices are 1-indexed, hence Index=1
  if (!checkPositiveIntArgument(S, AL, SizeExpr, SizeArgNoVal, /*Index=*/1))
    return;
  if (!checkParamIsIntegerType(S, FD, AL, /*AttrArgNo=*/0))
    return;
  ParamIdx SizeArgNo(SizeArgNoVal, D);

  ParamIdx NumberArgNo;
  if (AL.getNumArgs() == 2) {
    const Expr *NumberExpr = AL.getArgAsExpr(1);
    int Val;
    // Parameter indices are 1-based, hence Index=2
    if (!checkPositiveIntArgument(S, AL, NumberExpr, Val, /*Index=*/2))
      return;
    if (!checkParamIsIntegerType(S, FD, AL, /*AttrArgNo=*/1))
      return;
    NumberArgNo = ParamIdx(Val, D);
  }

  D->addAttr(::new (S.Context)
                 AllocSizeAttr(AL.getRange(), S.Context, SizeArgNo, NumberArgNo,
                               AL.getAttributeSpellingListIndex()));
}

static bool checkTryLockFunAttrCommon(Sema &S, Decl *D, const ParsedAttr &AL,
                                      SmallVectorImpl<Expr *> &Args) {
  if (!checkAttributeAtLeastNumArgs(S, AL, 1))
    return false;

  if (!isIntOrBool(AL.getArgAsExpr(0))) {
    S.Diag(AL.getLoc(), diag::err_attribute_argument_n_type)
        << AL << 1 << AANT_ArgumentIntOrBool;
    return false;
  }

  // check that all arguments are lockable objects
  checkAttrArgsAreCapabilityObjs(S, D, AL, Args, 1);

  return true;
}

static void handleSharedTrylockFunctionAttr(Sema &S, Decl *D,
                                            const ParsedAttr &AL) {
  SmallVector<Expr*, 2> Args;
  if (!checkTryLockFunAttrCommon(S, D, AL, Args))
    return;

  D->addAttr(::new (S.Context) SharedTrylockFunctionAttr(
      AL.getRange(), S.Context, AL.getArgAsExpr(0), Args.data(), Args.size(),
      AL.getAttributeSpellingListIndex()));
}

static void handleExclusiveTrylockFunctionAttr(Sema &S, Decl *D,
                                               const ParsedAttr &AL) {
  SmallVector<Expr*, 2> Args;
  if (!checkTryLockFunAttrCommon(S, D, AL, Args))
    return;

  D->addAttr(::new (S.Context) ExclusiveTrylockFunctionAttr(
      AL.getRange(), S.Context, AL.getArgAsExpr(0), Args.data(),
      Args.size(), AL.getAttributeSpellingListIndex()));
}

static void handleLockReturnedAttr(Sema &S, Decl *D, const ParsedAttr &AL) {
  // check that the argument is lockable object
  SmallVector<Expr*, 1> Args;
  checkAttrArgsAreCapabilityObjs(S, D, AL, Args);
  unsigned Size = Args.size();
  if (Size == 0)
    return;

  D->addAttr(::new (S.Context)
             LockReturnedAttr(AL.getRange(), S.Context, Args[0],
                              AL.getAttributeSpellingListIndex()));
}

static void handleLocksExcludedAttr(Sema &S, Decl *D, const ParsedAttr &AL) {
  if (!checkAttributeAtLeastNumArgs(S, AL, 1))
    return;

  // check that all arguments are lockable objects
  SmallVector<Expr*, 1> Args;
  checkAttrArgsAreCapabilityObjs(S, D, AL, Args);
  unsigned Size = Args.size();
  if (Size == 0)
    return;
  Expr **StartArg = &Args[0];

  D->addAttr(::new (S.Context)
             LocksExcludedAttr(AL.getRange(), S.Context, StartArg, Size,
                               AL.getAttributeSpellingListIndex()));
}

static bool checkFunctionConditionAttr(Sema &S, Decl *D, const ParsedAttr &AL,
                                       Expr *&Cond, StringRef &Msg) {
  Cond = AL.getArgAsExpr(0);
  if (!Cond->isTypeDependent()) {
    ExprResult Converted = S.PerformContextuallyConvertToBool(Cond);
    if (Converted.isInvalid())
      return false;
    Cond = Converted.get();
  }

  if (!S.checkStringLiteralArgumentAttr(AL, 1, Msg))
    return false;

  if (Msg.empty())
    Msg = "<no message provided>";

  SmallVector<PartialDiagnosticAt, 8> Diags;
  if (isa<FunctionDecl>(D) && !Cond->isValueDependent() &&
      !Expr::isPotentialConstantExprUnevaluated(Cond, cast<FunctionDecl>(D),
                                                Diags)) {
    S.Diag(AL.getLoc(), diag::err_attr_cond_never_constant_expr) << AL;
    for (const PartialDiagnosticAt &PDiag : Diags)
      S.Diag(PDiag.first, PDiag.second);
    return false;
  }
  return true;
}

static void handleEnableIfAttr(Sema &S, Decl *D, const ParsedAttr &AL) {
  S.Diag(AL.getLoc(), diag::ext_clang_enable_if);

  Expr *Cond;
  StringRef Msg;
  if (checkFunctionConditionAttr(S, D, AL, Cond, Msg))
    D->addAttr(::new (S.Context)
                   EnableIfAttr(AL.getRange(), S.Context, Cond, Msg,
                                AL.getAttributeSpellingListIndex()));
}

namespace {
/// Determines if a given Expr references any of the given function's
/// ParmVarDecls, or the function's implicit `this` parameter (if applicable).
class ArgumentDependenceChecker
    : public RecursiveASTVisitor<ArgumentDependenceChecker> {
#ifndef NDEBUG
  const CXXRecordDecl *ClassType;
#endif
  llvm::SmallPtrSet<const ParmVarDecl *, 16> Parms;
  bool Result;

public:
  ArgumentDependenceChecker(const FunctionDecl *FD) {
#ifndef NDEBUG
    if (const auto *MD = dyn_cast<CXXMethodDecl>(FD))
      ClassType = MD->getParent();
    else
      ClassType = nullptr;
#endif
    Parms.insert(FD->param_begin(), FD->param_end());
  }

  bool referencesArgs(Expr *E) {
    Result = false;
    TraverseStmt(E);
    return Result;
  }

  bool VisitCXXThisExpr(CXXThisExpr *E) {
    assert(E->getType()->getPointeeCXXRecordDecl() == ClassType &&
           "`this` doesn't refer to the enclosing class?");
    Result = true;
    return false;
  }

  bool VisitDeclRefExpr(DeclRefExpr *DRE) {
    if (const auto *PVD = dyn_cast<ParmVarDecl>(DRE->getDecl()))
      if (Parms.count(PVD)) {
        Result = true;
        return false;
      }
    return true;
  }
};
}

static void handleDiagnoseIfAttr(Sema &S, Decl *D, const ParsedAttr &AL) {
  S.Diag(AL.getLoc(), diag::ext_clang_diagnose_if);

  Expr *Cond;
  StringRef Msg;
  if (!checkFunctionConditionAttr(S, D, AL, Cond, Msg))
    return;

  StringRef DiagTypeStr;
  if (!S.checkStringLiteralArgumentAttr(AL, 2, DiagTypeStr))
    return;

  DiagnoseIfAttr::DiagnosticType DiagType;
  if (!DiagnoseIfAttr::ConvertStrToDiagnosticType(DiagTypeStr, DiagType)) {
    S.Diag(AL.getArgAsExpr(2)->getBeginLoc(),
           diag::err_diagnose_if_invalid_diagnostic_type);
    return;
  }

  bool ArgDependent = false;
  if (const auto *FD = dyn_cast<FunctionDecl>(D))
    ArgDependent = ArgumentDependenceChecker(FD).referencesArgs(Cond);
  D->addAttr(::new (S.Context) DiagnoseIfAttr(
      AL.getRange(), S.Context, Cond, Msg, DiagType, ArgDependent,
      cast<NamedDecl>(D), AL.getAttributeSpellingListIndex()));
}

static void handlePassObjectSizeAttr(Sema &S, Decl *D, const ParsedAttr &AL) {
  if (D->hasAttr<PassObjectSizeAttr>()) {
    S.Diag(D->getBeginLoc(), diag::err_attribute_only_once_per_parameter) << AL;
    return;
  }

  Expr *E = AL.getArgAsExpr(0);
  uint32_t Type;
  if (!checkUInt32Argument(S, AL, E, Type, /*Idx=*/1))
    return;

  // pass_object_size's argument is passed in as the second argument of
  // __builtin_object_size. So, it has the same constraints as that second
  // argument; namely, it must be in the range [0, 3].
  if (Type > 3) {
    S.Diag(E->getBeginLoc(), diag::err_attribute_argument_out_of_range)
        << AL << 0 << 3 << E->getSourceRange();
    return;
  }

  // pass_object_size is only supported on constant pointer parameters; as a
  // kindness to users, we allow the parameter to be non-const for declarations.
  // At this point, we have no clue if `D` belongs to a function declaration or
  // definition, so we defer the constness check until later.
  if (!cast<ParmVarDecl>(D)->getType()->isPointerType()) {
    S.Diag(D->getBeginLoc(), diag::err_attribute_pointers_only) << AL << 1;
    return;
  }

  D->addAttr(::new (S.Context) PassObjectSizeAttr(
      AL.getRange(), S.Context, (int)Type, AL.getAttributeSpellingListIndex()));
}

static void handleConsumableAttr(Sema &S, Decl *D, const ParsedAttr &AL) {
  ConsumableAttr::ConsumedState DefaultState;

  if (AL.isArgIdent(0)) {
    IdentifierLoc *IL = AL.getArgAsIdent(0);
    if (!ConsumableAttr::ConvertStrToConsumedState(IL->Ident->getName(),
                                                   DefaultState)) {
      S.Diag(IL->Loc, diag::warn_attribute_type_not_supported) << AL
                                                               << IL->Ident;
      return;
    }
  } else {
    S.Diag(AL.getLoc(), diag::err_attribute_argument_type)
        << AL << AANT_ArgumentIdentifier;
    return;
  }

  D->addAttr(::new (S.Context)
             ConsumableAttr(AL.getRange(), S.Context, DefaultState,
                            AL.getAttributeSpellingListIndex()));
}

static bool checkForConsumableClass(Sema &S, const CXXMethodDecl *MD,
                                    const ParsedAttr &AL) {
  QualType ThisType = MD->getThisType()->getPointeeType();

  if (const CXXRecordDecl *RD = ThisType->getAsCXXRecordDecl()) {
    if (!RD->hasAttr<ConsumableAttr>()) {
      S.Diag(AL.getLoc(), diag::warn_attr_on_unconsumable_class) <<
        RD->getNameAsString();

      return false;
    }
  }

  return true;
}

static void handleCallableWhenAttr(Sema &S, Decl *D, const ParsedAttr &AL) {
  if (!checkAttributeAtLeastNumArgs(S, AL, 1))
    return;

  if (!checkForConsumableClass(S, cast<CXXMethodDecl>(D), AL))
    return;

  SmallVector<CallableWhenAttr::ConsumedState, 3> States;
  for (unsigned ArgIndex = 0; ArgIndex < AL.getNumArgs(); ++ArgIndex) {
    CallableWhenAttr::ConsumedState CallableState;

    StringRef StateString;
    SourceLocation Loc;
    if (AL.isArgIdent(ArgIndex)) {
      IdentifierLoc *Ident = AL.getArgAsIdent(ArgIndex);
      StateString = Ident->Ident->getName();
      Loc = Ident->Loc;
    } else {
      if (!S.checkStringLiteralArgumentAttr(AL, ArgIndex, StateString, &Loc))
        return;
    }

    if (!CallableWhenAttr::ConvertStrToConsumedState(StateString,
                                                     CallableState)) {
      S.Diag(Loc, diag::warn_attribute_type_not_supported) << AL << StateString;
      return;
    }

    States.push_back(CallableState);
  }

  D->addAttr(::new (S.Context)
             CallableWhenAttr(AL.getRange(), S.Context, States.data(),
               States.size(), AL.getAttributeSpellingListIndex()));
}

static void handleParamTypestateAttr(Sema &S, Decl *D, const ParsedAttr &AL) {
  ParamTypestateAttr::ConsumedState ParamState;

  if (AL.isArgIdent(0)) {
    IdentifierLoc *Ident = AL.getArgAsIdent(0);
    StringRef StateString = Ident->Ident->getName();

    if (!ParamTypestateAttr::ConvertStrToConsumedState(StateString,
                                                       ParamState)) {
      S.Diag(Ident->Loc, diag::warn_attribute_type_not_supported)
          << AL << StateString;
      return;
    }
  } else {
    S.Diag(AL.getLoc(), diag::err_attribute_argument_type)
        << AL << AANT_ArgumentIdentifier;
    return;
  }

  // FIXME: This check is currently being done in the analysis.  It can be
  //        enabled here only after the parser propagates attributes at
  //        template specialization definition, not declaration.
  //QualType ReturnType = cast<ParmVarDecl>(D)->getType();
  //const CXXRecordDecl *RD = ReturnType->getAsCXXRecordDecl();
  //
  //if (!RD || !RD->hasAttr<ConsumableAttr>()) {
  //    S.Diag(AL.getLoc(), diag::warn_return_state_for_unconsumable_type) <<
  //      ReturnType.getAsString();
  //    return;
  //}

  D->addAttr(::new (S.Context)
             ParamTypestateAttr(AL.getRange(), S.Context, ParamState,
                                AL.getAttributeSpellingListIndex()));
}

static void handleReturnTypestateAttr(Sema &S, Decl *D, const ParsedAttr &AL) {
  ReturnTypestateAttr::ConsumedState ReturnState;

  if (AL.isArgIdent(0)) {
    IdentifierLoc *IL = AL.getArgAsIdent(0);
    if (!ReturnTypestateAttr::ConvertStrToConsumedState(IL->Ident->getName(),
                                                        ReturnState)) {
      S.Diag(IL->Loc, diag::warn_attribute_type_not_supported) << AL
                                                               << IL->Ident;
      return;
    }
  } else {
    S.Diag(AL.getLoc(), diag::err_attribute_argument_type)
        << AL << AANT_ArgumentIdentifier;
    return;
  }

  // FIXME: This check is currently being done in the analysis.  It can be
  //        enabled here only after the parser propagates attributes at
  //        template specialization definition, not declaration.
  //QualType ReturnType;
  //
  //if (const ParmVarDecl *Param = dyn_cast<ParmVarDecl>(D)) {
  //  ReturnType = Param->getType();
  //
  //} else if (const CXXConstructorDecl *Constructor =
  //             dyn_cast<CXXConstructorDecl>(D)) {
  //  ReturnType = Constructor->getThisType()->getPointeeType();
  //
  //} else {
  //
  //  ReturnType = cast<FunctionDecl>(D)->getCallResultType();
  //}
  //
  //const CXXRecordDecl *RD = ReturnType->getAsCXXRecordDecl();
  //
  //if (!RD || !RD->hasAttr<ConsumableAttr>()) {
  //    S.Diag(Attr.getLoc(), diag::warn_return_state_for_unconsumable_type) <<
  //      ReturnType.getAsString();
  //    return;
  //}

  D->addAttr(::new (S.Context)
                 ReturnTypestateAttr(AL.getRange(), S.Context, ReturnState,
                                     AL.getAttributeSpellingListIndex()));
}

static void handleSetTypestateAttr(Sema &S, Decl *D, const ParsedAttr &AL) {
  if (!checkForConsumableClass(S, cast<CXXMethodDecl>(D), AL))
    return;

  SetTypestateAttr::ConsumedState NewState;
  if (AL.isArgIdent(0)) {
    IdentifierLoc *Ident = AL.getArgAsIdent(0);
    StringRef Param = Ident->Ident->getName();
    if (!SetTypestateAttr::ConvertStrToConsumedState(Param, NewState)) {
      S.Diag(Ident->Loc, diag::warn_attribute_type_not_supported) << AL
                                                                  << Param;
      return;
    }
  } else {
    S.Diag(AL.getLoc(), diag::err_attribute_argument_type)
        << AL << AANT_ArgumentIdentifier;
    return;
  }

  D->addAttr(::new (S.Context)
             SetTypestateAttr(AL.getRange(), S.Context, NewState,
                              AL.getAttributeSpellingListIndex()));
}

static void handleTestTypestateAttr(Sema &S, Decl *D, const ParsedAttr &AL) {
  if (!checkForConsumableClass(S, cast<CXXMethodDecl>(D), AL))
    return;

  TestTypestateAttr::ConsumedState TestState;
  if (AL.isArgIdent(0)) {
    IdentifierLoc *Ident = AL.getArgAsIdent(0);
    StringRef Param = Ident->Ident->getName();
    if (!TestTypestateAttr::ConvertStrToConsumedState(Param, TestState)) {
      S.Diag(Ident->Loc, diag::warn_attribute_type_not_supported) << AL
                                                                  << Param;
      return;
    }
  } else {
    S.Diag(AL.getLoc(), diag::err_attribute_argument_type)
        << AL << AANT_ArgumentIdentifier;
    return;
  }

  D->addAttr(::new (S.Context)
             TestTypestateAttr(AL.getRange(), S.Context, TestState,
                                AL.getAttributeSpellingListIndex()));
}

static void handleExtVectorTypeAttr(Sema &S, Decl *D, const ParsedAttr &AL) {
  // Remember this typedef decl, we will need it later for diagnostics.
  S.ExtVectorDecls.push_back(cast<TypedefNameDecl>(D));
}

static void handlePackedAttr(Sema &S, Decl *D, const ParsedAttr &AL) {
  if (auto *TD = dyn_cast<TagDecl>(D))
    TD->addAttr(::new (S.Context) PackedAttr(AL.getRange(), S.Context,
                                        AL.getAttributeSpellingListIndex()));
  else if (auto *FD = dyn_cast<FieldDecl>(D)) {
    bool BitfieldByteAligned = (!FD->getType()->isDependentType() &&
                                !FD->getType()->isIncompleteType() &&
                                FD->isBitField() &&
                                S.Context.getTypeAlign(FD->getType()) <= 8);

    if (S.getASTContext().getTargetInfo().getTriple().isPS4()) {
      if (BitfieldByteAligned)
        // The PS4 target needs to maintain ABI backwards compatibility.
        S.Diag(AL.getLoc(), diag::warn_attribute_ignored_for_field_of_type)
            << AL << FD->getType();
      else
        FD->addAttr(::new (S.Context) PackedAttr(
                    AL.getRange(), S.Context, AL.getAttributeSpellingListIndex()));
    } else {
      // Report warning about changed offset in the newer compiler versions.
      if (BitfieldByteAligned)
        S.Diag(AL.getLoc(), diag::warn_attribute_packed_for_bitfield);

      FD->addAttr(::new (S.Context) PackedAttr(
                  AL.getRange(), S.Context, AL.getAttributeSpellingListIndex()));
    }

  } else
    S.Diag(AL.getLoc(), diag::warn_attribute_ignored) << AL;
}

static bool checkIBOutletCommon(Sema &S, Decl *D, const ParsedAttr &AL) {
  // The IBOutlet/IBOutletCollection attributes only apply to instance
  // variables or properties of Objective-C classes.  The outlet must also
  // have an object reference type.
  if (const auto *VD = dyn_cast<ObjCIvarDecl>(D)) {
    if (!VD->getType()->getAs<ObjCObjectPointerType>()) {
      S.Diag(AL.getLoc(), diag::warn_iboutlet_object_type)
          << AL << VD->getType() << 0;
      return false;
    }
  }
  else if (const auto *PD = dyn_cast<ObjCPropertyDecl>(D)) {
    if (!PD->getType()->getAs<ObjCObjectPointerType>()) {
      S.Diag(AL.getLoc(), diag::warn_iboutlet_object_type)
          << AL << PD->getType() << 1;
      return false;
    }
  }
  else {
    S.Diag(AL.getLoc(), diag::warn_attribute_iboutlet) << AL;
    return false;
  }

  return true;
}

static void handleIBOutlet(Sema &S, Decl *D, const ParsedAttr &AL) {
  if (!checkIBOutletCommon(S, D, AL))
    return;

  D->addAttr(::new (S.Context)
             IBOutletAttr(AL.getRange(), S.Context,
                          AL.getAttributeSpellingListIndex()));
}

static void handleIBOutletCollection(Sema &S, Decl *D, const ParsedAttr &AL) {

  // The iboutletcollection attribute can have zero or one arguments.
  if (AL.getNumArgs() > 1) {
    S.Diag(AL.getLoc(), diag::err_attribute_wrong_number_arguments) << AL << 1;
    return;
  }

  if (!checkIBOutletCommon(S, D, AL))
    return;

  ParsedType PT;

  if (AL.hasParsedType())
    PT = AL.getTypeArg();
  else {
    PT = S.getTypeName(S.Context.Idents.get("NSObject"), AL.getLoc(),
                       S.getScopeForContext(D->getDeclContext()->getParent()));
    if (!PT) {
      S.Diag(AL.getLoc(), diag::err_iboutletcollection_type) << "NSObject";
      return;
    }
  }

  TypeSourceInfo *QTLoc = nullptr;
  QualType QT = S.GetTypeFromParser(PT, &QTLoc);
  if (!QTLoc)
    QTLoc = S.Context.getTrivialTypeSourceInfo(QT, AL.getLoc());

  // Diagnose use of non-object type in iboutletcollection attribute.
  // FIXME. Gnu attribute extension ignores use of builtin types in
  // attributes. So, __attribute__((iboutletcollection(char))) will be
  // treated as __attribute__((iboutletcollection())).
  if (!QT->isObjCIdType() && !QT->isObjCObjectType()) {
    S.Diag(AL.getLoc(),
           QT->isBuiltinType() ? diag::err_iboutletcollection_builtintype
                               : diag::err_iboutletcollection_type) << QT;
    return;
  }

  D->addAttr(::new (S.Context)
             IBOutletCollectionAttr(AL.getRange(), S.Context, QTLoc,
                                    AL.getAttributeSpellingListIndex()));
}

bool Sema::isValidPointerAttrType(QualType T, bool RefOkay) {
  if (RefOkay) {
    if (T->isReferenceType())
      return true;
  } else {
    T = T.getNonReferenceType();
  }

  // The nonnull attribute, and other similar attributes, can be applied to a
  // transparent union that contains a pointer type.
  if (const RecordType *UT = T->getAsUnionType()) {
    if (UT && UT->getDecl()->hasAttr<TransparentUnionAttr>()) {
      RecordDecl *UD = UT->getDecl();
      for (const auto *I : UD->fields()) {
        QualType QT = I->getType();
        if (QT->isAnyPointerType() || QT->isBlockPointerType())
          return true;
      }
    }
  }

  return T->isAnyPointerType() || T->isBlockPointerType();
}

static bool attrNonNullArgCheck(Sema &S, QualType T, const ParsedAttr &AL,
                                SourceRange AttrParmRange,
                                SourceRange TypeRange,
                                bool isReturnValue = false) {
  if (!S.isValidPointerAttrType(T)) {
    if (isReturnValue)
      S.Diag(AL.getLoc(), diag::warn_attribute_return_pointers_only)
          << AL << AttrParmRange << TypeRange;
    else
      S.Diag(AL.getLoc(), diag::warn_attribute_pointers_only)
          << AL << AttrParmRange << TypeRange << 0;
    return false;
  }
  return true;
}

static void handleNonNullAttr(Sema &S, Decl *D, const ParsedAttr &AL) {
  SmallVector<ParamIdx, 8> NonNullArgs;
  for (unsigned I = 0; I < AL.getNumArgs(); ++I) {
    Expr *Ex = AL.getArgAsExpr(I);
    ParamIdx Idx;
    if (!checkFunctionOrMethodParameterIndex(S, D, AL, I + 1, Ex, Idx))
      return;

    // Is the function argument a pointer type?
    if (Idx.getASTIndex() < getFunctionOrMethodNumParams(D) &&
        !attrNonNullArgCheck(
            S, getFunctionOrMethodParamType(D, Idx.getASTIndex()), AL,
            Ex->getSourceRange(),
            getFunctionOrMethodParamRange(D, Idx.getASTIndex())))
      continue;

    NonNullArgs.push_back(Idx);
  }

  // If no arguments were specified to __attribute__((nonnull)) then all pointer
  // arguments have a nonnull attribute; warn if there aren't any. Skip this
  // check if the attribute came from a macro expansion or a template
  // instantiation.
  if (NonNullArgs.empty() && AL.getLoc().isFileID() &&
      !S.inTemplateInstantiation()) {
    bool AnyPointers = isFunctionOrMethodVariadic(D);
    for (unsigned I = 0, E = getFunctionOrMethodNumParams(D);
         I != E && !AnyPointers; ++I) {
      QualType T = getFunctionOrMethodParamType(D, I);
      if (T->isDependentType() || S.isValidPointerAttrType(T))
        AnyPointers = true;
    }

    if (!AnyPointers)
      S.Diag(AL.getLoc(), diag::warn_attribute_nonnull_no_pointers);
  }

  ParamIdx *Start = NonNullArgs.data();
  unsigned Size = NonNullArgs.size();
  llvm::array_pod_sort(Start, Start + Size);
  D->addAttr(::new (S.Context)
                 NonNullAttr(AL.getRange(), S.Context, Start, Size,
                             AL.getAttributeSpellingListIndex()));
}

static void handleNonNullAttrParameter(Sema &S, ParmVarDecl *D,
                                       const ParsedAttr &AL) {
  if (AL.getNumArgs() > 0) {
    if (D->getFunctionType()) {
      handleNonNullAttr(S, D, AL);
    } else {
      S.Diag(AL.getLoc(), diag::warn_attribute_nonnull_parm_no_args)
        << D->getSourceRange();
    }
    return;
  }

  // Is the argument a pointer type?
  if (!attrNonNullArgCheck(S, D->getType(), AL, SourceRange(),
                           D->getSourceRange()))
    return;

  D->addAttr(::new (S.Context)
                 NonNullAttr(AL.getRange(), S.Context, nullptr, 0,
                             AL.getAttributeSpellingListIndex()));
}

static void handleReturnsNonNullAttr(Sema &S, Decl *D, const ParsedAttr &AL) {
  QualType ResultType = getFunctionOrMethodResultType(D);
  SourceRange SR = getFunctionOrMethodResultSourceRange(D);
  if (!attrNonNullArgCheck(S, ResultType, AL, SourceRange(), SR,
                           /* isReturnValue */ true))
    return;

  D->addAttr(::new (S.Context)
            ReturnsNonNullAttr(AL.getRange(), S.Context,
                               AL.getAttributeSpellingListIndex()));
}

static void handleNoEscapeAttr(Sema &S, Decl *D, const ParsedAttr &AL) {
  if (D->isInvalidDecl())
    return;

  // noescape only applies to pointer types.
  QualType T = cast<ParmVarDecl>(D)->getType();
  if (!S.isValidPointerAttrType(T, /* RefOkay */ true)) {
    S.Diag(AL.getLoc(), diag::warn_attribute_pointers_only)
        << AL << AL.getRange() << 0;
    return;
  }

  D->addAttr(::new (S.Context) NoEscapeAttr(
      AL.getRange(), S.Context, AL.getAttributeSpellingListIndex()));
}

static void handleAssumeAlignedAttr(Sema &S, Decl *D, const ParsedAttr &AL) {
  Expr *E = AL.getArgAsExpr(0),
       *OE = AL.getNumArgs() > 1 ? AL.getArgAsExpr(1) : nullptr;
  S.AddAssumeAlignedAttr(AL.getRange(), D, E, OE,
                         AL.getAttributeSpellingListIndex());
}

static void handleAllocAlignAttr(Sema &S, Decl *D, const ParsedAttr &AL) {
  S.AddAllocAlignAttr(AL.getRange(), D, AL.getArgAsExpr(0),
                      AL.getAttributeSpellingListIndex());
}

void Sema::AddAssumeAlignedAttr(SourceRange AttrRange, Decl *D, Expr *E,
                                Expr *OE, unsigned SpellingListIndex) {
  QualType ResultType = getFunctionOrMethodResultType(D);
  SourceRange SR = getFunctionOrMethodResultSourceRange(D);

  AssumeAlignedAttr TmpAttr(AttrRange, Context, E, OE, SpellingListIndex);
  SourceLocation AttrLoc = AttrRange.getBegin();

  if (!isValidPointerAttrType(ResultType, /* RefOkay */ true)) {
    Diag(AttrLoc, diag::warn_attribute_return_pointers_refs_only)
      << &TmpAttr << AttrRange << SR;
    return;
  }

  if (!E->isValueDependent()) {
    llvm::APSInt I(64);
    if (!E->isIntegerConstantExpr(I, Context)) {
      if (OE)
        Diag(AttrLoc, diag::err_attribute_argument_n_type)
          << &TmpAttr << 1 << AANT_ArgumentIntegerConstant
          << E->getSourceRange();
      else
        Diag(AttrLoc, diag::err_attribute_argument_type)
          << &TmpAttr << AANT_ArgumentIntegerConstant
          << E->getSourceRange();
      return;
    }

    if (!I.isPowerOf2()) {
      Diag(AttrLoc, diag::err_alignment_not_power_of_two)
        << E->getSourceRange();
      return;
    }
  }

  if (OE) {
    if (!OE->isValueDependent()) {
      llvm::APSInt I(64);
      if (!OE->isIntegerConstantExpr(I, Context)) {
        Diag(AttrLoc, diag::err_attribute_argument_n_type)
          << &TmpAttr << 2 << AANT_ArgumentIntegerConstant
          << OE->getSourceRange();
        return;
      }
    }
  }

  D->addAttr(::new (Context)
            AssumeAlignedAttr(AttrRange, Context, E, OE, SpellingListIndex));
}

void Sema::AddAllocAlignAttr(SourceRange AttrRange, Decl *D, Expr *ParamExpr,
                             unsigned SpellingListIndex) {
  QualType ResultType = getFunctionOrMethodResultType(D);

  AllocAlignAttr TmpAttr(AttrRange, Context, ParamIdx(), SpellingListIndex);
  SourceLocation AttrLoc = AttrRange.getBegin();

  if (!ResultType->isDependentType() &&
      !isValidPointerAttrType(ResultType, /* RefOkay */ true)) {
    Diag(AttrLoc, diag::warn_attribute_return_pointers_refs_only)
        << &TmpAttr << AttrRange << getFunctionOrMethodResultSourceRange(D);
    return;
  }

  ParamIdx Idx;
  const auto *FuncDecl = cast<FunctionDecl>(D);
  if (!checkFunctionOrMethodParameterIndex(*this, FuncDecl, TmpAttr,
                                           /*AttrArgNo=*/1, ParamExpr, Idx))
    return;

  QualType Ty = getFunctionOrMethodParamType(D, Idx.getASTIndex());
  if (!Ty->isDependentType() && !Ty->isIntegralType(Context)) {
    Diag(ParamExpr->getBeginLoc(), diag::err_attribute_integers_only)
        << &TmpAttr
        << FuncDecl->getParamDecl(Idx.getASTIndex())->getSourceRange();
    return;
  }

  D->addAttr(::new (Context)
                 AllocAlignAttr(AttrRange, Context, Idx, SpellingListIndex));
}

/// Normalize the attribute, __foo__ becomes foo.
/// Returns true if normalization was applied.
static bool normalizeName(StringRef &AttrName) {
  if (AttrName.size() > 4 && AttrName.startswith("__") &&
      AttrName.endswith("__")) {
    AttrName = AttrName.drop_front(2).drop_back(2);
    return true;
  }
  return false;
}

static void handleOwnershipAttr(Sema &S, Decl *D, const ParsedAttr &AL) {
  // This attribute must be applied to a function declaration. The first
  // argument to the attribute must be an identifier, the name of the resource,
  // for example: malloc. The following arguments must be argument indexes, the
  // arguments must be of integer type for Returns, otherwise of pointer type.
  // The difference between Holds and Takes is that a pointer may still be used
  // after being held. free() should be __attribute((ownership_takes)), whereas
  // a list append function may well be __attribute((ownership_holds)).

  if (!AL.isArgIdent(0)) {
    S.Diag(AL.getLoc(), diag::err_attribute_argument_n_type)
        << AL << 1 << AANT_ArgumentIdentifier;
    return;
  }

  // Figure out our Kind.
  OwnershipAttr::OwnershipKind K =
      OwnershipAttr(AL.getLoc(), S.Context, nullptr, nullptr, 0,
                    AL.getAttributeSpellingListIndex()).getOwnKind();

  // Check arguments.
  switch (K) {
  case OwnershipAttr::Takes:
  case OwnershipAttr::Holds:
    if (AL.getNumArgs() < 2) {
      S.Diag(AL.getLoc(), diag::err_attribute_too_few_arguments) << AL << 2;
      return;
    }
    break;
  case OwnershipAttr::Returns:
    if (AL.getNumArgs() > 2) {
      S.Diag(AL.getLoc(), diag::err_attribute_too_many_arguments) << AL << 1;
      return;
    }
    break;
  }

  IdentifierInfo *Module = AL.getArgAsIdent(0)->Ident;

  StringRef ModuleName = Module->getName();
  if (normalizeName(ModuleName)) {
    Module = &S.PP.getIdentifierTable().get(ModuleName);
  }

  SmallVector<ParamIdx, 8> OwnershipArgs;
  for (unsigned i = 1; i < AL.getNumArgs(); ++i) {
    Expr *Ex = AL.getArgAsExpr(i);
    ParamIdx Idx;
    if (!checkFunctionOrMethodParameterIndex(S, D, AL, i, Ex, Idx))
      return;

    // Is the function argument a pointer type?
    QualType T = getFunctionOrMethodParamType(D, Idx.getASTIndex());
    int Err = -1;  // No error
    switch (K) {
      case OwnershipAttr::Takes:
      case OwnershipAttr::Holds:
        if (!T->isAnyPointerType() && !T->isBlockPointerType())
          Err = 0;
        break;
      case OwnershipAttr::Returns:
        if (!T->isIntegerType())
          Err = 1;
        break;
    }
    if (-1 != Err) {
      S.Diag(AL.getLoc(), diag::err_ownership_type) << AL << Err
                                                    << Ex->getSourceRange();
      return;
    }

    // Check we don't have a conflict with another ownership attribute.
    for (const auto *I : D->specific_attrs<OwnershipAttr>()) {
      // Cannot have two ownership attributes of different kinds for the same
      // index.
      if (I->getOwnKind() != K && I->args_end() !=
          std::find(I->args_begin(), I->args_end(), Idx)) {
        S.Diag(AL.getLoc(), diag::err_attributes_are_not_compatible) << AL << I;
        return;
      } else if (K == OwnershipAttr::Returns &&
                 I->getOwnKind() == OwnershipAttr::Returns) {
        // A returns attribute conflicts with any other returns attribute using
        // a different index.
        if (std::find(I->args_begin(), I->args_end(), Idx) == I->args_end()) {
          S.Diag(I->getLocation(), diag::err_ownership_returns_index_mismatch)
              << I->args_begin()->getSourceIndex();
          if (I->args_size())
            S.Diag(AL.getLoc(), diag::note_ownership_returns_index_mismatch)
                << Idx.getSourceIndex() << Ex->getSourceRange();
          return;
        }
      }
    }
    OwnershipArgs.push_back(Idx);
  }

  ParamIdx *Start = OwnershipArgs.data();
  unsigned Size = OwnershipArgs.size();
  llvm::array_pod_sort(Start, Start + Size);
  D->addAttr(::new (S.Context)
                 OwnershipAttr(AL.getLoc(), S.Context, Module, Start, Size,
                               AL.getAttributeSpellingListIndex()));
}

static void handleWeakRefAttr(Sema &S, Decl *D, const ParsedAttr &AL) {
  // Check the attribute arguments.
  if (AL.getNumArgs() > 1) {
    S.Diag(AL.getLoc(), diag::err_attribute_wrong_number_arguments) << AL << 1;
    return;
  }

  // gcc rejects
  // class c {
  //   static int a __attribute__((weakref ("v2")));
  //   static int b() __attribute__((weakref ("f3")));
  // };
  // and ignores the attributes of
  // void f(void) {
  //   static int a __attribute__((weakref ("v2")));
  // }
  // we reject them
  const DeclContext *Ctx = D->getDeclContext()->getRedeclContext();
  if (!Ctx->isFileContext()) {
    S.Diag(AL.getLoc(), diag::err_attribute_weakref_not_global_context)
        << cast<NamedDecl>(D);
    return;
  }

  // The GCC manual says
  //
  // At present, a declaration to which `weakref' is attached can only
  // be `static'.
  //
  // It also says
  //
  // Without a TARGET,
  // given as an argument to `weakref' or to `alias', `weakref' is
  // equivalent to `weak'.
  //
  // gcc 4.4.1 will accept
  // int a7 __attribute__((weakref));
  // as
  // int a7 __attribute__((weak));
  // This looks like a bug in gcc. We reject that for now. We should revisit
  // it if this behaviour is actually used.

  // GCC rejects
  // static ((alias ("y"), weakref)).
  // Should we? How to check that weakref is before or after alias?

  // FIXME: it would be good for us to keep the WeakRefAttr as-written instead
  // of transforming it into an AliasAttr.  The WeakRefAttr never uses the
  // StringRef parameter it was given anyway.
  StringRef Str;
  if (AL.getNumArgs() && S.checkStringLiteralArgumentAttr(AL, 0, Str))
    // GCC will accept anything as the argument of weakref. Should we
    // check for an existing decl?
    D->addAttr(::new (S.Context) AliasAttr(AL.getRange(), S.Context, Str,
                                        AL.getAttributeSpellingListIndex()));

  D->addAttr(::new (S.Context)
             WeakRefAttr(AL.getRange(), S.Context,
                         AL.getAttributeSpellingListIndex()));
}

static void handleIFuncAttr(Sema &S, Decl *D, const ParsedAttr &AL) {
  StringRef Str;
  if (!S.checkStringLiteralArgumentAttr(AL, 0, Str))
    return;

  // Aliases should be on declarations, not definitions.
  const auto *FD = cast<FunctionDecl>(D);
  if (FD->isThisDeclarationADefinition()) {
    S.Diag(AL.getLoc(), diag::err_alias_is_definition) << FD << 1;
    return;
  }

  D->addAttr(::new (S.Context) IFuncAttr(AL.getRange(), S.Context, Str,
                                         AL.getAttributeSpellingListIndex()));
}

static void handleAliasAttr(Sema &S, Decl *D, const ParsedAttr &AL) {
  StringRef Str;
  if (!S.checkStringLiteralArgumentAttr(AL, 0, Str))
    return;

  if (S.Context.getTargetInfo().getTriple().isOSDarwin()) {
    S.Diag(AL.getLoc(), diag::err_alias_not_supported_on_darwin);
    return;
  }
  if (S.Context.getTargetInfo().getTriple().isNVPTX()) {
    S.Diag(AL.getLoc(), diag::err_alias_not_supported_on_nvptx);
  }

  // Aliases should be on declarations, not definitions.
  if (const auto *FD = dyn_cast<FunctionDecl>(D)) {
    if (FD->isThisDeclarationADefinition()) {
      S.Diag(AL.getLoc(), diag::err_alias_is_definition) << FD << 0;
      return;
    }
  } else {
    const auto *VD = cast<VarDecl>(D);
    if (VD->isThisDeclarationADefinition() && VD->isExternallyVisible()) {
      S.Diag(AL.getLoc(), diag::err_alias_is_definition) << VD << 0;
      return;
    }
  }

  // Mark target used to prevent unneeded-internal-declaration warnings.
  if (!S.LangOpts.CPlusPlus) {
    // FIXME: demangle Str for C++, as the attribute refers to the mangled
    // linkage name, not the pre-mangled identifier.
    const DeclarationNameInfo target(&S.Context.Idents.get(Str), AL.getLoc());
    LookupResult LR(S, target, Sema::LookupOrdinaryName);
    if (S.LookupQualifiedName(LR, S.getCurLexicalContext()))
      for (NamedDecl *ND : LR)
        ND->markUsed(S.Context);
  }

  D->addAttr(::new (S.Context) AliasAttr(AL.getRange(), S.Context, Str,
                                         AL.getAttributeSpellingListIndex()));
}

static void handleTLSModelAttr(Sema &S, Decl *D, const ParsedAttr &AL) {
  StringRef Model;
  SourceLocation LiteralLoc;
  // Check that it is a string.
  if (!S.checkStringLiteralArgumentAttr(AL, 0, Model, &LiteralLoc))
    return;

  // Check that the value.
  if (Model != "global-dynamic" && Model != "local-dynamic"
      && Model != "initial-exec" && Model != "local-exec") {
    S.Diag(LiteralLoc, diag::err_attr_tlsmodel_arg);
    return;
  }

  D->addAttr(::new (S.Context)
             TLSModelAttr(AL.getRange(), S.Context, Model,
                          AL.getAttributeSpellingListIndex()));
}

static void handleRestrictAttr(Sema &S, Decl *D, const ParsedAttr &AL) {
  QualType ResultType = getFunctionOrMethodResultType(D);
  if (ResultType->isAnyPointerType() || ResultType->isBlockPointerType()) {
    D->addAttr(::new (S.Context) RestrictAttr(
        AL.getRange(), S.Context, AL.getAttributeSpellingListIndex()));
    return;
  }

  S.Diag(AL.getLoc(), diag::warn_attribute_return_pointers_only)
      << AL << getFunctionOrMethodResultSourceRange(D);
}

static void handleCPUSpecificAttr(Sema &S, Decl *D, const ParsedAttr &AL) {
  FunctionDecl *FD = cast<FunctionDecl>(D);

  if (const auto *MD = dyn_cast<CXXMethodDecl>(D)) {
    if (MD->getParent()->isLambda()) {
      S.Diag(AL.getLoc(), diag::err_attribute_dll_lambda) << AL;
      return;
    }
  }

  if (!checkAttributeAtLeastNumArgs(S, AL, 1))
    return;

  SmallVector<IdentifierInfo *, 8> CPUs;
  for (unsigned ArgNo = 0; ArgNo < getNumAttributeArgs(AL); ++ArgNo) {
    if (!AL.isArgIdent(ArgNo)) {
      S.Diag(AL.getLoc(), diag::err_attribute_argument_type)
          << AL << AANT_ArgumentIdentifier;
      return;
    }

    IdentifierLoc *CPUArg = AL.getArgAsIdent(ArgNo);
    StringRef CPUName = CPUArg->Ident->getName().trim();

    if (!S.Context.getTargetInfo().validateCPUSpecificCPUDispatch(CPUName)) {
      S.Diag(CPUArg->Loc, diag::err_invalid_cpu_specific_dispatch_value)
          << CPUName << (AL.getKind() == ParsedAttr::AT_CPUDispatch);
      return;
    }

    const TargetInfo &Target = S.Context.getTargetInfo();
    if (llvm::any_of(CPUs, [CPUName, &Target](const IdentifierInfo *Cur) {
          return Target.CPUSpecificManglingCharacter(CPUName) ==
                 Target.CPUSpecificManglingCharacter(Cur->getName());
        })) {
      S.Diag(AL.getLoc(), diag::warn_multiversion_duplicate_entries);
      return;
    }
    CPUs.push_back(CPUArg->Ident);
  }

  FD->setIsMultiVersion(true);
  if (AL.getKind() == ParsedAttr::AT_CPUSpecific)
    D->addAttr(::new (S.Context) CPUSpecificAttr(
        AL.getRange(), S.Context, CPUs.data(), CPUs.size(),
        AL.getAttributeSpellingListIndex()));
  else
    D->addAttr(::new (S.Context) CPUDispatchAttr(
        AL.getRange(), S.Context, CPUs.data(), CPUs.size(),
        AL.getAttributeSpellingListIndex()));
}

static void handleCommonAttr(Sema &S, Decl *D, const ParsedAttr &AL) {
  if (S.LangOpts.CPlusPlus) {
    S.Diag(AL.getLoc(), diag::err_attribute_not_supported_in_lang)
        << AL << AttributeLangSupport::Cpp;
    return;
  }

  if (CommonAttr *CA = S.mergeCommonAttr(D, AL))
    D->addAttr(CA);
}

static void handleNakedAttr(Sema &S, Decl *D, const ParsedAttr &AL) {
  if (checkAttrMutualExclusion<DisableTailCallsAttr>(S, D, AL))
    return;

  if (AL.isDeclspecAttribute()) {
    const auto &Triple = S.getASTContext().getTargetInfo().getTriple();
    const auto &Arch = Triple.getArch();
    if (Arch != llvm::Triple::x86 &&
        (Arch != llvm::Triple::arm && Arch != llvm::Triple::thumb)) {
      S.Diag(AL.getLoc(), diag::err_attribute_not_supported_on_arch)
          << AL << Triple.getArchName();
      return;
    }
  }

  D->addAttr(::new (S.Context) NakedAttr(AL.getRange(), S.Context,
                                         AL.getAttributeSpellingListIndex()));
}

static void handleNoReturnAttr(Sema &S, Decl *D, const ParsedAttr &Attrs) {
  if (hasDeclarator(D)) return;

  if (!isa<ObjCMethodDecl>(D)) {
    S.Diag(Attrs.getLoc(), diag::warn_attribute_wrong_decl_type)
        << Attrs << ExpectedFunctionOrMethod;
    return;
  }

  D->addAttr(::new (S.Context) NoReturnAttr(
      Attrs.getRange(), S.Context, Attrs.getAttributeSpellingListIndex()));
}

static void handleNoCfCheckAttr(Sema &S, Decl *D, const ParsedAttr &Attrs) {
  if (!S.getLangOpts().CFProtectionBranch)
    S.Diag(Attrs.getLoc(), diag::warn_nocf_check_attribute_ignored);
  else
    handleSimpleAttribute<AnyX86NoCfCheckAttr>(S, D, Attrs);
}

bool Sema::CheckAttrNoArgs(const ParsedAttr &Attrs) {
  if (!checkAttributeNumArgs(*this, Attrs, 0)) {
    Attrs.setInvalid();
    return true;
  }

  return false;
}

bool Sema::CheckAttrTarget(const ParsedAttr &AL) {
  // Check whether the attribute is valid on the current target.
  if (!AL.existsInTarget(Context.getTargetInfo())) {
    Diag(AL.getLoc(), diag::warn_unknown_attribute_ignored) << AL;
    AL.setInvalid();
    return true;
  }

  return false;
}

static void handleAnalyzerNoReturnAttr(Sema &S, Decl *D, const ParsedAttr &AL) {

  // The checking path for 'noreturn' and 'analyzer_noreturn' are different
  // because 'analyzer_noreturn' does not impact the type.
  if (!isFunctionOrMethodOrBlock(D)) {
    ValueDecl *VD = dyn_cast<ValueDecl>(D);
    if (!VD || (!VD->getType()->isBlockPointerType() &&
                !VD->getType()->isFunctionPointerType())) {
      S.Diag(AL.getLoc(), AL.isCXX11Attribute()
                              ? diag::err_attribute_wrong_decl_type
                              : diag::warn_attribute_wrong_decl_type)
          << AL << ExpectedFunctionMethodOrBlock;
      return;
    }
  }

  D->addAttr(::new (S.Context)
             AnalyzerNoReturnAttr(AL.getRange(), S.Context,
                                  AL.getAttributeSpellingListIndex()));
}

// PS3 PPU-specific.
static void handleVecReturnAttr(Sema &S, Decl *D, const ParsedAttr &AL) {
  /*
    Returning a Vector Class in Registers

    According to the PPU ABI specifications, a class with a single member of
    vector type is returned in memory when used as the return value of a
    function.
    This results in inefficient code when implementing vector classes. To return
    the value in a single vector register, add the vecreturn attribute to the
    class definition. This attribute is also applicable to struct types.

    Example:

    struct Vector
    {
      __vector float xyzw;
    } __attribute__((vecreturn));

    Vector Add(Vector lhs, Vector rhs)
    {
      Vector result;
      result.xyzw = vec_add(lhs.xyzw, rhs.xyzw);
      return result; // This will be returned in a register
    }
  */
  if (VecReturnAttr *A = D->getAttr<VecReturnAttr>()) {
    S.Diag(AL.getLoc(), diag::err_repeat_attribute) << A;
    return;
  }

  const auto *R = cast<RecordDecl>(D);
  int count = 0;

  if (!isa<CXXRecordDecl>(R)) {
    S.Diag(AL.getLoc(), diag::err_attribute_vecreturn_only_vector_member);
    return;
  }

  if (!cast<CXXRecordDecl>(R)->isPOD()) {
    S.Diag(AL.getLoc(), diag::err_attribute_vecreturn_only_pod_record);
    return;
  }

  for (const auto *I : R->fields()) {
    if ((count == 1) || !I->getType()->isVectorType()) {
      S.Diag(AL.getLoc(), diag::err_attribute_vecreturn_only_vector_member);
      return;
    }
    count++;
  }

  D->addAttr(::new (S.Context) VecReturnAttr(
      AL.getRange(), S.Context, AL.getAttributeSpellingListIndex()));
}

static void handleDependencyAttr(Sema &S, Scope *Scope, Decl *D,
                                 const ParsedAttr &AL) {
  if (isa<ParmVarDecl>(D)) {
    // [[carries_dependency]] can only be applied to a parameter if it is a
    // parameter of a function declaration or lambda.
    if (!(Scope->getFlags() & clang::Scope::FunctionDeclarationScope)) {
      S.Diag(AL.getLoc(),
             diag::err_carries_dependency_param_not_function_decl);
      return;
    }
  }

  D->addAttr(::new (S.Context) CarriesDependencyAttr(
                                   AL.getRange(), S.Context,
                                   AL.getAttributeSpellingListIndex()));
}

static void handleUnusedAttr(Sema &S, Decl *D, const ParsedAttr &AL) {
  bool IsCXX17Attr = AL.isCXX11Attribute() && !AL.getScopeName();

  // If this is spelled as the standard C++17 attribute, but not in C++17, warn
  // about using it as an extension.
  if (!S.getLangOpts().CPlusPlus17 && IsCXX17Attr)
    S.Diag(AL.getLoc(), diag::ext_cxx17_attr) << AL;

  D->addAttr(::new (S.Context) UnusedAttr(
      AL.getRange(), S.Context, AL.getAttributeSpellingListIndex()));
}

static void handleConstructorAttr(Sema &S, Decl *D, const ParsedAttr &AL) {
  uint32_t priority = ConstructorAttr::DefaultPriority;
  if (AL.getNumArgs() &&
      !checkUInt32Argument(S, AL, AL.getArgAsExpr(0), priority))
    return;

  D->addAttr(::new (S.Context)
             ConstructorAttr(AL.getRange(), S.Context, priority,
                             AL.getAttributeSpellingListIndex()));
}

static void handleDestructorAttr(Sema &S, Decl *D, const ParsedAttr &AL) {
  uint32_t priority = DestructorAttr::DefaultPriority;
  if (AL.getNumArgs() &&
      !checkUInt32Argument(S, AL, AL.getArgAsExpr(0), priority))
    return;

  D->addAttr(::new (S.Context)
             DestructorAttr(AL.getRange(), S.Context, priority,
                            AL.getAttributeSpellingListIndex()));
}

template <typename AttrTy>
static void handleAttrWithMessage(Sema &S, Decl *D, const ParsedAttr &AL) {
  // Handle the case where the attribute has a text message.
  StringRef Str;
  if (AL.getNumArgs() == 1 && !S.checkStringLiteralArgumentAttr(AL, 0, Str))
    return;

  D->addAttr(::new (S.Context) AttrTy(AL.getRange(), S.Context, Str,
                                      AL.getAttributeSpellingListIndex()));
}

static void handleObjCSuppresProtocolAttr(Sema &S, Decl *D,
                                          const ParsedAttr &AL) {
  if (!cast<ObjCProtocolDecl>(D)->isThisDeclarationADefinition()) {
    S.Diag(AL.getLoc(), diag::err_objc_attr_protocol_requires_definition)
        << AL << AL.getRange();
    return;
  }

  D->addAttr(::new (S.Context)
          ObjCExplicitProtocolImplAttr(AL.getRange(), S.Context,
                                       AL.getAttributeSpellingListIndex()));
}

static bool checkAvailabilityAttr(Sema &S, SourceRange Range,
                                  IdentifierInfo *Platform,
                                  VersionTuple Introduced,
                                  VersionTuple Deprecated,
                                  VersionTuple Obsoleted) {
  StringRef PlatformName
    = AvailabilityAttr::getPrettyPlatformName(Platform->getName());
  if (PlatformName.empty())
    PlatformName = Platform->getName();

  // Ensure that Introduced <= Deprecated <= Obsoleted (although not all
  // of these steps are needed).
  if (!Introduced.empty() && !Deprecated.empty() &&
      !(Introduced <= Deprecated)) {
    S.Diag(Range.getBegin(), diag::warn_availability_version_ordering)
      << 1 << PlatformName << Deprecated.getAsString()
      << 0 << Introduced.getAsString();
    return true;
  }

  if (!Introduced.empty() && !Obsoleted.empty() &&
      !(Introduced <= Obsoleted)) {
    S.Diag(Range.getBegin(), diag::warn_availability_version_ordering)
      << 2 << PlatformName << Obsoleted.getAsString()
      << 0 << Introduced.getAsString();
    return true;
  }

  if (!Deprecated.empty() && !Obsoleted.empty() &&
      !(Deprecated <= Obsoleted)) {
    S.Diag(Range.getBegin(), diag::warn_availability_version_ordering)
      << 2 << PlatformName << Obsoleted.getAsString()
      << 1 << Deprecated.getAsString();
    return true;
  }

  return false;
}

/// Check whether the two versions match.
///
/// If either version tuple is empty, then they are assumed to match. If
/// \p BeforeIsOkay is true, then \p X can be less than or equal to \p Y.
static bool versionsMatch(const VersionTuple &X, const VersionTuple &Y,
                          bool BeforeIsOkay) {
  if (X.empty() || Y.empty())
    return true;

  if (X == Y)
    return true;

  if (BeforeIsOkay && X < Y)
    return true;

  return false;
}

AvailabilityAttr *Sema::mergeAvailabilityAttr(
    NamedDecl *D, SourceRange Range, IdentifierInfo *Platform, bool Implicit,
    VersionTuple Introduced, VersionTuple Deprecated, VersionTuple Obsoleted,
    bool IsUnavailable, StringRef Message, bool IsStrict, StringRef Replacement,
    AvailabilityMergeKind AMK, int Priority, unsigned AttrSpellingListIndex) {
  VersionTuple MergedIntroduced = Introduced;
  VersionTuple MergedDeprecated = Deprecated;
  VersionTuple MergedObsoleted = Obsoleted;
  bool FoundAny = false;
  bool OverrideOrImpl = false;
  switch (AMK) {
  case AMK_None:
  case AMK_Redeclaration:
    OverrideOrImpl = false;
    break;

  case AMK_Override:
  case AMK_ProtocolImplementation:
    OverrideOrImpl = true;
    break;
  }

  if (D->hasAttrs()) {
    AttrVec &Attrs = D->getAttrs();
    for (unsigned i = 0, e = Attrs.size(); i != e;) {
      const auto *OldAA = dyn_cast<AvailabilityAttr>(Attrs[i]);
      if (!OldAA) {
        ++i;
        continue;
      }

      IdentifierInfo *OldPlatform = OldAA->getPlatform();
      if (OldPlatform != Platform) {
        ++i;
        continue;
      }

      // If there is an existing availability attribute for this platform that
      // has a lower priority use the existing one and discard the new
      // attribute.
      if (OldAA->getPriority() < Priority)
        return nullptr;

      // If there is an existing attribute for this platform that has a higher
      // priority than the new attribute then erase the old one and continue
      // processing the attributes.
      if (OldAA->getPriority() > Priority) {
        Attrs.erase(Attrs.begin() + i);
        --e;
        continue;
      }

      FoundAny = true;
      VersionTuple OldIntroduced = OldAA->getIntroduced();
      VersionTuple OldDeprecated = OldAA->getDeprecated();
      VersionTuple OldObsoleted = OldAA->getObsoleted();
      bool OldIsUnavailable = OldAA->getUnavailable();

      if (!versionsMatch(OldIntroduced, Introduced, OverrideOrImpl) ||
          !versionsMatch(Deprecated, OldDeprecated, OverrideOrImpl) ||
          !versionsMatch(Obsoleted, OldObsoleted, OverrideOrImpl) ||
          !(OldIsUnavailable == IsUnavailable ||
            (OverrideOrImpl && !OldIsUnavailable && IsUnavailable))) {
        if (OverrideOrImpl) {
          int Which = -1;
          VersionTuple FirstVersion;
          VersionTuple SecondVersion;
          if (!versionsMatch(OldIntroduced, Introduced, OverrideOrImpl)) {
            Which = 0;
            FirstVersion = OldIntroduced;
            SecondVersion = Introduced;
          } else if (!versionsMatch(Deprecated, OldDeprecated, OverrideOrImpl)) {
            Which = 1;
            FirstVersion = Deprecated;
            SecondVersion = OldDeprecated;
          } else if (!versionsMatch(Obsoleted, OldObsoleted, OverrideOrImpl)) {
            Which = 2;
            FirstVersion = Obsoleted;
            SecondVersion = OldObsoleted;
          }

          if (Which == -1) {
            Diag(OldAA->getLocation(),
                 diag::warn_mismatched_availability_override_unavail)
              << AvailabilityAttr::getPrettyPlatformName(Platform->getName())
              << (AMK == AMK_Override);
          } else {
            Diag(OldAA->getLocation(),
                 diag::warn_mismatched_availability_override)
              << Which
              << AvailabilityAttr::getPrettyPlatformName(Platform->getName())
              << FirstVersion.getAsString() << SecondVersion.getAsString()
              << (AMK == AMK_Override);
          }
          if (AMK == AMK_Override)
            Diag(Range.getBegin(), diag::note_overridden_method);
          else
            Diag(Range.getBegin(), diag::note_protocol_method);
        } else {
          Diag(OldAA->getLocation(), diag::warn_mismatched_availability);
          Diag(Range.getBegin(), diag::note_previous_attribute);
        }

        Attrs.erase(Attrs.begin() + i);
        --e;
        continue;
      }

      VersionTuple MergedIntroduced2 = MergedIntroduced;
      VersionTuple MergedDeprecated2 = MergedDeprecated;
      VersionTuple MergedObsoleted2 = MergedObsoleted;

      if (MergedIntroduced2.empty())
        MergedIntroduced2 = OldIntroduced;
      if (MergedDeprecated2.empty())
        MergedDeprecated2 = OldDeprecated;
      if (MergedObsoleted2.empty())
        MergedObsoleted2 = OldObsoleted;

      if (checkAvailabilityAttr(*this, OldAA->getRange(), Platform,
                                MergedIntroduced2, MergedDeprecated2,
                                MergedObsoleted2)) {
        Attrs.erase(Attrs.begin() + i);
        --e;
        continue;
      }

      MergedIntroduced = MergedIntroduced2;
      MergedDeprecated = MergedDeprecated2;
      MergedObsoleted = MergedObsoleted2;
      ++i;
    }
  }

  if (FoundAny &&
      MergedIntroduced == Introduced &&
      MergedDeprecated == Deprecated &&
      MergedObsoleted == Obsoleted)
    return nullptr;

  // Only create a new attribute if !OverrideOrImpl, but we want to do
  // the checking.
  if (!checkAvailabilityAttr(*this, Range, Platform, MergedIntroduced,
                             MergedDeprecated, MergedObsoleted) &&
      !OverrideOrImpl) {
    auto *Avail = ::new (Context)
        AvailabilityAttr(Range, Context, Platform, Introduced, Deprecated,
                         Obsoleted, IsUnavailable, Message, IsStrict,
                         Replacement, Priority, AttrSpellingListIndex);
    Avail->setImplicit(Implicit);
    return Avail;
  }
  return nullptr;
}

static void handleAvailabilityAttr(Sema &S, Decl *D, const ParsedAttr &AL) {
  if (!checkAttributeNumArgs(S, AL, 1))
    return;
  IdentifierLoc *Platform = AL.getArgAsIdent(0);
  unsigned Index = AL.getAttributeSpellingListIndex();

  IdentifierInfo *II = Platform->Ident;
  if (AvailabilityAttr::getPrettyPlatformName(II->getName()).empty())
    S.Diag(Platform->Loc, diag::warn_availability_unknown_platform)
      << Platform->Ident;

  auto *ND = dyn_cast<NamedDecl>(D);
  if (!ND) // We warned about this already, so just return.
    return;

  AvailabilityChange Introduced = AL.getAvailabilityIntroduced();
  AvailabilityChange Deprecated = AL.getAvailabilityDeprecated();
  AvailabilityChange Obsoleted = AL.getAvailabilityObsoleted();
  bool IsUnavailable = AL.getUnavailableLoc().isValid();
  bool IsStrict = AL.getStrictLoc().isValid();
  StringRef Str;
  if (const auto *SE = dyn_cast_or_null<StringLiteral>(AL.getMessageExpr()))
    Str = SE->getString();
  StringRef Replacement;
  if (const auto *SE = dyn_cast_or_null<StringLiteral>(AL.getReplacementExpr()))
    Replacement = SE->getString();

  if (II->isStr("swift")) {
    if (Introduced.isValid() || Obsoleted.isValid() ||
        (!IsUnavailable && !Deprecated.isValid())) {
      S.Diag(AL.getLoc(),
             diag::warn_availability_swift_unavailable_deprecated_only);
      return;
    }
  }

  int PriorityModifier = AL.isPragmaClangAttribute()
                             ? Sema::AP_PragmaClangAttribute
                             : Sema::AP_Explicit;
  AvailabilityAttr *NewAttr = S.mergeAvailabilityAttr(
      ND, AL.getRange(), II, false /*Implicit*/, Introduced.Version,
      Deprecated.Version, Obsoleted.Version, IsUnavailable, Str, IsStrict,
      Replacement, Sema::AMK_None, PriorityModifier, Index);
  if (NewAttr)
    D->addAttr(NewAttr);

  // Transcribe "ios" to "watchos" (and add a new attribute) if the versioning
  // matches before the start of the watchOS platform.
  if (S.Context.getTargetInfo().getTriple().isWatchOS()) {
    IdentifierInfo *NewII = nullptr;
    if (II->getName() == "ios")
      NewII = &S.Context.Idents.get("watchos");
    else if (II->getName() == "ios_app_extension")
      NewII = &S.Context.Idents.get("watchos_app_extension");

    if (NewII) {
        auto adjustWatchOSVersion = [](VersionTuple Version) -> VersionTuple {
          if (Version.empty())
            return Version;
          auto Major = Version.getMajor();
          auto NewMajor = Major >= 9 ? Major - 7 : 0;
          if (NewMajor >= 2) {
            if (Version.getMinor().hasValue()) {
              if (Version.getSubminor().hasValue())
                return VersionTuple(NewMajor, Version.getMinor().getValue(),
                                    Version.getSubminor().getValue());
              else
                return VersionTuple(NewMajor, Version.getMinor().getValue());
            }
            return VersionTuple(NewMajor);
          }

          return VersionTuple(2, 0);
        };

        auto NewIntroduced = adjustWatchOSVersion(Introduced.Version);
        auto NewDeprecated = adjustWatchOSVersion(Deprecated.Version);
        auto NewObsoleted = adjustWatchOSVersion(Obsoleted.Version);

        AvailabilityAttr *NewAttr = S.mergeAvailabilityAttr(
            ND, AL.getRange(), NewII, true /*Implicit*/, NewIntroduced,
            NewDeprecated, NewObsoleted, IsUnavailable, Str, IsStrict,
            Replacement, Sema::AMK_None,
            PriorityModifier + Sema::AP_InferredFromOtherPlatform, Index);
        if (NewAttr)
          D->addAttr(NewAttr);
      }
  } else if (S.Context.getTargetInfo().getTriple().isTvOS()) {
    // Transcribe "ios" to "tvos" (and add a new attribute) if the versioning
    // matches before the start of the tvOS platform.
    IdentifierInfo *NewII = nullptr;
    if (II->getName() == "ios")
      NewII = &S.Context.Idents.get("tvos");
    else if (II->getName() == "ios_app_extension")
      NewII = &S.Context.Idents.get("tvos_app_extension");

    if (NewII) {
      AvailabilityAttr *NewAttr = S.mergeAvailabilityAttr(
          ND, AL.getRange(), NewII, true /*Implicit*/, Introduced.Version,
          Deprecated.Version, Obsoleted.Version, IsUnavailable, Str, IsStrict,
          Replacement, Sema::AMK_None,
          PriorityModifier + Sema::AP_InferredFromOtherPlatform, Index);
      if (NewAttr)
        D->addAttr(NewAttr);
      }
  }
}

static void handleExternalSourceSymbolAttr(Sema &S, Decl *D,
                                           const ParsedAttr &AL) {
  if (!checkAttributeAtLeastNumArgs(S, AL, 1))
    return;
  assert(checkAttributeAtMostNumArgs(S, AL, 3) &&
         "Invalid number of arguments in an external_source_symbol attribute");

  StringRef Language;
  if (const auto *SE = dyn_cast_or_null<StringLiteral>(AL.getArgAsExpr(0)))
    Language = SE->getString();
  StringRef DefinedIn;
  if (const auto *SE = dyn_cast_or_null<StringLiteral>(AL.getArgAsExpr(1)))
    DefinedIn = SE->getString();
  bool IsGeneratedDeclaration = AL.getArgAsIdent(2) != nullptr;

  D->addAttr(::new (S.Context) ExternalSourceSymbolAttr(
      AL.getRange(), S.Context, Language, DefinedIn, IsGeneratedDeclaration,
      AL.getAttributeSpellingListIndex()));
}

template <class T>
static T *mergeVisibilityAttr(Sema &S, Decl *D, SourceRange range,
                              typename T::VisibilityType value,
                              unsigned attrSpellingListIndex) {
  T *existingAttr = D->getAttr<T>();
  if (existingAttr) {
    typename T::VisibilityType existingValue = existingAttr->getVisibility();
    if (existingValue == value)
      return nullptr;
    S.Diag(existingAttr->getLocation(), diag::err_mismatched_visibility);
    S.Diag(range.getBegin(), diag::note_previous_attribute);
    D->dropAttr<T>();
  }
  return ::new (S.Context) T(range, S.Context, value, attrSpellingListIndex);
}

VisibilityAttr *Sema::mergeVisibilityAttr(Decl *D, SourceRange Range,
                                          VisibilityAttr::VisibilityType Vis,
                                          unsigned AttrSpellingListIndex) {
  return ::mergeVisibilityAttr<VisibilityAttr>(*this, D, Range, Vis,
                                               AttrSpellingListIndex);
}

TypeVisibilityAttr *Sema::mergeTypeVisibilityAttr(Decl *D, SourceRange Range,
                                      TypeVisibilityAttr::VisibilityType Vis,
                                      unsigned AttrSpellingListIndex) {
  return ::mergeVisibilityAttr<TypeVisibilityAttr>(*this, D, Range, Vis,
                                                   AttrSpellingListIndex);
}

static void handleVisibilityAttr(Sema &S, Decl *D, const ParsedAttr &AL,
                                 bool isTypeVisibility) {
  // Visibility attributes don't mean anything on a typedef.
  if (isa<TypedefNameDecl>(D)) {
    S.Diag(AL.getRange().getBegin(), diag::warn_attribute_ignored) << AL;
    return;
  }

  // 'type_visibility' can only go on a type or namespace.
  if (isTypeVisibility &&
      !(isa<TagDecl>(D) ||
        isa<ObjCInterfaceDecl>(D) ||
        isa<NamespaceDecl>(D))) {
    S.Diag(AL.getRange().getBegin(), diag::err_attribute_wrong_decl_type)
        << AL << ExpectedTypeOrNamespace;
    return;
  }

  // Check that the argument is a string literal.
  StringRef TypeStr;
  SourceLocation LiteralLoc;
  if (!S.checkStringLiteralArgumentAttr(AL, 0, TypeStr, &LiteralLoc))
    return;

  VisibilityAttr::VisibilityType type;
  if (!VisibilityAttr::ConvertStrToVisibilityType(TypeStr, type)) {
    S.Diag(LiteralLoc, diag::warn_attribute_type_not_supported) << AL
                                                                << TypeStr;
    return;
  }

  // Complain about attempts to use protected visibility on targets
  // (like Darwin) that don't support it.
  if (type == VisibilityAttr::Protected &&
      !S.Context.getTargetInfo().hasProtectedVisibility()) {
    S.Diag(AL.getLoc(), diag::warn_attribute_protected_visibility);
    type = VisibilityAttr::Default;
  }

  unsigned Index = AL.getAttributeSpellingListIndex();
  Attr *newAttr;
  if (isTypeVisibility) {
    newAttr = S.mergeTypeVisibilityAttr(D, AL.getRange(),
                                    (TypeVisibilityAttr::VisibilityType) type,
                                        Index);
  } else {
    newAttr = S.mergeVisibilityAttr(D, AL.getRange(), type, Index);
  }
  if (newAttr)
    D->addAttr(newAttr);
}

static void handleObjCMethodFamilyAttr(Sema &S, Decl *D, const ParsedAttr &AL) {
  const auto *M = cast<ObjCMethodDecl>(D);
  if (!AL.isArgIdent(0)) {
    S.Diag(AL.getLoc(), diag::err_attribute_argument_n_type)
        << AL << 1 << AANT_ArgumentIdentifier;
    return;
  }

  IdentifierLoc *IL = AL.getArgAsIdent(0);
  ObjCMethodFamilyAttr::FamilyKind F;
  if (!ObjCMethodFamilyAttr::ConvertStrToFamilyKind(IL->Ident->getName(), F)) {
    S.Diag(IL->Loc, diag::warn_attribute_type_not_supported) << AL << IL->Ident;
    return;
  }

  if (F == ObjCMethodFamilyAttr::OMF_init &&
      !M->getReturnType()->isObjCObjectPointerType()) {
    S.Diag(M->getLocation(), diag::err_init_method_bad_return_type)
        << M->getReturnType();
    // Ignore the attribute.
    return;
  }

  D->addAttr(new (S.Context) ObjCMethodFamilyAttr(
      AL.getRange(), S.Context, F, AL.getAttributeSpellingListIndex()));
}

static void handleObjCNSObject(Sema &S, Decl *D, const ParsedAttr &AL) {
  if (const auto *TD = dyn_cast<TypedefNameDecl>(D)) {
    QualType T = TD->getUnderlyingType();
    if (!T->isCARCBridgableType()) {
      S.Diag(TD->getLocation(), diag::err_nsobject_attribute);
      return;
    }
  }
  else if (const auto *PD = dyn_cast<ObjCPropertyDecl>(D)) {
    QualType T = PD->getType();
    if (!T->isCARCBridgableType()) {
      S.Diag(PD->getLocation(), diag::err_nsobject_attribute);
      return;
    }
  }
  else {
    // It is okay to include this attribute on properties, e.g.:
    //
    //  @property (retain, nonatomic) struct Bork *Q __attribute__((NSObject));
    //
    // In this case it follows tradition and suppresses an error in the above
    // case.
    S.Diag(D->getLocation(), diag::warn_nsobject_attribute);
  }
  D->addAttr(::new (S.Context)
             ObjCNSObjectAttr(AL.getRange(), S.Context,
                              AL.getAttributeSpellingListIndex()));
}

static void handleObjCIndependentClass(Sema &S, Decl *D, const ParsedAttr &AL) {
  if (const auto *TD = dyn_cast<TypedefNameDecl>(D)) {
    QualType T = TD->getUnderlyingType();
    if (!T->isObjCObjectPointerType()) {
      S.Diag(TD->getLocation(), diag::warn_ptr_independentclass_attribute);
      return;
    }
  } else {
    S.Diag(D->getLocation(), diag::warn_independentclass_attribute);
    return;
  }
  D->addAttr(::new (S.Context)
             ObjCIndependentClassAttr(AL.getRange(), S.Context,
                              AL.getAttributeSpellingListIndex()));
}

static void handleBlocksAttr(Sema &S, Decl *D, const ParsedAttr &AL) {
  if (!AL.isArgIdent(0)) {
    S.Diag(AL.getLoc(), diag::err_attribute_argument_n_type)
        << AL << 1 << AANT_ArgumentIdentifier;
    return;
  }

  IdentifierInfo *II = AL.getArgAsIdent(0)->Ident;
  BlocksAttr::BlockType type;
  if (!BlocksAttr::ConvertStrToBlockType(II->getName(), type)) {
    S.Diag(AL.getLoc(), diag::warn_attribute_type_not_supported) << AL << II;
    return;
  }

  D->addAttr(::new (S.Context)
             BlocksAttr(AL.getRange(), S.Context, type,
                        AL.getAttributeSpellingListIndex()));
}

static void handleSentinelAttr(Sema &S, Decl *D, const ParsedAttr &AL) {
  unsigned sentinel = (unsigned)SentinelAttr::DefaultSentinel;
  if (AL.getNumArgs() > 0) {
    Expr *E = AL.getArgAsExpr(0);
    llvm::APSInt Idx(32);
    if (E->isTypeDependent() || E->isValueDependent() ||
        !E->isIntegerConstantExpr(Idx, S.Context)) {
      S.Diag(AL.getLoc(), diag::err_attribute_argument_n_type)
          << AL << 1 << AANT_ArgumentIntegerConstant << E->getSourceRange();
      return;
    }

    if (Idx.isSigned() && Idx.isNegative()) {
      S.Diag(AL.getLoc(), diag::err_attribute_sentinel_less_than_zero)
        << E->getSourceRange();
      return;
    }

    sentinel = Idx.getZExtValue();
  }

  unsigned nullPos = (unsigned)SentinelAttr::DefaultNullPos;
  if (AL.getNumArgs() > 1) {
    Expr *E = AL.getArgAsExpr(1);
    llvm::APSInt Idx(32);
    if (E->isTypeDependent() || E->isValueDependent() ||
        !E->isIntegerConstantExpr(Idx, S.Context)) {
      S.Diag(AL.getLoc(), diag::err_attribute_argument_n_type)
          << AL << 2 << AANT_ArgumentIntegerConstant << E->getSourceRange();
      return;
    }
    nullPos = Idx.getZExtValue();

    if ((Idx.isSigned() && Idx.isNegative()) || nullPos > 1) {
      // FIXME: This error message could be improved, it would be nice
      // to say what the bounds actually are.
      S.Diag(AL.getLoc(), diag::err_attribute_sentinel_not_zero_or_one)
        << E->getSourceRange();
      return;
    }
  }

  if (const auto *FD = dyn_cast<FunctionDecl>(D)) {
    const FunctionType *FT = FD->getType()->castAs<FunctionType>();
    if (isa<FunctionNoProtoType>(FT)) {
      S.Diag(AL.getLoc(), diag::warn_attribute_sentinel_named_arguments);
      return;
    }

    if (!cast<FunctionProtoType>(FT)->isVariadic()) {
      S.Diag(AL.getLoc(), diag::warn_attribute_sentinel_not_variadic) << 0;
      return;
    }
  } else if (const auto *MD = dyn_cast<ObjCMethodDecl>(D)) {
    if (!MD->isVariadic()) {
      S.Diag(AL.getLoc(), diag::warn_attribute_sentinel_not_variadic) << 0;
      return;
    }
  } else if (const auto *BD = dyn_cast<BlockDecl>(D)) {
    if (!BD->isVariadic()) {
      S.Diag(AL.getLoc(), diag::warn_attribute_sentinel_not_variadic) << 1;
      return;
    }
  } else if (const auto *V = dyn_cast<VarDecl>(D)) {
    QualType Ty = V->getType();
    if (Ty->isBlockPointerType() || Ty->isFunctionPointerType()) {
      const FunctionType *FT = Ty->isFunctionPointerType()
       ? D->getFunctionType()
       : Ty->getAs<BlockPointerType>()->getPointeeType()->getAs<FunctionType>();
      if (!cast<FunctionProtoType>(FT)->isVariadic()) {
        int m = Ty->isFunctionPointerType() ? 0 : 1;
        S.Diag(AL.getLoc(), diag::warn_attribute_sentinel_not_variadic) << m;
        return;
      }
    } else {
      S.Diag(AL.getLoc(), diag::warn_attribute_wrong_decl_type)
          << AL << ExpectedFunctionMethodOrBlock;
      return;
    }
  } else {
    S.Diag(AL.getLoc(), diag::warn_attribute_wrong_decl_type)
        << AL << ExpectedFunctionMethodOrBlock;
    return;
  }
  D->addAttr(::new (S.Context)
             SentinelAttr(AL.getRange(), S.Context, sentinel, nullPos,
                          AL.getAttributeSpellingListIndex()));
}

static void handleWarnUnusedResult(Sema &S, Decl *D, const ParsedAttr &AL) {
  if (D->getFunctionType() &&
      D->getFunctionType()->getReturnType()->isVoidType()) {
    S.Diag(AL.getLoc(), diag::warn_attribute_void_function_method) << AL << 0;
    return;
  }
  if (const auto *MD = dyn_cast<ObjCMethodDecl>(D))
    if (MD->getReturnType()->isVoidType()) {
      S.Diag(AL.getLoc(), diag::warn_attribute_void_function_method) << AL << 1;
      return;
    }

  // If this is spelled as the standard C++17 attribute, but not in C++17, warn
  // about using it as an extension.
  if (!S.getLangOpts().CPlusPlus17 && AL.isCXX11Attribute() &&
      !AL.getScopeName())
    S.Diag(AL.getLoc(), diag::ext_cxx17_attr) << AL;

  D->addAttr(::new (S.Context)
             WarnUnusedResultAttr(AL.getRange(), S.Context,
                                  AL.getAttributeSpellingListIndex()));
}

static void handleWeakImportAttr(Sema &S, Decl *D, const ParsedAttr &AL) {
  // weak_import only applies to variable & function declarations.
  bool isDef = false;
  if (!D->canBeWeakImported(isDef)) {
    if (isDef)
      S.Diag(AL.getLoc(), diag::warn_attribute_invalid_on_definition)
        << "weak_import";
    else if (isa<ObjCPropertyDecl>(D) || isa<ObjCMethodDecl>(D) ||
             (S.Context.getTargetInfo().getTriple().isOSDarwin() &&
              (isa<ObjCInterfaceDecl>(D) || isa<EnumDecl>(D)))) {
      // Nothing to warn about here.
    } else
      S.Diag(AL.getLoc(), diag::warn_attribute_wrong_decl_type)
          << AL << ExpectedVariableOrFunction;

    return;
  }

  D->addAttr(::new (S.Context)
             WeakImportAttr(AL.getRange(), S.Context,
                            AL.getAttributeSpellingListIndex()));
}

// Handles reqd_work_group_size and work_group_size_hint.
template <typename WorkGroupAttr>
static void handleWorkGroupSize(Sema &S, Decl *D, const ParsedAttr &AL) {
  uint32_t WGSize[3];
  for (unsigned i = 0; i < 3; ++i) {
    const Expr *E = AL.getArgAsExpr(i);
    if (!checkUInt32Argument(S, AL, E, WGSize[i], i,
                             /*StrictlyUnsigned=*/true))
      return;
    if (WGSize[i] == 0) {
      S.Diag(AL.getLoc(), diag::err_attribute_argument_is_zero)
          << AL << E->getSourceRange();
      return;
    }
  }

  WorkGroupAttr *Existing = D->getAttr<WorkGroupAttr>();
  if (Existing && !(Existing->getXDim() == WGSize[0] &&
                    Existing->getYDim() == WGSize[1] &&
                    Existing->getZDim() == WGSize[2]))
    S.Diag(AL.getLoc(), diag::warn_duplicate_attribute) << AL;

  D->addAttr(::new (S.Context) WorkGroupAttr(AL.getRange(), S.Context,
                                             WGSize[0], WGSize[1], WGSize[2],
                                       AL.getAttributeSpellingListIndex()));
}

// Handles intel_reqd_sub_group_size.
static void handleSubGroupSize(Sema &S, Decl *D, const ParsedAttr &AL) {
  uint32_t SGSize;
  const Expr *E = AL.getArgAsExpr(0);
  if (!checkUInt32Argument(S, AL, E, SGSize))
    return;
  if (SGSize == 0) {
    S.Diag(AL.getLoc(), diag::err_attribute_argument_is_zero)
        << AL << E->getSourceRange();
    return;
  }

  OpenCLIntelReqdSubGroupSizeAttr *Existing =
      D->getAttr<OpenCLIntelReqdSubGroupSizeAttr>();
  if (Existing && Existing->getSubGroupSize() != SGSize)
    S.Diag(AL.getLoc(), diag::warn_duplicate_attribute) << AL;

  D->addAttr(::new (S.Context) OpenCLIntelReqdSubGroupSizeAttr(
      AL.getRange(), S.Context, SGSize,
      AL.getAttributeSpellingListIndex()));
}

static void handleVecTypeHint(Sema &S, Decl *D, const ParsedAttr &AL) {
  if (!AL.hasParsedType()) {
    S.Diag(AL.getLoc(), diag::err_attribute_wrong_number_arguments) << AL << 1;
    return;
  }

  TypeSourceInfo *ParmTSI = nullptr;
  QualType ParmType = S.GetTypeFromParser(AL.getTypeArg(), &ParmTSI);
  assert(ParmTSI && "no type source info for attribute argument");

  if (!ParmType->isExtVectorType() && !ParmType->isFloatingType() &&
      (ParmType->isBooleanType() ||
       !ParmType->isIntegralType(S.getASTContext()))) {
    S.Diag(AL.getLoc(), diag::err_attribute_argument_vec_type_hint)
        << ParmType;
    return;
  }

  if (VecTypeHintAttr *A = D->getAttr<VecTypeHintAttr>()) {
    if (!S.Context.hasSameType(A->getTypeHint(), ParmType)) {
      S.Diag(AL.getLoc(), diag::warn_duplicate_attribute) << AL;
      return;
    }
  }

  D->addAttr(::new (S.Context) VecTypeHintAttr(AL.getLoc(), S.Context,
                                               ParmTSI,
                                        AL.getAttributeSpellingListIndex()));
}

SectionAttr *Sema::mergeSectionAttr(Decl *D, SourceRange Range,
                                    StringRef Name,
                                    unsigned AttrSpellingListIndex) {
  // Explicit or partial specializations do not inherit
  // the section attribute from the primary template.
  if (const auto *FD = dyn_cast<FunctionDecl>(D)) {
    if (AttrSpellingListIndex == SectionAttr::Declspec_allocate &&
        FD->isFunctionTemplateSpecialization())
      return nullptr;
  }
  if (SectionAttr *ExistingAttr = D->getAttr<SectionAttr>()) {
    if (ExistingAttr->getName() == Name)
      return nullptr;
    Diag(ExistingAttr->getLocation(), diag::warn_mismatched_section)
         << 1 /*section*/;
    Diag(Range.getBegin(), diag::note_previous_attribute);
    return nullptr;
  }
  return ::new (Context) SectionAttr(Range, Context, Name,
                                     AttrSpellingListIndex);
}

bool Sema::checkSectionName(SourceLocation LiteralLoc, StringRef SecName) {
  std::string Error = Context.getTargetInfo().isValidSectionSpecifier(SecName);
  if (!Error.empty()) {
    Diag(LiteralLoc, diag::err_attribute_section_invalid_for_target) << Error
         << 1 /*'section'*/;
    return false;
  }
  return true;
}

static void handleSectionAttr(Sema &S, Decl *D, const ParsedAttr &AL) {
  // Make sure that there is a string literal as the sections's single
  // argument.
  StringRef Str;
  SourceLocation LiteralLoc;
  if (!S.checkStringLiteralArgumentAttr(AL, 0, Str, &LiteralLoc))
    return;

  if (!S.checkSectionName(LiteralLoc, Str))
    return;

  // If the target wants to validate the section specifier, make it happen.
  std::string Error = S.Context.getTargetInfo().isValidSectionSpecifier(Str);
  if (!Error.empty()) {
    S.Diag(LiteralLoc, diag::err_attribute_section_invalid_for_target)
    << Error;
    return;
  }

  unsigned Index = AL.getAttributeSpellingListIndex();
  SectionAttr *NewAttr = S.mergeSectionAttr(D, AL.getRange(), Str, Index);
  if (NewAttr)
    D->addAttr(NewAttr);
}

static bool checkCodeSegName(Sema&S, SourceLocation LiteralLoc, StringRef CodeSegName) {
  std::string Error = S.Context.getTargetInfo().isValidSectionSpecifier(CodeSegName);
  if (!Error.empty()) {
    S.Diag(LiteralLoc, diag::err_attribute_section_invalid_for_target) << Error
           << 0 /*'code-seg'*/;
    return false;
  }
  return true;
}

CodeSegAttr *Sema::mergeCodeSegAttr(Decl *D, SourceRange Range,
                                    StringRef Name,
                                    unsigned AttrSpellingListIndex) {
  // Explicit or partial specializations do not inherit
  // the code_seg attribute from the primary template.
  if (const auto *FD = dyn_cast<FunctionDecl>(D)) {
    if (FD->isFunctionTemplateSpecialization())
      return nullptr;
  }
  if (const auto *ExistingAttr = D->getAttr<CodeSegAttr>()) {
    if (ExistingAttr->getName() == Name)
      return nullptr;
    Diag(ExistingAttr->getLocation(), diag::warn_mismatched_section)
         << 0 /*codeseg*/;
    Diag(Range.getBegin(), diag::note_previous_attribute);
    return nullptr;
  }
  return ::new (Context) CodeSegAttr(Range, Context, Name,
                                     AttrSpellingListIndex);
}

static void handleCodeSegAttr(Sema &S, Decl *D, const ParsedAttr &AL) {
  StringRef Str;
  SourceLocation LiteralLoc;
  if (!S.checkStringLiteralArgumentAttr(AL, 0, Str, &LiteralLoc))
    return;
  if (!checkCodeSegName(S, LiteralLoc, Str))
    return;
  if (const auto *ExistingAttr = D->getAttr<CodeSegAttr>()) {
    if (!ExistingAttr->isImplicit()) {
      S.Diag(AL.getLoc(),
             ExistingAttr->getName() == Str
             ? diag::warn_duplicate_codeseg_attribute
             : diag::err_conflicting_codeseg_attribute);
      return;
    }
    D->dropAttr<CodeSegAttr>();
  }
  if (CodeSegAttr *CSA = S.mergeCodeSegAttr(D, AL.getRange(), Str,
                                            AL.getAttributeSpellingListIndex()))
    D->addAttr(CSA);
}

// Check for things we'd like to warn about. Multiversioning issues are
// handled later in the process, once we know how many exist.
bool Sema::checkTargetAttr(SourceLocation LiteralLoc, StringRef AttrStr) {
  enum FirstParam { Unsupported, Duplicate };
  enum SecondParam { None, Architecture };
  for (auto Str : {"tune=", "fpmath="})
    if (AttrStr.find(Str) != StringRef::npos)
      return Diag(LiteralLoc, diag::warn_unsupported_target_attribute)
             << Unsupported << None << Str;

  TargetAttr::ParsedTargetAttr ParsedAttrs = TargetAttr::parse(AttrStr);

  if (!ParsedAttrs.Architecture.empty() &&
      !Context.getTargetInfo().isValidCPUName(ParsedAttrs.Architecture))
    return Diag(LiteralLoc, diag::warn_unsupported_target_attribute)
           << Unsupported << Architecture << ParsedAttrs.Architecture;

  if (ParsedAttrs.DuplicateArchitecture)
    return Diag(LiteralLoc, diag::warn_unsupported_target_attribute)
           << Duplicate << None << "arch=";

  for (const auto &Feature : ParsedAttrs.Features) {
    auto CurFeature = StringRef(Feature).drop_front(); // remove + or -.
    if (!Context.getTargetInfo().isValidFeatureName(CurFeature))
      return Diag(LiteralLoc, diag::warn_unsupported_target_attribute)
             << Unsupported << None << CurFeature;
  }

  return false;
}

static void handleTargetAttr(Sema &S, Decl *D, const ParsedAttr &AL) {
  StringRef Str;
  SourceLocation LiteralLoc;
  if (!S.checkStringLiteralArgumentAttr(AL, 0, Str, &LiteralLoc) ||
      S.checkTargetAttr(LiteralLoc, Str))
    return;

  unsigned Index = AL.getAttributeSpellingListIndex();
  TargetAttr *NewAttr =
      ::new (S.Context) TargetAttr(AL.getRange(), S.Context, Str, Index);
  D->addAttr(NewAttr);
}

static void handleMinVectorWidthAttr(Sema &S, Decl *D, const ParsedAttr &AL) {
  Expr *E = AL.getArgAsExpr(0);
  uint32_t VecWidth;
  if (!checkUInt32Argument(S, AL, E, VecWidth)) {
    AL.setInvalid();
    return;
  }

  MinVectorWidthAttr *Existing = D->getAttr<MinVectorWidthAttr>();
  if (Existing && Existing->getVectorWidth() != VecWidth) {
    S.Diag(AL.getLoc(), diag::warn_duplicate_attribute) << AL;
    return;
  }

  D->addAttr(::new (S.Context)
             MinVectorWidthAttr(AL.getRange(), S.Context, VecWidth,
                                AL.getAttributeSpellingListIndex()));
}

static void handleCleanupAttr(Sema &S, Decl *D, const ParsedAttr &AL) {
  Expr *E = AL.getArgAsExpr(0);
  SourceLocation Loc = E->getExprLoc();
  FunctionDecl *FD = nullptr;
  DeclarationNameInfo NI;

  // gcc only allows for simple identifiers. Since we support more than gcc, we
  // will warn the user.
  if (auto *DRE = dyn_cast<DeclRefExpr>(E)) {
    if (DRE->hasQualifier())
      S.Diag(Loc, diag::warn_cleanup_ext);
    FD = dyn_cast<FunctionDecl>(DRE->getDecl());
    NI = DRE->getNameInfo();
    if (!FD) {
      S.Diag(Loc, diag::err_attribute_cleanup_arg_not_function) << 1
        << NI.getName();
      return;
    }
  } else if (auto *ULE = dyn_cast<UnresolvedLookupExpr>(E)) {
    if (ULE->hasExplicitTemplateArgs())
      S.Diag(Loc, diag::warn_cleanup_ext);
    FD = S.ResolveSingleFunctionTemplateSpecialization(ULE, true);
    NI = ULE->getNameInfo();
    if (!FD) {
      S.Diag(Loc, diag::err_attribute_cleanup_arg_not_function) << 2
        << NI.getName();
      if (ULE->getType() == S.Context.OverloadTy)
        S.NoteAllOverloadCandidates(ULE);
      return;
    }
  } else {
    S.Diag(Loc, diag::err_attribute_cleanup_arg_not_function) << 0;
    return;
  }

  if (FD->getNumParams() != 1) {
    S.Diag(Loc, diag::err_attribute_cleanup_func_must_take_one_arg)
      << NI.getName();
    return;
  }

  // We're currently more strict than GCC about what function types we accept.
  // If this ever proves to be a problem it should be easy to fix.
  QualType Ty = S.Context.getPointerType(cast<VarDecl>(D)->getType());
  QualType ParamTy = FD->getParamDecl(0)->getType();
  if (S.CheckAssignmentConstraints(FD->getParamDecl(0)->getLocation(),
                                   ParamTy, Ty) != Sema::Compatible) {
    S.Diag(Loc, diag::err_attribute_cleanup_func_arg_incompatible_type)
      << NI.getName() << ParamTy << Ty;
    return;
  }

  D->addAttr(::new (S.Context)
             CleanupAttr(AL.getRange(), S.Context, FD,
                         AL.getAttributeSpellingListIndex()));
}

static void handleEnumExtensibilityAttr(Sema &S, Decl *D,
                                        const ParsedAttr &AL) {
  if (!AL.isArgIdent(0)) {
    S.Diag(AL.getLoc(), diag::err_attribute_argument_n_type)
        << AL << 0 << AANT_ArgumentIdentifier;
    return;
  }

  EnumExtensibilityAttr::Kind ExtensibilityKind;
  IdentifierInfo *II = AL.getArgAsIdent(0)->Ident;
  if (!EnumExtensibilityAttr::ConvertStrToKind(II->getName(),
                                               ExtensibilityKind)) {
    S.Diag(AL.getLoc(), diag::warn_attribute_type_not_supported) << AL << II;
    return;
  }

  D->addAttr(::new (S.Context) EnumExtensibilityAttr(
      AL.getRange(), S.Context, ExtensibilityKind,
      AL.getAttributeSpellingListIndex()));
}

/// Handle __attribute__((format_arg((idx)))) attribute based on
/// http://gcc.gnu.org/onlinedocs/gcc/Function-Attributes.html
static void handleFormatArgAttr(Sema &S, Decl *D, const ParsedAttr &AL) {
  Expr *IdxExpr = AL.getArgAsExpr(0);
  ParamIdx Idx;
  if (!checkFunctionOrMethodParameterIndex(S, D, AL, 1, IdxExpr, Idx))
    return;

  // Make sure the format string is really a string.
  QualType Ty = getFunctionOrMethodParamType(D, Idx.getASTIndex());

  bool NotNSStringTy = !isNSStringType(Ty, S.Context);
  if (NotNSStringTy &&
      !isCFStringType(Ty, S.Context) &&
      (!Ty->isPointerType() ||
       !Ty->getAs<PointerType>()->getPointeeType()->isCharType())) {
    S.Diag(AL.getLoc(), diag::err_format_attribute_not)
        << "a string type" << IdxExpr->getSourceRange()
        << getFunctionOrMethodParamRange(D, 0);
    return;
  }
  Ty = getFunctionOrMethodResultType(D);
  if (!isNSStringType(Ty, S.Context) &&
      !isCFStringType(Ty, S.Context) &&
      (!Ty->isPointerType() ||
       !Ty->getAs<PointerType>()->getPointeeType()->isCharType())) {
    S.Diag(AL.getLoc(), diag::err_format_attribute_result_not)
        << (NotNSStringTy ? "string type" : "NSString")
        << IdxExpr->getSourceRange() << getFunctionOrMethodParamRange(D, 0);
    return;
  }

  D->addAttr(::new (S.Context) FormatArgAttr(
      AL.getRange(), S.Context, Idx, AL.getAttributeSpellingListIndex()));
}

enum FormatAttrKind {
  CFStringFormat,
  NSStringFormat,
  StrftimeFormat,
  SupportedFormat,
  IgnoredFormat,
  InvalidFormat
};

/// getFormatAttrKind - Map from format attribute names to supported format
/// types.
static FormatAttrKind getFormatAttrKind(StringRef Format) {
  return llvm::StringSwitch<FormatAttrKind>(Format)
      // Check for formats that get handled specially.
      .Case("NSString", NSStringFormat)
      .Case("CFString", CFStringFormat)
      .Case("strftime", StrftimeFormat)

      // Otherwise, check for supported formats.
      .Cases("scanf", "printf", "printf0", "strfmon", SupportedFormat)
      .Cases("cmn_err", "vcmn_err", "zcmn_err", SupportedFormat)
      .Case("kprintf", SupportedFormat)         // OpenBSD.
      .Case("freebsd_kprintf", SupportedFormat) // FreeBSD.
      .Case("os_trace", SupportedFormat)
      .Case("os_log", SupportedFormat)

      .Cases("gcc_diag", "gcc_cdiag", "gcc_cxxdiag", "gcc_tdiag", IgnoredFormat)
      .Default(InvalidFormat);
}

/// Handle __attribute__((init_priority(priority))) attributes based on
/// http://gcc.gnu.org/onlinedocs/gcc/C_002b_002b-Attributes.html
static void handleInitPriorityAttr(Sema &S, Decl *D, const ParsedAttr &AL) {
  if (!S.getLangOpts().CPlusPlus) {
    S.Diag(AL.getLoc(), diag::warn_attribute_ignored) << AL;
    return;
  }

  if (S.getCurFunctionOrMethodDecl()) {
    S.Diag(AL.getLoc(), diag::err_init_priority_object_attr);
    AL.setInvalid();
    return;
  }
  QualType T = cast<VarDecl>(D)->getType();
  if (S.Context.getAsArrayType(T))
    T = S.Context.getBaseElementType(T);
  if (!T->getAs<RecordType>()) {
    S.Diag(AL.getLoc(), diag::err_init_priority_object_attr);
    AL.setInvalid();
    return;
  }

  Expr *E = AL.getArgAsExpr(0);
  uint32_t prioritynum;
  if (!checkUInt32Argument(S, AL, E, prioritynum)) {
    AL.setInvalid();
    return;
  }

  if (prioritynum < 101 || prioritynum > 65535) {
    S.Diag(AL.getLoc(), diag::err_attribute_argument_out_of_range)
        << E->getSourceRange() << AL << 101 << 65535;
    AL.setInvalid();
    return;
  }
  D->addAttr(::new (S.Context)
             InitPriorityAttr(AL.getRange(), S.Context, prioritynum,
                              AL.getAttributeSpellingListIndex()));
}

FormatAttr *Sema::mergeFormatAttr(Decl *D, SourceRange Range,
                                  IdentifierInfo *Format, int FormatIdx,
                                  int FirstArg,
                                  unsigned AttrSpellingListIndex) {
  // Check whether we already have an equivalent format attribute.
  for (auto *F : D->specific_attrs<FormatAttr>()) {
    if (F->getType() == Format &&
        F->getFormatIdx() == FormatIdx &&
        F->getFirstArg() == FirstArg) {
      // If we don't have a valid location for this attribute, adopt the
      // location.
      if (F->getLocation().isInvalid())
        F->setRange(Range);
      return nullptr;
    }
  }

  return ::new (Context) FormatAttr(Range, Context, Format, FormatIdx,
                                    FirstArg, AttrSpellingListIndex);
}

/// Handle __attribute__((format(type,idx,firstarg))) attributes based on
/// http://gcc.gnu.org/onlinedocs/gcc/Function-Attributes.html
static void handleFormatAttr(Sema &S, Decl *D, const ParsedAttr &AL) {
  if (!AL.isArgIdent(0)) {
    S.Diag(AL.getLoc(), diag::err_attribute_argument_n_type)
        << AL << 1 << AANT_ArgumentIdentifier;
    return;
  }

  // In C++ the implicit 'this' function parameter also counts, and they are
  // counted from one.
  bool HasImplicitThisParam = isInstanceMethod(D);
  unsigned NumArgs = getFunctionOrMethodNumParams(D) + HasImplicitThisParam;

  IdentifierInfo *II = AL.getArgAsIdent(0)->Ident;
  StringRef Format = II->getName();

  if (normalizeName(Format)) {
    // If we've modified the string name, we need a new identifier for it.
    II = &S.Context.Idents.get(Format);
  }

  // Check for supported formats.
  FormatAttrKind Kind = getFormatAttrKind(Format);

  if (Kind == IgnoredFormat)
    return;

  if (Kind == InvalidFormat) {
    S.Diag(AL.getLoc(), diag::warn_attribute_type_not_supported)
        << AL << II->getName();
    return;
  }

  // checks for the 2nd argument
  Expr *IdxExpr = AL.getArgAsExpr(1);
  uint32_t Idx;
  if (!checkUInt32Argument(S, AL, IdxExpr, Idx, 2))
    return;

  if (Idx < 1 || Idx > NumArgs) {
    S.Diag(AL.getLoc(), diag::err_attribute_argument_out_of_bounds)
        << AL << 2 << IdxExpr->getSourceRange();
    return;
  }

  // FIXME: Do we need to bounds check?
  unsigned ArgIdx = Idx - 1;

  if (HasImplicitThisParam) {
    if (ArgIdx == 0) {
      S.Diag(AL.getLoc(),
             diag::err_format_attribute_implicit_this_format_string)
        << IdxExpr->getSourceRange();
      return;
    }
    ArgIdx--;
  }

  // make sure the format string is really a string
  QualType Ty = getFunctionOrMethodParamType(D, ArgIdx);

  if (Kind == CFStringFormat) {
    if (!isCFStringType(Ty, S.Context)) {
      S.Diag(AL.getLoc(), diag::err_format_attribute_not)
        << "a CFString" << IdxExpr->getSourceRange()
        << getFunctionOrMethodParamRange(D, ArgIdx);
      return;
    }
  } else if (Kind == NSStringFormat) {
    // FIXME: do we need to check if the type is NSString*?  What are the
    // semantics?
    if (!isNSStringType(Ty, S.Context)) {
      S.Diag(AL.getLoc(), diag::err_format_attribute_not)
        << "an NSString" << IdxExpr->getSourceRange()
        << getFunctionOrMethodParamRange(D, ArgIdx);
      return;
    }
  } else if (!Ty->isPointerType() ||
             !Ty->getAs<PointerType>()->getPointeeType()->isCharType()) {
    S.Diag(AL.getLoc(), diag::err_format_attribute_not)
      << "a string type" << IdxExpr->getSourceRange()
      << getFunctionOrMethodParamRange(D, ArgIdx);
    return;
  }

  // check the 3rd argument
  Expr *FirstArgExpr = AL.getArgAsExpr(2);
  uint32_t FirstArg;
  if (!checkUInt32Argument(S, AL, FirstArgExpr, FirstArg, 3))
    return;

  // check if the function is variadic if the 3rd argument non-zero
  if (FirstArg != 0) {
    if (isFunctionOrMethodVariadic(D)) {
      ++NumArgs; // +1 for ...
    } else {
      S.Diag(D->getLocation(), diag::err_format_attribute_requires_variadic);
      return;
    }
  }

  // strftime requires FirstArg to be 0 because it doesn't read from any
  // variable the input is just the current time + the format string.
  if (Kind == StrftimeFormat) {
    if (FirstArg != 0) {
      S.Diag(AL.getLoc(), diag::err_format_strftime_third_parameter)
        << FirstArgExpr->getSourceRange();
      return;
    }
  // if 0 it disables parameter checking (to use with e.g. va_list)
  } else if (FirstArg != 0 && FirstArg != NumArgs) {
    S.Diag(AL.getLoc(), diag::err_attribute_argument_out_of_bounds)
        << AL << 3 << FirstArgExpr->getSourceRange();
    return;
  }

  FormatAttr *NewAttr = S.mergeFormatAttr(D, AL.getRange(), II,
                                          Idx, FirstArg,
                                          AL.getAttributeSpellingListIndex());
  if (NewAttr)
    D->addAttr(NewAttr);
}

/// Handle __attribute__((callback(CalleeIdx, PayloadIdx0, ...))) attributes.
static void handleCallbackAttr(Sema &S, Decl *D, const ParsedAttr &AL) {
  // The index that identifies the callback callee is mandatory.
  if (AL.getNumArgs() == 0) {
    S.Diag(AL.getLoc(), diag::err_callback_attribute_no_callee)
        << AL.getRange();
    return;
  }

  bool HasImplicitThisParam = isInstanceMethod(D);
  int32_t NumArgs = getFunctionOrMethodNumParams(D);

  FunctionDecl *FD = D->getAsFunction();
  assert(FD && "Expected a function declaration!");

  llvm::StringMap<int> NameIdxMapping;
  NameIdxMapping["__"] = -1;

  NameIdxMapping["this"] = 0;

  int Idx = 1;
  for (const ParmVarDecl *PVD : FD->parameters())
    NameIdxMapping[PVD->getName()] = Idx++;

  auto UnknownName = NameIdxMapping.end();

  SmallVector<int, 8> EncodingIndices;
  for (unsigned I = 0, E = AL.getNumArgs(); I < E; ++I) {
    SourceRange SR;
    int32_t ArgIdx;

    if (AL.isArgIdent(I)) {
      IdentifierLoc *IdLoc = AL.getArgAsIdent(I);
      auto It = NameIdxMapping.find(IdLoc->Ident->getName());
      if (It == UnknownName) {
        S.Diag(AL.getLoc(), diag::err_callback_attribute_argument_unknown)
            << IdLoc->Ident << IdLoc->Loc;
        return;
      }

      SR = SourceRange(IdLoc->Loc);
      ArgIdx = It->second;
    } else if (AL.isArgExpr(I)) {
      Expr *IdxExpr = AL.getArgAsExpr(I);

      // If the expression is not parseable as an int32_t we have a problem.
      if (!checkUInt32Argument(S, AL, IdxExpr, (uint32_t &)ArgIdx, I + 1,
                               false)) {
        S.Diag(AL.getLoc(), diag::err_attribute_argument_out_of_bounds)
            << AL << (I + 1) << IdxExpr->getSourceRange();
        return;
      }

      // Check oob, excluding the special values, 0 and -1.
      if (ArgIdx < -1 || ArgIdx > NumArgs) {
        S.Diag(AL.getLoc(), diag::err_attribute_argument_out_of_bounds)
            << AL << (I + 1) << IdxExpr->getSourceRange();
        return;
      }

      SR = IdxExpr->getSourceRange();
    } else {
      llvm_unreachable("Unexpected ParsedAttr argument type!");
    }

    if (ArgIdx == 0 && !HasImplicitThisParam) {
      S.Diag(AL.getLoc(), diag::err_callback_implicit_this_not_available)
          << (I + 1) << SR;
      return;
    }

    // Adjust for the case we do not have an implicit "this" parameter. In this
    // case we decrease all positive values by 1 to get LLVM argument indices.
    if (!HasImplicitThisParam && ArgIdx > 0)
      ArgIdx -= 1;

    EncodingIndices.push_back(ArgIdx);
  }

  int CalleeIdx = EncodingIndices.front();
  // Check if the callee index is proper, thus not "this" and not "unknown".
  // This means the "CalleeIdx" has to be non-negative if "HasImplicitThisParam"
  // is false and positive if "HasImplicitThisParam" is true.
  if (CalleeIdx < (int)HasImplicitThisParam) {
    S.Diag(AL.getLoc(), diag::err_callback_attribute_invalid_callee)
        << AL.getRange();
    return;
  }

  // Get the callee type, note the index adjustment as the AST doesn't contain
  // the this type (which the callee cannot reference anyway!).
  const Type *CalleeType =
      getFunctionOrMethodParamType(D, CalleeIdx - HasImplicitThisParam)
          .getTypePtr();
  if (!CalleeType || !CalleeType->isFunctionPointerType()) {
    S.Diag(AL.getLoc(), diag::err_callback_callee_no_function_type)
        << AL.getRange();
    return;
  }

  const Type *CalleeFnType =
      CalleeType->getPointeeType()->getUnqualifiedDesugaredType();

  // TODO: Check the type of the callee arguments.

  const auto *CalleeFnProtoType = dyn_cast<FunctionProtoType>(CalleeFnType);
  if (!CalleeFnProtoType) {
    S.Diag(AL.getLoc(), diag::err_callback_callee_no_function_type)
        << AL.getRange();
    return;
  }

  if (CalleeFnProtoType->getNumParams() > EncodingIndices.size() - 1) {
    S.Diag(AL.getLoc(), diag::err_attribute_wrong_number_arguments)
        << AL << (unsigned)(EncodingIndices.size() - 1);
    return;
  }

  if (CalleeFnProtoType->getNumParams() < EncodingIndices.size() - 1) {
    S.Diag(AL.getLoc(), diag::err_attribute_wrong_number_arguments)
        << AL << (unsigned)(EncodingIndices.size() - 1);
    return;
  }

  if (CalleeFnProtoType->isVariadic()) {
    S.Diag(AL.getLoc(), diag::err_callback_callee_is_variadic) << AL.getRange();
    return;
  }

  // Do not allow multiple callback attributes.
  if (D->hasAttr<CallbackAttr>()) {
    S.Diag(AL.getLoc(), diag::err_callback_attribute_multiple) << AL.getRange();
    return;
  }

  D->addAttr(::new (S.Context) CallbackAttr(
      AL.getRange(), S.Context, EncodingIndices.data(), EncodingIndices.size(),
      AL.getAttributeSpellingListIndex()));
}

static void handleTransparentUnionAttr(Sema &S, Decl *D, const ParsedAttr &AL) {
  // Try to find the underlying union declaration.
  RecordDecl *RD = nullptr;
  const auto *TD = dyn_cast<TypedefNameDecl>(D);
  if (TD && TD->getUnderlyingType()->isUnionType())
    RD = TD->getUnderlyingType()->getAsUnionType()->getDecl();
  else
    RD = dyn_cast<RecordDecl>(D);

  if (!RD || !RD->isUnion()) {
    S.Diag(AL.getLoc(), diag::warn_attribute_wrong_decl_type) << AL
                                                              << ExpectedUnion;
    return;
  }

  if (!RD->isCompleteDefinition()) {
    if (!RD->isBeingDefined())
      S.Diag(AL.getLoc(),
             diag::warn_transparent_union_attribute_not_definition);
    return;
  }

  RecordDecl::field_iterator Field = RD->field_begin(),
                          FieldEnd = RD->field_end();
  if (Field == FieldEnd) {
    S.Diag(AL.getLoc(), diag::warn_transparent_union_attribute_zero_fields);
    return;
  }

  FieldDecl *FirstField = *Field;
  QualType FirstType = FirstField->getType();
  if (FirstType->hasFloatingRepresentation() || FirstType->isVectorType()) {
    S.Diag(FirstField->getLocation(),
           diag::warn_transparent_union_attribute_floating)
      << FirstType->isVectorType() << FirstType;
    return;
  }

  if (FirstType->isIncompleteType())
    return;
  uint64_t FirstSize = S.Context.getTypeSize(FirstType);
  uint64_t FirstAlign = S.Context.getTypeAlign(FirstType);
  for (; Field != FieldEnd; ++Field) {
    QualType FieldType = Field->getType();
    if (FieldType->isIncompleteType())
      return;
    // FIXME: this isn't fully correct; we also need to test whether the
    // members of the union would all have the same calling convention as the
    // first member of the union. Checking just the size and alignment isn't
    // sufficient (consider structs passed on the stack instead of in registers
    // as an example).
    if (S.Context.getTypeSize(FieldType) != FirstSize ||
        S.Context.getTypeAlign(FieldType) > FirstAlign) {
      // Warn if we drop the attribute.
      bool isSize = S.Context.getTypeSize(FieldType) != FirstSize;
      unsigned FieldBits = isSize? S.Context.getTypeSize(FieldType)
                                 : S.Context.getTypeAlign(FieldType);
      S.Diag(Field->getLocation(),
          diag::warn_transparent_union_attribute_field_size_align)
        << isSize << Field->getDeclName() << FieldBits;
      unsigned FirstBits = isSize? FirstSize : FirstAlign;
      S.Diag(FirstField->getLocation(),
             diag::note_transparent_union_first_field_size_align)
        << isSize << FirstBits;
      return;
    }
  }

  RD->addAttr(::new (S.Context)
              TransparentUnionAttr(AL.getRange(), S.Context,
                                   AL.getAttributeSpellingListIndex()));
}

static void handleAnnotateAttr(Sema &S, Decl *D, const ParsedAttr &AL) {
  // Make sure that there is a string literal as the annotation's single
  // argument.
  StringRef Str;
  if (!S.checkStringLiteralArgumentAttr(AL, 0, Str))
    return;

  // Don't duplicate annotations that are already set.
  for (const auto *I : D->specific_attrs<AnnotateAttr>()) {
    if (I->getAnnotation() == Str)
      return;
  }

  D->addAttr(::new (S.Context)
             AnnotateAttr(AL.getRange(), S.Context, Str,
                          AL.getAttributeSpellingListIndex()));
}

static void handleAlignValueAttr(Sema &S, Decl *D, const ParsedAttr &AL) {
  S.AddAlignValueAttr(AL.getRange(), D, AL.getArgAsExpr(0),
                      AL.getAttributeSpellingListIndex());
}

void Sema::AddAlignValueAttr(SourceRange AttrRange, Decl *D, Expr *E,
                             unsigned SpellingListIndex) {
  AlignValueAttr TmpAttr(AttrRange, Context, E, SpellingListIndex);
  SourceLocation AttrLoc = AttrRange.getBegin();

  QualType T;
  if (const auto *TD = dyn_cast<TypedefNameDecl>(D))
    T = TD->getUnderlyingType();
  else if (const auto *VD = dyn_cast<ValueDecl>(D))
    T = VD->getType();
  else
    llvm_unreachable("Unknown decl type for align_value");

  if (!T->isDependentType() && !T->isAnyPointerType() &&
      !T->isReferenceType() && !T->isMemberPointerType()) {
    Diag(AttrLoc, diag::warn_attribute_pointer_or_reference_only)
      << &TmpAttr /*TmpAttr.getName()*/ << T << D->getSourceRange();
    return;
  }

  if (!E->isValueDependent()) {
    llvm::APSInt Alignment;
    ExprResult ICE
      = VerifyIntegerConstantExpression(E, &Alignment,
          diag::err_align_value_attribute_argument_not_int,
            /*AllowFold*/ false);
    if (ICE.isInvalid())
      return;

    if (!Alignment.isPowerOf2()) {
      Diag(AttrLoc, diag::err_alignment_not_power_of_two)
        << E->getSourceRange();
      return;
    }

    D->addAttr(::new (Context)
               AlignValueAttr(AttrRange, Context, ICE.get(),
               SpellingListIndex));
    return;
  }

  // Save dependent expressions in the AST to be instantiated.
  D->addAttr(::new (Context) AlignValueAttr(TmpAttr));
}

static void handleAlignedAttr(Sema &S, Decl *D, const ParsedAttr &AL) {
  // check the attribute arguments.
  if (AL.getNumArgs() > 1) {
    S.Diag(AL.getLoc(), diag::err_attribute_wrong_number_arguments) << AL << 1;
    return;
  }

  if (AL.getNumArgs() == 0) {
    D->addAttr(::new (S.Context) AlignedAttr(AL.getRange(), S.Context,
               true, nullptr, AL.getAttributeSpellingListIndex()));
    return;
  }

  Expr *E = AL.getArgAsExpr(0);
  if (AL.isPackExpansion() && !E->containsUnexpandedParameterPack()) {
    S.Diag(AL.getEllipsisLoc(),
           diag::err_pack_expansion_without_parameter_packs);
    return;
  }

  if (!AL.isPackExpansion() && S.DiagnoseUnexpandedParameterPack(E))
    return;

  S.AddAlignedAttr(AL.getRange(), D, E, AL.getAttributeSpellingListIndex(),
                   AL.isPackExpansion());
}

void Sema::AddAlignedAttr(SourceRange AttrRange, Decl *D, Expr *E,
                          unsigned SpellingListIndex, bool IsPackExpansion) {
  AlignedAttr TmpAttr(AttrRange, Context, true, E, SpellingListIndex);
  SourceLocation AttrLoc = AttrRange.getBegin();

  // C++11 alignas(...) and C11 _Alignas(...) have additional requirements.
  if (TmpAttr.isAlignas()) {
    // C++11 [dcl.align]p1:
    //   An alignment-specifier may be applied to a variable or to a class
    //   data member, but it shall not be applied to a bit-field, a function
    //   parameter, the formal parameter of a catch clause, or a variable
    //   declared with the register storage class specifier. An
    //   alignment-specifier may also be applied to the declaration of a class
    //   or enumeration type.
    // C11 6.7.5/2:
    //   An alignment attribute shall not be specified in a declaration of
    //   a typedef, or a bit-field, or a function, or a parameter, or an
    //   object declared with the register storage-class specifier.
    int DiagKind = -1;
    if (isa<ParmVarDecl>(D)) {
      DiagKind = 0;
    } else if (const auto *VD = dyn_cast<VarDecl>(D)) {
      if (VD->getStorageClass() == SC_Register)
        DiagKind = 1;
      if (VD->isExceptionVariable())
        DiagKind = 2;
    } else if (const auto *FD = dyn_cast<FieldDecl>(D)) {
      if (FD->isBitField())
        DiagKind = 3;
    } else if (!isa<TagDecl>(D)) {
      Diag(AttrLoc, diag::err_attribute_wrong_decl_type) << &TmpAttr
        << (TmpAttr.isC11() ? ExpectedVariableOrField
                            : ExpectedVariableFieldOrTag);
      return;
    }
    if (DiagKind != -1) {
      Diag(AttrLoc, diag::err_alignas_attribute_wrong_decl_type)
        << &TmpAttr << DiagKind;
      return;
    }
  }

  if (E->isValueDependent()) {
    // We can't support a dependent alignment on a non-dependent type,
    // because we have no way to model that a type is "alignment-dependent"
    // but not dependent in any other way.
    if (const auto *TND = dyn_cast<TypedefNameDecl>(D)) {
      if (!TND->getUnderlyingType()->isDependentType()) {
        Diag(AttrLoc, diag::err_alignment_dependent_typedef_name)
            << E->getSourceRange();
        return;
      }
    }

    // Save dependent expressions in the AST to be instantiated.
    AlignedAttr *AA = ::new (Context) AlignedAttr(TmpAttr);
    AA->setPackExpansion(IsPackExpansion);
    D->addAttr(AA);
    return;
  }

  // FIXME: Cache the number on the AL object?
  llvm::APSInt Alignment;
  ExprResult ICE
    = VerifyIntegerConstantExpression(E, &Alignment,
        diag::err_aligned_attribute_argument_not_int,
        /*AllowFold*/ false);
  if (ICE.isInvalid())
    return;

  uint64_t AlignVal = Alignment.getZExtValue();

  // C++11 [dcl.align]p2:
  //   -- if the constant expression evaluates to zero, the alignment
  //      specifier shall have no effect
  // C11 6.7.5p6:
  //   An alignment specification of zero has no effect.
  if (!(TmpAttr.isAlignas() && !Alignment)) {
    if (!llvm::isPowerOf2_64(AlignVal)) {
      Diag(AttrLoc, diag::err_alignment_not_power_of_two)
        << E->getSourceRange();
      return;
    }
  }

  // Alignment calculations can wrap around if it's greater than 2**28.
  unsigned MaxValidAlignment =
      Context.getTargetInfo().getTriple().isOSBinFormatCOFF() ? 8192
                                                              : 268435456;
  if (AlignVal > MaxValidAlignment) {
    Diag(AttrLoc, diag::err_attribute_aligned_too_great) << MaxValidAlignment
                                                         << E->getSourceRange();
    return;
  }

  if (Context.getTargetInfo().isTLSSupported()) {
    unsigned MaxTLSAlign =
        Context.toCharUnitsFromBits(Context.getTargetInfo().getMaxTLSAlign())
            .getQuantity();
    const auto *VD = dyn_cast<VarDecl>(D);
    if (MaxTLSAlign && AlignVal > MaxTLSAlign && VD &&
        VD->getTLSKind() != VarDecl::TLS_None) {
      Diag(VD->getLocation(), diag::err_tls_var_aligned_over_maximum)
          << (unsigned)AlignVal << VD << MaxTLSAlign;
      return;
    }
  }

  AlignedAttr *AA = ::new (Context) AlignedAttr(AttrRange, Context, true,
                                                ICE.get(), SpellingListIndex);
  AA->setPackExpansion(IsPackExpansion);
  D->addAttr(AA);
}

void Sema::AddAlignedAttr(SourceRange AttrRange, Decl *D, TypeSourceInfo *TS,
                          unsigned SpellingListIndex, bool IsPackExpansion) {
  // FIXME: Cache the number on the AL object if non-dependent?
  // FIXME: Perform checking of type validity
  AlignedAttr *AA = ::new (Context) AlignedAttr(AttrRange, Context, false, TS,
                                                SpellingListIndex);
  AA->setPackExpansion(IsPackExpansion);
  D->addAttr(AA);
}

void Sema::CheckAlignasUnderalignment(Decl *D) {
  assert(D->hasAttrs() && "no attributes on decl");

  QualType UnderlyingTy, DiagTy;
  if (const auto *VD = dyn_cast<ValueDecl>(D)) {
    UnderlyingTy = DiagTy = VD->getType();
  } else {
    UnderlyingTy = DiagTy = Context.getTagDeclType(cast<TagDecl>(D));
    if (const auto *ED = dyn_cast<EnumDecl>(D))
      UnderlyingTy = ED->getIntegerType();
  }
  if (DiagTy->isDependentType() || DiagTy->isIncompleteType())
    return;

  // C++11 [dcl.align]p5, C11 6.7.5/4:
  //   The combined effect of all alignment attributes in a declaration shall
  //   not specify an alignment that is less strict than the alignment that
  //   would otherwise be required for the entity being declared.
  AlignedAttr *AlignasAttr = nullptr;
  unsigned Align = 0;
  for (auto *I : D->specific_attrs<AlignedAttr>()) {
    if (I->isAlignmentDependent())
      return;
    if (I->isAlignas())
      AlignasAttr = I;
    Align = std::max(Align, I->getAlignment(Context));
  }

  if (AlignasAttr && Align) {
    CharUnits RequestedAlign = Context.toCharUnitsFromBits(Align);
    CharUnits NaturalAlign = Context.getTypeAlignInChars(UnderlyingTy);
    if (NaturalAlign > RequestedAlign)
      Diag(AlignasAttr->getLocation(), diag::err_alignas_underaligned)
        << DiagTy << (unsigned)NaturalAlign.getQuantity();
  }
}

bool Sema::checkMSInheritanceAttrOnDefinition(
    CXXRecordDecl *RD, SourceRange Range, bool BestCase,
    MSInheritanceAttr::Spelling SemanticSpelling) {
  assert(RD->hasDefinition() && "RD has no definition!");

  // We may not have seen base specifiers or any virtual methods yet.  We will
  // have to wait until the record is defined to catch any mismatches.
  if (!RD->getDefinition()->isCompleteDefinition())
    return false;

  // The unspecified model never matches what a definition could need.
  if (SemanticSpelling == MSInheritanceAttr::Keyword_unspecified_inheritance)
    return false;

  if (BestCase) {
    if (RD->calculateInheritanceModel() == SemanticSpelling)
      return false;
  } else {
    if (RD->calculateInheritanceModel() <= SemanticSpelling)
      return false;
  }

  Diag(Range.getBegin(), diag::err_mismatched_ms_inheritance)
      << 0 /*definition*/;
  Diag(RD->getDefinition()->getLocation(), diag::note_defined_here)
      << RD->getNameAsString();
  return true;
}

/// parseModeAttrArg - Parses attribute mode string and returns parsed type
/// attribute.
static void parseModeAttrArg(Sema &S, StringRef Str, unsigned &DestWidth,
                             bool &IntegerMode, bool &ComplexMode) {
  IntegerMode = true;
  ComplexMode = false;
  switch (Str.size()) {
  case 2:
    switch (Str[0]) {
    case 'Q':
      DestWidth = 8;
      break;
    case 'H':
      DestWidth = 16;
      break;
    case 'S':
      DestWidth = 32;
      break;
    case 'D':
      DestWidth = 64;
      break;
    case 'X':
      DestWidth = 96;
      break;
    case 'T':
      DestWidth = 128;
      break;
    }
    if (Str[1] == 'F') {
      IntegerMode = false;
    } else if (Str[1] == 'C') {
      IntegerMode = false;
      ComplexMode = true;
    } else if (Str[1] != 'I') {
      DestWidth = 0;
    }
    break;
  case 4:
    // FIXME: glibc uses 'word' to define register_t; this is narrower than a
    // pointer on PIC16 and other embedded platforms.
    if (Str == "word")
      DestWidth = S.Context.getTargetInfo().getRegisterWidth();
    else if (Str == "byte")
      DestWidth = S.Context.getTargetInfo().getCharWidth();
    break;
  case 7:
    if (Str == "pointer")
      DestWidth = S.Context.getTargetInfo().getPointerWidth(0);
    break;
  case 11:
    if (Str == "unwind_word")
      DestWidth = S.Context.getTargetInfo().getUnwindWordWidth();
    break;
  }
}

/// handleModeAttr - This attribute modifies the width of a decl with primitive
/// type.
///
/// Despite what would be logical, the mode attribute is a decl attribute, not a
/// type attribute: 'int ** __attribute((mode(HI))) *G;' tries to make 'G' be
/// HImode, not an intermediate pointer.
static void handleModeAttr(Sema &S, Decl *D, const ParsedAttr &AL) {
  // This attribute isn't documented, but glibc uses it.  It changes
  // the width of an int or unsigned int to the specified size.
  if (!AL.isArgIdent(0)) {
    S.Diag(AL.getLoc(), diag::err_attribute_argument_type)
        << AL << AANT_ArgumentIdentifier;
    return;
  }

  IdentifierInfo *Name = AL.getArgAsIdent(0)->Ident;

  S.AddModeAttr(AL.getRange(), D, Name, AL.getAttributeSpellingListIndex());
}

void Sema::AddModeAttr(SourceRange AttrRange, Decl *D, IdentifierInfo *Name,
                       unsigned SpellingListIndex, bool InInstantiation) {
  StringRef Str = Name->getName();
  normalizeName(Str);
  SourceLocation AttrLoc = AttrRange.getBegin();

  unsigned DestWidth = 0;
  bool IntegerMode = true;
  bool ComplexMode = false;
  llvm::APInt VectorSize(64, 0);
  if (Str.size() >= 4 && Str[0] == 'V') {
    // Minimal length of vector mode is 4: 'V' + NUMBER(>=1) + TYPE(>=2).
    size_t StrSize = Str.size();
    size_t VectorStringLength = 0;
    while ((VectorStringLength + 1) < StrSize &&
           isdigit(Str[VectorStringLength + 1]))
      ++VectorStringLength;
    if (VectorStringLength &&
        !Str.substr(1, VectorStringLength).getAsInteger(10, VectorSize) &&
        VectorSize.isPowerOf2()) {
      parseModeAttrArg(*this, Str.substr(VectorStringLength + 1), DestWidth,
                       IntegerMode, ComplexMode);
      // Avoid duplicate warning from template instantiation.
      if (!InInstantiation)
        Diag(AttrLoc, diag::warn_vector_mode_deprecated);
    } else {
      VectorSize = 0;
    }
  }

  if (!VectorSize)
    parseModeAttrArg(*this, Str, DestWidth, IntegerMode, ComplexMode);

  // FIXME: Sync this with InitializePredefinedMacros; we need to match int8_t
  // and friends, at least with glibc.
  // FIXME: Make sure floating-point mappings are accurate
  // FIXME: Support XF and TF types
  if (!DestWidth) {
    Diag(AttrLoc, diag::err_machine_mode) << 0 /*Unknown*/ << Name;
    return;
  }

  QualType OldTy;
  if (const auto *TD = dyn_cast<TypedefNameDecl>(D))
    OldTy = TD->getUnderlyingType();
  else if (const auto *ED = dyn_cast<EnumDecl>(D)) {
    // Something like 'typedef enum { X } __attribute__((mode(XX))) T;'.
    // Try to get type from enum declaration, default to int.
    OldTy = ED->getIntegerType();
    if (OldTy.isNull())
      OldTy = Context.IntTy;
  } else
    OldTy = cast<ValueDecl>(D)->getType();

  if (OldTy->isDependentType()) {
    D->addAttr(::new (Context)
               ModeAttr(AttrRange, Context, Name, SpellingListIndex));
    return;
  }

  // Base type can also be a vector type (see PR17453).
  // Distinguish between base type and base element type.
  QualType OldElemTy = OldTy;
  if (const auto *VT = OldTy->getAs<VectorType>())
    OldElemTy = VT->getElementType();

  // GCC allows 'mode' attribute on enumeration types (even incomplete), except
  // for vector modes. So, 'enum X __attribute__((mode(QI)));' forms a complete
  // type, 'enum { A } __attribute__((mode(V4SI)))' is rejected.
  if ((isa<EnumDecl>(D) || OldElemTy->getAs<EnumType>()) &&
      VectorSize.getBoolValue()) {
    Diag(AttrLoc, diag::err_enum_mode_vector_type) << Name << AttrRange;
    return;
  }
  bool IntegralOrAnyEnumType =
      OldElemTy->isIntegralOrEnumerationType() || OldElemTy->getAs<EnumType>();

  if (!OldElemTy->getAs<BuiltinType>() && !OldElemTy->isComplexType() &&
      !IntegralOrAnyEnumType)
    Diag(AttrLoc, diag::err_mode_not_primitive);
  else if (IntegerMode) {
    if (!IntegralOrAnyEnumType)
      Diag(AttrLoc, diag::err_mode_wrong_type);
  } else if (ComplexMode) {
    if (!OldElemTy->isComplexType())
      Diag(AttrLoc, diag::err_mode_wrong_type);
  } else {
    if (!OldElemTy->isFloatingType())
      Diag(AttrLoc, diag::err_mode_wrong_type);
  }

  QualType NewElemTy;

  if (IntegerMode)
    NewElemTy = Context.getIntTypeForBitwidth(DestWidth,
                                              OldElemTy->isSignedIntegerType());
  else
    NewElemTy = Context.getRealTypeForBitwidth(DestWidth);

  if (NewElemTy.isNull()) {
    Diag(AttrLoc, diag::err_machine_mode) << 1 /*Unsupported*/ << Name;
    return;
  }

  if (ComplexMode) {
    NewElemTy = Context.getComplexType(NewElemTy);
  }

  QualType NewTy = NewElemTy;
  if (VectorSize.getBoolValue()) {
    NewTy = Context.getVectorType(NewTy, VectorSize.getZExtValue(),
                                  VectorType::GenericVector);
  } else if (const auto *OldVT = OldTy->getAs<VectorType>()) {
    // Complex machine mode does not support base vector types.
    if (ComplexMode) {
      Diag(AttrLoc, diag::err_complex_mode_vector_type);
      return;
    }
    unsigned NumElements = Context.getTypeSize(OldElemTy) *
                           OldVT->getNumElements() /
                           Context.getTypeSize(NewElemTy);
    NewTy =
        Context.getVectorType(NewElemTy, NumElements, OldVT->getVectorKind());
  }

  if (NewTy.isNull()) {
    Diag(AttrLoc, diag::err_mode_wrong_type);
    return;
  }

  // Install the new type.
  if (auto *TD = dyn_cast<TypedefNameDecl>(D))
    TD->setModedTypeSourceInfo(TD->getTypeSourceInfo(), NewTy);
  else if (auto *ED = dyn_cast<EnumDecl>(D))
    ED->setIntegerType(NewTy);
  else
    cast<ValueDecl>(D)->setType(NewTy);

  D->addAttr(::new (Context)
             ModeAttr(AttrRange, Context, Name, SpellingListIndex));
}

static void handleNoDebugAttr(Sema &S, Decl *D, const ParsedAttr &AL) {
  D->addAttr(::new (S.Context)
             NoDebugAttr(AL.getRange(), S.Context,
                         AL.getAttributeSpellingListIndex()));
}

AlwaysInlineAttr *Sema::mergeAlwaysInlineAttr(Decl *D, SourceRange Range,
                                              IdentifierInfo *Ident,
                                              unsigned AttrSpellingListIndex) {
  if (OptimizeNoneAttr *Optnone = D->getAttr<OptimizeNoneAttr>()) {
    Diag(Range.getBegin(), diag::warn_attribute_ignored) << Ident;
    Diag(Optnone->getLocation(), diag::note_conflicting_attribute);
    return nullptr;
  }

  if (D->hasAttr<AlwaysInlineAttr>())
    return nullptr;

  return ::new (Context) AlwaysInlineAttr(Range, Context,
                                          AttrSpellingListIndex);
}

CommonAttr *Sema::mergeCommonAttr(Decl *D, const ParsedAttr &AL) {
  if (checkAttrMutualExclusion<InternalLinkageAttr>(*this, D, AL))
    return nullptr;

  return ::new (Context)
      CommonAttr(AL.getRange(), Context, AL.getAttributeSpellingListIndex());
}

CommonAttr *Sema::mergeCommonAttr(Decl *D, const CommonAttr &AL) {
  if (checkAttrMutualExclusion<InternalLinkageAttr>(*this, D, AL))
    return nullptr;

  return ::new (Context)
      CommonAttr(AL.getRange(), Context, AL.getSpellingListIndex());
}

InternalLinkageAttr *Sema::mergeInternalLinkageAttr(Decl *D,
                                                    const ParsedAttr &AL) {
  if (const auto *VD = dyn_cast<VarDecl>(D)) {
    // Attribute applies to Var but not any subclass of it (like ParmVar,
    // ImplicitParm or VarTemplateSpecialization).
    if (VD->getKind() != Decl::Var) {
      Diag(AL.getLoc(), diag::warn_attribute_wrong_decl_type)
          << AL << (getLangOpts().CPlusPlus ? ExpectedFunctionVariableOrClass
                                            : ExpectedVariableOrFunction);
      return nullptr;
    }
    // Attribute does not apply to non-static local variables.
    if (VD->hasLocalStorage()) {
      Diag(VD->getLocation(), diag::warn_internal_linkage_local_storage);
      return nullptr;
    }
  }

  if (checkAttrMutualExclusion<CommonAttr>(*this, D, AL))
    return nullptr;

  return ::new (Context) InternalLinkageAttr(
      AL.getRange(), Context, AL.getAttributeSpellingListIndex());
}
InternalLinkageAttr *
Sema::mergeInternalLinkageAttr(Decl *D, const InternalLinkageAttr &AL) {
  if (const auto *VD = dyn_cast<VarDecl>(D)) {
    // Attribute applies to Var but not any subclass of it (like ParmVar,
    // ImplicitParm or VarTemplateSpecialization).
    if (VD->getKind() != Decl::Var) {
      Diag(AL.getLocation(), diag::warn_attribute_wrong_decl_type)
          << &AL << (getLangOpts().CPlusPlus ? ExpectedFunctionVariableOrClass
                                             : ExpectedVariableOrFunction);
      return nullptr;
    }
    // Attribute does not apply to non-static local variables.
    if (VD->hasLocalStorage()) {
      Diag(VD->getLocation(), diag::warn_internal_linkage_local_storage);
      return nullptr;
    }
  }

  if (checkAttrMutualExclusion<CommonAttr>(*this, D, AL))
    return nullptr;

  return ::new (Context)
      InternalLinkageAttr(AL.getRange(), Context, AL.getSpellingListIndex());
}

MinSizeAttr *Sema::mergeMinSizeAttr(Decl *D, SourceRange Range,
                                    unsigned AttrSpellingListIndex) {
  if (OptimizeNoneAttr *Optnone = D->getAttr<OptimizeNoneAttr>()) {
    Diag(Range.getBegin(), diag::warn_attribute_ignored) << "'minsize'";
    Diag(Optnone->getLocation(), diag::note_conflicting_attribute);
    return nullptr;
  }

  if (D->hasAttr<MinSizeAttr>())
    return nullptr;

  return ::new (Context) MinSizeAttr(Range, Context, AttrSpellingListIndex);
}

NoSpeculativeLoadHardeningAttr *Sema::mergeNoSpeculativeLoadHardeningAttr(
    Decl *D, const NoSpeculativeLoadHardeningAttr &AL) {
  if (checkAttrMutualExclusion<SpeculativeLoadHardeningAttr>(*this, D, AL))
    return nullptr;

  return ::new (Context) NoSpeculativeLoadHardeningAttr(
      AL.getRange(), Context, AL.getSpellingListIndex());
}

OptimizeNoneAttr *Sema::mergeOptimizeNoneAttr(Decl *D, SourceRange Range,
                                              unsigned AttrSpellingListIndex) {
  if (AlwaysInlineAttr *Inline = D->getAttr<AlwaysInlineAttr>()) {
    Diag(Inline->getLocation(), diag::warn_attribute_ignored) << Inline;
    Diag(Range.getBegin(), diag::note_conflicting_attribute);
    D->dropAttr<AlwaysInlineAttr>();
  }
  if (MinSizeAttr *MinSize = D->getAttr<MinSizeAttr>()) {
    Diag(MinSize->getLocation(), diag::warn_attribute_ignored) << MinSize;
    Diag(Range.getBegin(), diag::note_conflicting_attribute);
    D->dropAttr<MinSizeAttr>();
  }

  if (D->hasAttr<OptimizeNoneAttr>())
    return nullptr;

  return ::new (Context) OptimizeNoneAttr(Range, Context,
                                          AttrSpellingListIndex);
}

SwiftNameAttr *Sema::mergeSwiftNameAttr(Decl *D, SourceRange Range,
                                        StringRef Name, bool Override,
                                        unsigned AttrSpellingListIndex) {
  if (SwiftNameAttr *Inline = D->getAttr<SwiftNameAttr>()) {
    if (Override) {
      // FIXME: Warn about an incompatible override.
      return nullptr;
    }

    if (Inline->getName() != Name && !Inline->isImplicit()) {
      Diag(Inline->getLocation(), diag::warn_attribute_ignored) << Inline;
      Diag(Range.getBegin(), diag::note_conflicting_attribute);
    }

    D->dropAttr<SwiftNameAttr>();
  }

  return ::new (Context) SwiftNameAttr(Range, Context, Name,
                                       AttrSpellingListIndex);
}

SpeculativeLoadHardeningAttr *Sema::mergeSpeculativeLoadHardeningAttr(
    Decl *D, const SpeculativeLoadHardeningAttr &AL) {
  if (checkAttrMutualExclusion<NoSpeculativeLoadHardeningAttr>(*this, D, AL))
    return nullptr;

  return ::new (Context) SpeculativeLoadHardeningAttr(
      AL.getRange(), Context, AL.getSpellingListIndex());
}

static void handleAlwaysInlineAttr(Sema &S, Decl *D, const ParsedAttr &AL) {
  if (checkAttrMutualExclusion<NotTailCalledAttr>(S, D, AL))
    return;

  if (AlwaysInlineAttr *Inline = S.mergeAlwaysInlineAttr(
          D, AL.getRange(), AL.getName(),
          AL.getAttributeSpellingListIndex()))
    D->addAttr(Inline);
}

static void handleMinSizeAttr(Sema &S, Decl *D, const ParsedAttr &AL) {
  if (MinSizeAttr *MinSize = S.mergeMinSizeAttr(
          D, AL.getRange(), AL.getAttributeSpellingListIndex()))
    D->addAttr(MinSize);
}

static void handleOptimizeNoneAttr(Sema &S, Decl *D, const ParsedAttr &AL) {
  if (OptimizeNoneAttr *Optnone = S.mergeOptimizeNoneAttr(
          D, AL.getRange(), AL.getAttributeSpellingListIndex()))
    D->addAttr(Optnone);
}

static void handleConstantAttr(Sema &S, Decl *D, const ParsedAttr &AL) {
  if (checkAttrMutualExclusion<CUDASharedAttr>(S, D, AL))
    return;
  const auto *VD = cast<VarDecl>(D);
  if (!VD->hasGlobalStorage()) {
    S.Diag(AL.getLoc(), diag::err_cuda_nonglobal_constant);
    return;
  }
  D->addAttr(::new (S.Context) CUDAConstantAttr(
      AL.getRange(), S.Context, AL.getAttributeSpellingListIndex()));
}

static void handleSharedAttr(Sema &S, Decl *D, const ParsedAttr &AL) {
  if (checkAttrMutualExclusion<CUDAConstantAttr>(S, D, AL))
    return;
  const auto *VD = cast<VarDecl>(D);
  // extern __shared__ is only allowed on arrays with no length (e.g.
  // "int x[]").
  if (!S.getLangOpts().GPURelocatableDeviceCode && VD->hasExternalStorage() &&
      !isa<IncompleteArrayType>(VD->getType())) {
    S.Diag(AL.getLoc(), diag::err_cuda_extern_shared) << VD;
    return;
  }
  if (S.getLangOpts().CUDA && VD->hasLocalStorage() &&
      S.CUDADiagIfHostCode(AL.getLoc(), diag::err_cuda_host_shared)
          << S.CurrentCUDATarget())
    return;
  D->addAttr(::new (S.Context) CUDASharedAttr(
      AL.getRange(), S.Context, AL.getAttributeSpellingListIndex()));
}

static void handleGlobalAttr(Sema &S, Decl *D, const ParsedAttr &AL) {
  if (checkAttrMutualExclusion<CUDADeviceAttr>(S, D, AL) ||
      checkAttrMutualExclusion<CUDAHostAttr>(S, D, AL)) {
    return;
  }
  const auto *FD = cast<FunctionDecl>(D);
  if (!FD->getReturnType()->isVoidType()) {
    SourceRange RTRange = FD->getReturnTypeSourceRange();
    S.Diag(FD->getTypeSpecStartLoc(), diag::err_kern_type_not_void_return)
        << FD->getType()
        << (RTRange.isValid() ? FixItHint::CreateReplacement(RTRange, "void")
                              : FixItHint());
    return;
  }
  if (const auto *Method = dyn_cast<CXXMethodDecl>(FD)) {
    if (Method->isInstance()) {
      S.Diag(Method->getBeginLoc(), diag::err_kern_is_nonstatic_method)
          << Method;
      return;
    }
    S.Diag(Method->getBeginLoc(), diag::warn_kern_is_method) << Method;
  }
  // Only warn for "inline" when compiling for host, to cut down on noise.
  if (FD->isInlineSpecified() && !S.getLangOpts().CUDAIsDevice)
    S.Diag(FD->getBeginLoc(), diag::warn_kern_is_inline) << FD;

  D->addAttr(::new (S.Context)
              CUDAGlobalAttr(AL.getRange(), S.Context,
                             AL.getAttributeSpellingListIndex()));
}

static void handleGNUInlineAttr(Sema &S, Decl *D, const ParsedAttr &AL) {
  const auto *Fn = cast<FunctionDecl>(D);
  if (!Fn->isInlineSpecified()) {
    S.Diag(AL.getLoc(), diag::warn_gnu_inline_attribute_requires_inline);
    return;
  }

  D->addAttr(::new (S.Context)
             GNUInlineAttr(AL.getRange(), S.Context,
                           AL.getAttributeSpellingListIndex()));
}

static void handleCallConvAttr(Sema &S, Decl *D, const ParsedAttr &AL) {
  if (hasDeclarator(D)) return;

  // Diagnostic is emitted elsewhere: here we store the (valid) AL
  // in the Decl node for syntactic reasoning, e.g., pretty-printing.
  CallingConv CC;
  if (S.CheckCallingConvAttr(AL, CC, /*FD*/nullptr))
    return;

  if (!isa<ObjCMethodDecl>(D)) {
    S.Diag(AL.getLoc(), diag::warn_attribute_wrong_decl_type)
        << AL << ExpectedFunctionOrMethod;
    return;
  }

  switch (AL.getKind()) {
  case ParsedAttr::AT_FastCall:
    D->addAttr(::new (S.Context)
               FastCallAttr(AL.getRange(), S.Context,
                            AL.getAttributeSpellingListIndex()));
    return;
  case ParsedAttr::AT_StdCall:
    D->addAttr(::new (S.Context)
               StdCallAttr(AL.getRange(), S.Context,
                           AL.getAttributeSpellingListIndex()));
    return;
  case ParsedAttr::AT_ThisCall:
    D->addAttr(::new (S.Context)
               ThisCallAttr(AL.getRange(), S.Context,
                            AL.getAttributeSpellingListIndex()));
    return;
  case ParsedAttr::AT_CDecl:
    D->addAttr(::new (S.Context)
               CDeclAttr(AL.getRange(), S.Context,
                         AL.getAttributeSpellingListIndex()));
    return;
  case ParsedAttr::AT_Pascal:
    D->addAttr(::new (S.Context)
               PascalAttr(AL.getRange(), S.Context,
                          AL.getAttributeSpellingListIndex()));
    return;
  case ParsedAttr::AT_SwiftCall:
    D->addAttr(::new (S.Context)
               SwiftCallAttr(AL.getRange(), S.Context,
                             AL.getAttributeSpellingListIndex()));
    return;
  case ParsedAttr::AT_VectorCall:
    D->addAttr(::new (S.Context)
               VectorCallAttr(AL.getRange(), S.Context,
                              AL.getAttributeSpellingListIndex()));
    return;
  case ParsedAttr::AT_MSABI:
    D->addAttr(::new (S.Context)
               MSABIAttr(AL.getRange(), S.Context,
                         AL.getAttributeSpellingListIndex()));
    return;
  case ParsedAttr::AT_SysVABI:
    D->addAttr(::new (S.Context)
               SysVABIAttr(AL.getRange(), S.Context,
                           AL.getAttributeSpellingListIndex()));
    return;
  case ParsedAttr::AT_RegCall:
    D->addAttr(::new (S.Context) RegCallAttr(
        AL.getRange(), S.Context, AL.getAttributeSpellingListIndex()));
    return;
  case ParsedAttr::AT_Pcs: {
    PcsAttr::PCSType PCS;
    switch (CC) {
    case CC_AAPCS:
      PCS = PcsAttr::AAPCS;
      break;
    case CC_AAPCS_VFP:
      PCS = PcsAttr::AAPCS_VFP;
      break;
    default:
      llvm_unreachable("unexpected calling convention in pcs attribute");
    }

    D->addAttr(::new (S.Context)
               PcsAttr(AL.getRange(), S.Context, PCS,
                       AL.getAttributeSpellingListIndex()));
    return;
  }
  case ParsedAttr::AT_AArch64VectorPcs:
    D->addAttr(::new(S.Context)
               AArch64VectorPcsAttr(AL.getRange(), S.Context,
                                    AL.getAttributeSpellingListIndex()));
    return;
  case ParsedAttr::AT_IntelOclBicc:
    D->addAttr(::new (S.Context)
               IntelOclBiccAttr(AL.getRange(), S.Context,
                                AL.getAttributeSpellingListIndex()));
    return;
  case ParsedAttr::AT_PreserveMost:
    D->addAttr(::new (S.Context) PreserveMostAttr(
        AL.getRange(), S.Context, AL.getAttributeSpellingListIndex()));
    return;
  case ParsedAttr::AT_PreserveAll:
    D->addAttr(::new (S.Context) PreserveAllAttr(
        AL.getRange(), S.Context, AL.getAttributeSpellingListIndex()));
    return;
  default:
    llvm_unreachable("unexpected attribute kind");
  }
}

static void handleSuppressAttr(Sema &S, Decl *D, const ParsedAttr &AL) {
  if (!checkAttributeAtLeastNumArgs(S, AL, 1))
    return;

  std::vector<StringRef> DiagnosticIdentifiers;
  for (unsigned I = 0, E = AL.getNumArgs(); I != E; ++I) {
    StringRef RuleName;

    if (!S.checkStringLiteralArgumentAttr(AL, I, RuleName, nullptr))
      return;

    // FIXME: Warn if the rule name is unknown. This is tricky because only
    // clang-tidy knows about available rules.
    DiagnosticIdentifiers.push_back(RuleName);
  }
  D->addAttr(::new (S.Context) SuppressAttr(
      AL.getRange(), S.Context, DiagnosticIdentifiers.data(),
      DiagnosticIdentifiers.size(), AL.getAttributeSpellingListIndex()));
}

bool Sema::CheckCallingConvAttr(const ParsedAttr &Attrs, CallingConv &CC,
                                const FunctionDecl *FD) {
  if (Attrs.isInvalid())
    return true;

  if (Attrs.hasProcessingCache()) {
    CC = (CallingConv) Attrs.getProcessingCache();
    return false;
  }

  unsigned ReqArgs = Attrs.getKind() == ParsedAttr::AT_Pcs ? 1 : 0;
  if (!checkAttributeNumArgs(*this, Attrs, ReqArgs)) {
    Attrs.setInvalid();
    return true;
  }

  // TODO: diagnose uses of these conventions on the wrong target.
  switch (Attrs.getKind()) {
  case ParsedAttr::AT_CDecl:
    CC = CC_C;
    break;
  case ParsedAttr::AT_FastCall:
    CC = CC_X86FastCall;
    break;
  case ParsedAttr::AT_StdCall:
    CC = CC_X86StdCall;
    break;
  case ParsedAttr::AT_ThisCall:
    CC = CC_X86ThisCall;
    break;
  case ParsedAttr::AT_Pascal:
    CC = CC_X86Pascal;
    break;
  case ParsedAttr::AT_SwiftCall:
    CC = CC_Swift;
    break;
  case ParsedAttr::AT_VectorCall:
    CC = CC_X86VectorCall;
    break;
  case ParsedAttr::AT_AArch64VectorPcs:
    CC = CC_AArch64VectorCall;
    break;
  case ParsedAttr::AT_RegCall:
    CC = CC_X86RegCall;
    break;
  case ParsedAttr::AT_MSABI:
    CC = Context.getTargetInfo().getTriple().isOSWindows() ? CC_C :
                                                             CC_Win64;
    break;
  case ParsedAttr::AT_SysVABI:
    CC = Context.getTargetInfo().getTriple().isOSWindows() ? CC_X86_64SysV :
                                                             CC_C;
    break;
  case ParsedAttr::AT_Pcs: {
    StringRef StrRef;
    if (!checkStringLiteralArgumentAttr(Attrs, 0, StrRef)) {
      Attrs.setInvalid();
      return true;
    }
    if (StrRef == "aapcs") {
      CC = CC_AAPCS;
      break;
    } else if (StrRef == "aapcs-vfp") {
      CC = CC_AAPCS_VFP;
      break;
    }

    Attrs.setInvalid();
    Diag(Attrs.getLoc(), diag::err_invalid_pcs);
    return true;
  }
  case ParsedAttr::AT_IntelOclBicc:
    CC = CC_IntelOclBicc;
    break;
  case ParsedAttr::AT_PreserveMost:
    CC = CC_PreserveMost;
    break;
  case ParsedAttr::AT_PreserveAll:
    CC = CC_PreserveAll;
    break;
  default: llvm_unreachable("unexpected attribute kind");
  }

  TargetInfo::CallingConvCheckResult A = TargetInfo::CCCR_OK;
  const TargetInfo &TI = Context.getTargetInfo();
  // CUDA functions may have host and/or device attributes which indicate
  // their targeted execution environment, therefore the calling convention
  // of functions in CUDA should be checked against the target deduced based
  // on their host/device attributes.
  if (LangOpts.CUDA) {
    auto *Aux = Context.getAuxTargetInfo();
    auto CudaTarget = IdentifyCUDATarget(FD);
    bool CheckHost = false, CheckDevice = false;
    switch (CudaTarget) {
    case CFT_HostDevice:
      CheckHost = true;
      CheckDevice = true;
      break;
    case CFT_Host:
      CheckHost = true;
      break;
    case CFT_Device:
    case CFT_Global:
      CheckDevice = true;
      break;
    case CFT_InvalidTarget:
      llvm_unreachable("unexpected cuda target");
    }
    auto *HostTI = LangOpts.CUDAIsDevice ? Aux : &TI;
    auto *DeviceTI = LangOpts.CUDAIsDevice ? &TI : Aux;
    if (CheckHost && HostTI)
      A = HostTI->checkCallingConvention(CC);
    if (A == TargetInfo::CCCR_OK && CheckDevice && DeviceTI)
      A = DeviceTI->checkCallingConvention(CC);
  } else {
    A = TI.checkCallingConvention(CC);
  }
  if (A != TargetInfo::CCCR_OK) {
    if (A == TargetInfo::CCCR_Warning)
      Diag(Attrs.getLoc(), diag::warn_cconv_ignored)
          << Attrs << (int)CallingConventionIgnoredReason::ForThisTarget;

    // This convention is not valid for the target. Use the default function or
    // method calling convention.
    bool IsCXXMethod = false, IsVariadic = false;
    if (FD) {
      IsCXXMethod = FD->isCXXInstanceMember();
      IsVariadic = FD->isVariadic();
    }
    CC = Context.getDefaultCallingConvention(IsVariadic, IsCXXMethod);
  }

  Attrs.setProcessingCache((unsigned) CC);
  return false;
}

/// Pointer-like types in the default address space.
static bool isValidSwiftContextType(QualType Ty) {
  if (!Ty->hasPointerRepresentation())
    return Ty->isDependentType();
  return Ty->getPointeeType().getAddressSpace() == LangAS::Default;
}

/// Pointers and references in the default address space.
static bool isValidSwiftIndirectResultType(QualType Ty) {
  if (const auto *PtrType = Ty->getAs<PointerType>()) {
    Ty = PtrType->getPointeeType();
  } else if (const auto *RefType = Ty->getAs<ReferenceType>()) {
    Ty = RefType->getPointeeType();
  } else {
    return Ty->isDependentType();
  }
  return Ty.getAddressSpace() == LangAS::Default;
}

/// Pointers and references to pointers in the default address space.
static bool isValidSwiftErrorResultType(QualType Ty) {
  if (const auto *PtrType = Ty->getAs<PointerType>()) {
    Ty = PtrType->getPointeeType();
  } else if (const auto *RefType = Ty->getAs<ReferenceType>()) {
    Ty = RefType->getPointeeType();
  } else {
    return Ty->isDependentType();
  }
  if (!Ty.getQualifiers().empty())
    return false;
  return isValidSwiftContextType(Ty);
}

static void handleParameterABIAttr(Sema &S, Decl *D, const ParsedAttr &Attrs,
                                   ParameterABI Abi) {
  S.AddParameterABIAttr(Attrs.getRange(), D, Abi,
                        Attrs.getAttributeSpellingListIndex());
}

void Sema::AddParameterABIAttr(SourceRange range, Decl *D, ParameterABI abi,
                               unsigned spellingIndex) {

  QualType type = cast<ParmVarDecl>(D)->getType();

  if (auto existingAttr = D->getAttr<ParameterABIAttr>()) {
    if (existingAttr->getABI() != abi) {
      Diag(range.getBegin(), diag::err_attributes_are_not_compatible)
        << getParameterABISpelling(abi) << existingAttr;
      Diag(existingAttr->getLocation(), diag::note_conflicting_attribute);
      return;
    }
  }

  switch (abi) {
  case ParameterABI::Ordinary:
    llvm_unreachable("explicit attribute for ordinary parameter ABI?");

  case ParameterABI::SwiftContext:
    if (!isValidSwiftContextType(type)) {
      Diag(range.getBegin(), diag::err_swift_abi_parameter_wrong_type)
        << getParameterABISpelling(abi)
        << /*pointer to pointer */ 0 << type;
    }
    D->addAttr(::new (Context)
               SwiftContextAttr(range, Context, spellingIndex));
    return;

  case ParameterABI::SwiftErrorResult:
    if (!isValidSwiftErrorResultType(type)) {
      Diag(range.getBegin(), diag::err_swift_abi_parameter_wrong_type)
        << getParameterABISpelling(abi)
        << /*pointer to pointer */ 1 << type;
    }
    D->addAttr(::new (Context)
               SwiftErrorResultAttr(range, Context, spellingIndex));
    return;

  case ParameterABI::SwiftIndirectResult:
    if (!isValidSwiftIndirectResultType(type)) {
      Diag(range.getBegin(), diag::err_swift_abi_parameter_wrong_type)
        << getParameterABISpelling(abi)
        << /*pointer*/ 0 << type;
    }
    D->addAttr(::new (Context)
               SwiftIndirectResultAttr(range, Context, spellingIndex));
    return;
  }
  llvm_unreachable("bad parameter ABI attribute");
}

/// Checks a regparm attribute, returning true if it is ill-formed and
/// otherwise setting numParams to the appropriate value.
bool Sema::CheckRegparmAttr(const ParsedAttr &AL, unsigned &numParams) {
  if (AL.isInvalid())
    return true;

  if (!checkAttributeNumArgs(*this, AL, 1)) {
    AL.setInvalid();
    return true;
  }

  uint32_t NP;
  Expr *NumParamsExpr = AL.getArgAsExpr(0);
  if (!checkUInt32Argument(*this, AL, NumParamsExpr, NP)) {
    AL.setInvalid();
    return true;
  }

  if (Context.getTargetInfo().getRegParmMax() == 0) {
    Diag(AL.getLoc(), diag::err_attribute_regparm_wrong_platform)
      << NumParamsExpr->getSourceRange();
    AL.setInvalid();
    return true;
  }

  numParams = NP;
  if (numParams > Context.getTargetInfo().getRegParmMax()) {
    Diag(AL.getLoc(), diag::err_attribute_regparm_invalid_number)
      << Context.getTargetInfo().getRegParmMax() << NumParamsExpr->getSourceRange();
    AL.setInvalid();
    return true;
  }

  return false;
}

// Checks whether an argument of launch_bounds attribute is
// acceptable, performs implicit conversion to Rvalue, and returns
// non-nullptr Expr result on success. Otherwise, it returns nullptr
// and may output an error.
static Expr *makeLaunchBoundsArgExpr(Sema &S, Expr *E,
                                     const CUDALaunchBoundsAttr &AL,
                                     const unsigned Idx) {
  if (S.DiagnoseUnexpandedParameterPack(E))
    return nullptr;

  // Accept template arguments for now as they depend on something else.
  // We'll get to check them when they eventually get instantiated.
  if (E->isValueDependent())
    return E;

  llvm::APSInt I(64);
  if (!E->isIntegerConstantExpr(I, S.Context)) {
    S.Diag(E->getExprLoc(), diag::err_attribute_argument_n_type)
        << &AL << Idx << AANT_ArgumentIntegerConstant << E->getSourceRange();
    return nullptr;
  }
  // Make sure we can fit it in 32 bits.
  if (!I.isIntN(32)) {
    S.Diag(E->getExprLoc(), diag::err_ice_too_large) << I.toString(10, false)
                                                     << 32 << /* Unsigned */ 1;
    return nullptr;
  }
  if (I < 0)
    S.Diag(E->getExprLoc(), diag::warn_attribute_argument_n_negative)
        << &AL << Idx << E->getSourceRange();

  // We may need to perform implicit conversion of the argument.
  InitializedEntity Entity = InitializedEntity::InitializeParameter(
      S.Context, S.Context.getConstType(S.Context.IntTy), /*consume*/ false);
  ExprResult ValArg = S.PerformCopyInitialization(Entity, SourceLocation(), E);
  assert(!ValArg.isInvalid() &&
         "Unexpected PerformCopyInitialization() failure.");

  return ValArg.getAs<Expr>();
}

void Sema::AddLaunchBoundsAttr(SourceRange AttrRange, Decl *D, Expr *MaxThreads,
                               Expr *MinBlocks, unsigned SpellingListIndex) {
  CUDALaunchBoundsAttr TmpAttr(AttrRange, Context, MaxThreads, MinBlocks,
                               SpellingListIndex);
  MaxThreads = makeLaunchBoundsArgExpr(*this, MaxThreads, TmpAttr, 0);
  if (MaxThreads == nullptr)
    return;

  if (MinBlocks) {
    MinBlocks = makeLaunchBoundsArgExpr(*this, MinBlocks, TmpAttr, 1);
    if (MinBlocks == nullptr)
      return;
  }

  D->addAttr(::new (Context) CUDALaunchBoundsAttr(
      AttrRange, Context, MaxThreads, MinBlocks, SpellingListIndex));
}

static void handleLaunchBoundsAttr(Sema &S, Decl *D, const ParsedAttr &AL) {
  if (!checkAttributeAtLeastNumArgs(S, AL, 1) ||
      !checkAttributeAtMostNumArgs(S, AL, 2))
    return;

  S.AddLaunchBoundsAttr(AL.getRange(), D, AL.getArgAsExpr(0),
                        AL.getNumArgs() > 1 ? AL.getArgAsExpr(1) : nullptr,
                        AL.getAttributeSpellingListIndex());
}

static void handleArgumentWithTypeTagAttr(Sema &S, Decl *D,
                                          const ParsedAttr &AL) {
  if (!AL.isArgIdent(0)) {
    S.Diag(AL.getLoc(), diag::err_attribute_argument_n_type)
        << AL << /* arg num = */ 1 << AANT_ArgumentIdentifier;
    return;
  }

  ParamIdx ArgumentIdx;
  if (!checkFunctionOrMethodParameterIndex(S, D, AL, 2, AL.getArgAsExpr(1),
                                           ArgumentIdx))
    return;

  ParamIdx TypeTagIdx;
  if (!checkFunctionOrMethodParameterIndex(S, D, AL, 3, AL.getArgAsExpr(2),
                                           TypeTagIdx))
    return;

  bool IsPointer = AL.getName()->getName() == "pointer_with_type_tag";
  if (IsPointer) {
    // Ensure that buffer has a pointer type.
    unsigned ArgumentIdxAST = ArgumentIdx.getASTIndex();
    if (ArgumentIdxAST >= getFunctionOrMethodNumParams(D) ||
        !getFunctionOrMethodParamType(D, ArgumentIdxAST)->isPointerType())
      S.Diag(AL.getLoc(), diag::err_attribute_pointers_only) << AL << 0;
  }

  D->addAttr(::new (S.Context) ArgumentWithTypeTagAttr(
      AL.getRange(), S.Context, AL.getArgAsIdent(0)->Ident, ArgumentIdx,
      TypeTagIdx, IsPointer, AL.getAttributeSpellingListIndex()));
}

static void handleTypeTagForDatatypeAttr(Sema &S, Decl *D,
                                         const ParsedAttr &AL) {
  if (!AL.isArgIdent(0)) {
    S.Diag(AL.getLoc(), diag::err_attribute_argument_n_type)
        << AL << 1 << AANT_ArgumentIdentifier;
    return;
  }

  if (!checkAttributeNumArgs(S, AL, 1))
    return;

  if (!isa<VarDecl>(D)) {
    S.Diag(AL.getLoc(), diag::err_attribute_wrong_decl_type)
        << AL << ExpectedVariable;
    return;
  }

  IdentifierInfo *PointerKind = AL.getArgAsIdent(0)->Ident;
  TypeSourceInfo *MatchingCTypeLoc = nullptr;
  S.GetTypeFromParser(AL.getMatchingCType(), &MatchingCTypeLoc);
  assert(MatchingCTypeLoc && "no type source info for attribute argument");

  D->addAttr(::new (S.Context)
             TypeTagForDatatypeAttr(AL.getRange(), S.Context, PointerKind,
                                    MatchingCTypeLoc,
                                    AL.getLayoutCompatible(),
                                    AL.getMustBeNull(),
                                    AL.getAttributeSpellingListIndex()));
}

static void handleXRayLogArgsAttr(Sema &S, Decl *D, const ParsedAttr &AL) {
  ParamIdx ArgCount;

  if (!checkFunctionOrMethodParameterIndex(S, D, AL, 1, AL.getArgAsExpr(0),
                                           ArgCount,
                                           true /* CanIndexImplicitThis */))
    return;

  // ArgCount isn't a parameter index [0;n), it's a count [1;n]
  D->addAttr(::new (S.Context) XRayLogArgsAttr(
      AL.getRange(), S.Context, ArgCount.getSourceIndex(),
      AL.getAttributeSpellingListIndex()));
}

//===----------------------------------------------------------------------===//
// Checker-specific attribute handlers.
//===----------------------------------------------------------------------===//
static bool isValidSubjectOfNSReturnsRetainedAttribute(QualType QT) {
  return QT->isDependentType() || QT->isObjCRetainableType();
}

static bool isValidSubjectOfNSAttribute(QualType QT) {
  return QT->isDependentType() || QT->isObjCObjectPointerType() ||
         QT->isObjCNSObjectType();
}

static bool isValidSubjectOfCFAttribute(QualType QT) {
  return QT->isDependentType() || QT->isPointerType() ||
         isValidSubjectOfNSAttribute(QT);
}

static bool isValidSubjectOfOSAttribute(QualType QT) {
  if (QT->isDependentType())
    return true;
  QualType PT = QT->getPointeeType();
  return !PT.isNull() && PT->getAsCXXRecordDecl() != nullptr;
}

void Sema::AddXConsumedAttr(Decl *D, SourceRange SR, unsigned SpellingIndex,
                            RetainOwnershipKind K,
                            bool IsTemplateInstantiation) {
  ValueDecl *VD = cast<ValueDecl>(D);
  switch (K) {
  case RetainOwnershipKind::OS:
    handleSimpleAttributeOrDiagnose<OSConsumedAttr>(
        *this, VD, SR, SpellingIndex, isValidSubjectOfOSAttribute(VD->getType()),
        diag::warn_ns_attribute_wrong_parameter_type,
        /*ExtraArgs=*/SR, "os_consumed", /*pointers*/ 1);
    return;
  case RetainOwnershipKind::NS:
    handleSimpleAttributeOrDiagnose<NSConsumedAttr>(
        *this, VD, SR, SpellingIndex, isValidSubjectOfNSAttribute(VD->getType()),

        // These attributes are normally just advisory, but in ARC, ns_consumed
        // is significant.  Allow non-dependent code to contain inappropriate
        // attributes even in ARC, but require template instantiations to be
        // set up correctly.
        ((IsTemplateInstantiation && getLangOpts().ObjCAutoRefCount)
             ? diag::err_ns_attribute_wrong_parameter_type
             : diag::warn_ns_attribute_wrong_parameter_type),
        /*ExtraArgs=*/SR, "ns_consumed", /*objc pointers*/ 0);
    return;
  case RetainOwnershipKind::CF:
    handleSimpleAttributeOrDiagnose<CFConsumedAttr>(
        *this, VD, SR, SpellingIndex,
        isValidSubjectOfCFAttribute(VD->getType()),
        diag::warn_ns_attribute_wrong_parameter_type,
        /*ExtraArgs=*/SR, "cf_consumed", /*pointers*/1);
    return;
  }
}

static Sema::RetainOwnershipKind
parsedAttrToRetainOwnershipKind(const ParsedAttr &AL) {
  switch (AL.getKind()) {
  case ParsedAttr::AT_CFConsumed:
  case ParsedAttr::AT_CFReturnsRetained:
  case ParsedAttr::AT_CFReturnsNotRetained:
    return Sema::RetainOwnershipKind::CF;
  case ParsedAttr::AT_OSConsumesThis:
  case ParsedAttr::AT_OSConsumed:
  case ParsedAttr::AT_OSReturnsRetained:
  case ParsedAttr::AT_OSReturnsNotRetained:
  case ParsedAttr::AT_OSReturnsRetainedOnZero:
  case ParsedAttr::AT_OSReturnsRetainedOnNonZero:
    return Sema::RetainOwnershipKind::OS;
  case ParsedAttr::AT_NSConsumesSelf:
  case ParsedAttr::AT_NSConsumed:
  case ParsedAttr::AT_NSReturnsRetained:
  case ParsedAttr::AT_NSReturnsNotRetained:
  case ParsedAttr::AT_NSReturnsAutoreleased:
    return Sema::RetainOwnershipKind::NS;
  default:
    llvm_unreachable("Wrong argument supplied");
  }
}

bool Sema::checkNSReturnsRetainedReturnType(SourceLocation Loc, QualType QT) {
  if (isValidSubjectOfNSReturnsRetainedAttribute(QT))
    return false;

  Diag(Loc, diag::warn_ns_attribute_wrong_return_type)
      << "'ns_returns_retained'" << 0 << 0;
  return true;
}

/// \return whether the parameter is a pointer to OSObject pointer.
static bool isValidOSObjectOutParameter(const Decl *D) {
  const auto *PVD = dyn_cast<ParmVarDecl>(D);
  if (!PVD)
    return false;
  QualType QT = PVD->getType();
  QualType PT = QT->getPointeeType();
  return !PT.isNull() && isValidSubjectOfOSAttribute(PT);
}

static void handleXReturnsXRetainedAttr(Sema &S, Decl *D,
                                        const ParsedAttr &AL) {
  QualType ReturnType;
  Sema::RetainOwnershipKind K = parsedAttrToRetainOwnershipKind(AL);

  if (const auto *MD = dyn_cast<ObjCMethodDecl>(D)) {
    ReturnType = MD->getReturnType();
  } else if (S.getLangOpts().ObjCAutoRefCount && hasDeclarator(D) &&
             (AL.getKind() == ParsedAttr::AT_NSReturnsRetained)) {
    return; // ignore: was handled as a type attribute
  } else if (const auto *PD = dyn_cast<ObjCPropertyDecl>(D)) {
    ReturnType = PD->getType();
  } else if (const auto *FD = dyn_cast<FunctionDecl>(D)) {
    ReturnType = FD->getReturnType();
  } else if (const auto *Param = dyn_cast<ParmVarDecl>(D)) {
    // Attributes on parameters are used for out-parameters,
    // passed as pointers-to-pointers.
    unsigned DiagID = K == Sema::RetainOwnershipKind::CF
            ? /*pointer-to-CF-pointer*/2
            : /*pointer-to-OSObject-pointer*/3;
    ReturnType = Param->getType()->getPointeeType();
    if (ReturnType.isNull()) {
      S.Diag(D->getBeginLoc(), diag::warn_ns_attribute_wrong_parameter_type)
          << AL << DiagID << AL.getRange();
      return;
    }
  } else if (AL.isUsedAsTypeAttr()) {
    return;
  } else {
    AttributeDeclKind ExpectedDeclKind;
    switch (AL.getKind()) {
    default: llvm_unreachable("invalid ownership attribute");
    case ParsedAttr::AT_NSReturnsRetained:
    case ParsedAttr::AT_NSReturnsAutoreleased:
    case ParsedAttr::AT_NSReturnsNotRetained:
      ExpectedDeclKind = ExpectedFunctionOrMethod;
      break;

    case ParsedAttr::AT_OSReturnsRetained:
    case ParsedAttr::AT_OSReturnsNotRetained:
    case ParsedAttr::AT_CFReturnsRetained:
    case ParsedAttr::AT_CFReturnsNotRetained:
      ExpectedDeclKind = ExpectedFunctionMethodOrParameter;
      break;
    }
    S.Diag(D->getBeginLoc(), diag::warn_attribute_wrong_decl_type)
        << AL.getRange() << AL << ExpectedDeclKind;
    return;
  }

  bool TypeOK;
  bool Cf;
  unsigned ParmDiagID = 2; // Pointer-to-CF-pointer
  switch (AL.getKind()) {
  default: llvm_unreachable("invalid ownership attribute");
  case ParsedAttr::AT_NSReturnsRetained:
    TypeOK = isValidSubjectOfNSReturnsRetainedAttribute(ReturnType);
    Cf = false;
    break;

  case ParsedAttr::AT_NSReturnsAutoreleased:
  case ParsedAttr::AT_NSReturnsNotRetained:
    TypeOK = isValidSubjectOfNSAttribute(ReturnType);
    Cf = false;
    break;

  case ParsedAttr::AT_CFReturnsRetained:
  case ParsedAttr::AT_CFReturnsNotRetained:
    TypeOK = isValidSubjectOfCFAttribute(ReturnType);
    Cf = true;
    break;

  case ParsedAttr::AT_OSReturnsRetained:
  case ParsedAttr::AT_OSReturnsNotRetained:
    TypeOK = isValidSubjectOfOSAttribute(ReturnType);
    Cf = true;
    ParmDiagID = 3; // Pointer-to-OSObject-pointer
    break;
  }

  if (!TypeOK) {
    if (AL.isUsedAsTypeAttr())
      return;

    if (isa<ParmVarDecl>(D)) {
      S.Diag(D->getBeginLoc(), diag::warn_ns_attribute_wrong_parameter_type)
          << AL << ParmDiagID << AL.getRange();
    } else {
      // Needs to be kept in sync with warn_ns_attribute_wrong_return_type.
      enum : unsigned {
        Function,
        Method,
        Property
      } SubjectKind = Function;
      if (isa<ObjCMethodDecl>(D))
        SubjectKind = Method;
      else if (isa<ObjCPropertyDecl>(D))
        SubjectKind = Property;
      S.Diag(D->getBeginLoc(), diag::warn_ns_attribute_wrong_return_type)
          << AL << SubjectKind << Cf << AL.getRange();
    }
    return;
  }

  switch (AL.getKind()) {
    default:
      llvm_unreachable("invalid ownership attribute");
    case ParsedAttr::AT_NSReturnsAutoreleased:
      handleSimpleAttribute<NSReturnsAutoreleasedAttr>(S, D, AL);
      return;
    case ParsedAttr::AT_CFReturnsNotRetained:
      handleSimpleAttribute<CFReturnsNotRetainedAttr>(S, D, AL);
      return;
    case ParsedAttr::AT_NSReturnsNotRetained:
      handleSimpleAttribute<NSReturnsNotRetainedAttr>(S, D, AL);
      return;
    case ParsedAttr::AT_CFReturnsRetained:
      handleSimpleAttribute<CFReturnsRetainedAttr>(S, D, AL);
      return;
    case ParsedAttr::AT_NSReturnsRetained:
      handleSimpleAttribute<NSReturnsRetainedAttr>(S, D, AL);
      return;
    case ParsedAttr::AT_OSReturnsRetained:
      handleSimpleAttribute<OSReturnsRetainedAttr>(S, D, AL);
      return;
    case ParsedAttr::AT_OSReturnsNotRetained:
      handleSimpleAttribute<OSReturnsNotRetainedAttr>(S, D, AL);
      return;
  };
}

static void handleObjCReturnsInnerPointerAttr(Sema &S, Decl *D,
                                              const ParsedAttr &Attrs) {
  const int EP_ObjCMethod = 1;
  const int EP_ObjCProperty = 2;

  SourceLocation loc = Attrs.getLoc();
  QualType resultType;
  if (isa<ObjCMethodDecl>(D))
    resultType = cast<ObjCMethodDecl>(D)->getReturnType();
  else
    resultType = cast<ObjCPropertyDecl>(D)->getType();

  if (!resultType->isReferenceType() &&
      (!resultType->isPointerType() || resultType->isObjCRetainableType())) {
    S.Diag(D->getBeginLoc(), diag::warn_ns_attribute_wrong_return_type)
        << SourceRange(loc) << Attrs
        << (isa<ObjCMethodDecl>(D) ? EP_ObjCMethod : EP_ObjCProperty)
        << /*non-retainable pointer*/ 2;

    // Drop the attribute.
    return;
  }

  D->addAttr(::new (S.Context) ObjCReturnsInnerPointerAttr(
      Attrs.getRange(), S.Context, Attrs.getAttributeSpellingListIndex()));
}

static void handleObjCRequiresSuperAttr(Sema &S, Decl *D,
                                        const ParsedAttr &Attrs) {
  const auto *Method = cast<ObjCMethodDecl>(D);

  const DeclContext *DC = Method->getDeclContext();
  if (const auto *PDecl = dyn_cast_or_null<ObjCProtocolDecl>(DC)) {
    S.Diag(D->getBeginLoc(), diag::warn_objc_requires_super_protocol) << Attrs
                                                                      << 0;
    S.Diag(PDecl->getLocation(), diag::note_protocol_decl);
    return;
  }
  if (Method->getMethodFamily() == OMF_dealloc) {
    S.Diag(D->getBeginLoc(), diag::warn_objc_requires_super_protocol) << Attrs
                                                                      << 1;
    return;
  }

  D->addAttr(::new (S.Context) ObjCRequiresSuperAttr(
      Attrs.getRange(), S.Context, Attrs.getAttributeSpellingListIndex()));
}

static void handleNSErrorDomain(Sema &S, Decl *D, const ParsedAttr &Attr) {
  if (!isa<TagDecl>(D)) {
    S.Diag(D->getBeginLoc(), diag::err_nserrordomain_not_tagdecl)
        << S.getLangOpts().CPlusPlus;
    return;
  }
  IdentifierLoc *identLoc =
      Attr.isArgIdent(0) ? Attr.getArgAsIdent(0) : nullptr;
  if (!identLoc || !identLoc->Ident) {
    // Try to locate the argument directly
    SourceLocation loc = Attr.getLoc();
    if (Attr.isArgExpr(0) && Attr.getArgAsExpr(0))
      loc = Attr.getArgAsExpr(0)->getBeginLoc();

    S.Diag(loc, diag::err_nserrordomain_requires_identifier);
    return;
  }

  // Verify that the identifier is a valid decl in the C decl namespace
  LookupResult lookupResult(S, DeclarationName(identLoc->Ident),
                            SourceLocation(),
                            Sema::LookupNameKind::LookupOrdinaryName);
  if (!S.LookupName(lookupResult, S.TUScope) ||
      !lookupResult.getAsSingle<VarDecl>()) {
    S.Diag(identLoc->Loc, diag::err_nserrordomain_invalid_decl)
        << identLoc->Ident;
    return;
  }

  D->addAttr(::new (S.Context)
                 NSErrorDomainAttr(Attr.getRange(), S.Context, identLoc->Ident,
                                   Attr.getAttributeSpellingListIndex()));
}

static void handleObjCBridgeAttr(Sema &S, Decl *D, const ParsedAttr &AL) {
  IdentifierLoc *Parm = AL.isArgIdent(0) ? AL.getArgAsIdent(0) : nullptr;

  if (!Parm) {
    S.Diag(D->getBeginLoc(), diag::err_objc_attr_not_id) << AL << 0;
    return;
  }

  // Typedefs only allow objc_bridge(id) and have some additional checking.
  if (const auto *TD = dyn_cast<TypedefNameDecl>(D)) {
    if (!Parm->Ident->isStr("id")) {
      S.Diag(AL.getLoc(), diag::err_objc_attr_typedef_not_id) << AL;
      return;
    }

    // Only allow 'cv void *'.
    QualType T = TD->getUnderlyingType();
    if (!T->isVoidPointerType()) {
      S.Diag(AL.getLoc(), diag::err_objc_attr_typedef_not_void_pointer);
      return;
    }
  }

  D->addAttr(::new (S.Context)
             ObjCBridgeAttr(AL.getRange(), S.Context, Parm->Ident,
                           AL.getAttributeSpellingListIndex()));
}

static void handleObjCBridgeMutableAttr(Sema &S, Decl *D,
                                        const ParsedAttr &AL) {
  IdentifierLoc *Parm = AL.isArgIdent(0) ? AL.getArgAsIdent(0) : nullptr;

  if (!Parm) {
    S.Diag(D->getBeginLoc(), diag::err_objc_attr_not_id) << AL << 0;
    return;
  }

  D->addAttr(::new (S.Context)
             ObjCBridgeMutableAttr(AL.getRange(), S.Context, Parm->Ident,
                            AL.getAttributeSpellingListIndex()));
}

static void handleObjCBridgeRelatedAttr(Sema &S, Decl *D,
                                        const ParsedAttr &AL) {
  IdentifierInfo *RelatedClass =
      AL.isArgIdent(0) ? AL.getArgAsIdent(0)->Ident : nullptr;
  if (!RelatedClass) {
    S.Diag(D->getBeginLoc(), diag::err_objc_attr_not_id) << AL << 0;
    return;
  }
  IdentifierInfo *ClassMethod =
    AL.getArgAsIdent(1) ? AL.getArgAsIdent(1)->Ident : nullptr;
  IdentifierInfo *InstanceMethod =
    AL.getArgAsIdent(2) ? AL.getArgAsIdent(2)->Ident : nullptr;
  D->addAttr(::new (S.Context)
             ObjCBridgeRelatedAttr(AL.getRange(), S.Context, RelatedClass,
                                   ClassMethod, InstanceMethod,
                                   AL.getAttributeSpellingListIndex()));
}

static void handleObjCDesignatedInitializer(Sema &S, Decl *D,
                                            const ParsedAttr &AL) {
  DeclContext *Ctx = D->getDeclContext();

  // This attribute can only be applied to methods in interfaces or class
  // extensions.
  if (!isa<ObjCInterfaceDecl>(Ctx) &&
      !(isa<ObjCCategoryDecl>(Ctx) &&
        cast<ObjCCategoryDecl>(Ctx)->IsClassExtension())) {
    S.Diag(D->getLocation(), diag::err_designated_init_attr_non_init);
    return;
  }

  ObjCInterfaceDecl *IFace;
  if (auto *CatDecl = dyn_cast<ObjCCategoryDecl>(Ctx))
    IFace = CatDecl->getClassInterface();
  else
    IFace = cast<ObjCInterfaceDecl>(Ctx);

  if (!IFace)
    return;

  IFace->setHasDesignatedInitializers();
  D->addAttr(::new (S.Context)
                  ObjCDesignatedInitializerAttr(AL.getRange(), S.Context,
                                         AL.getAttributeSpellingListIndex()));
}

static void handleObjCRuntimeName(Sema &S, Decl *D, const ParsedAttr &AL) {
  StringRef MetaDataName;
  if (!S.checkStringLiteralArgumentAttr(AL, 0, MetaDataName))
    return;
  D->addAttr(::new (S.Context)
             ObjCRuntimeNameAttr(AL.getRange(), S.Context,
                                 MetaDataName,
                                 AL.getAttributeSpellingListIndex()));
}

// When a user wants to use objc_boxable with a union or struct
// but they don't have access to the declaration (legacy/third-party code)
// then they can 'enable' this feature with a typedef:
// typedef struct __attribute((objc_boxable)) legacy_struct legacy_struct;
static void handleObjCBoxable(Sema &S, Decl *D, const ParsedAttr &AL) {
  bool notify = false;

  auto *RD = dyn_cast<RecordDecl>(D);
  if (RD && RD->getDefinition()) {
    RD = RD->getDefinition();
    notify = true;
  }

  if (RD) {
    ObjCBoxableAttr *BoxableAttr = ::new (S.Context)
                          ObjCBoxableAttr(AL.getRange(), S.Context,
                                          AL.getAttributeSpellingListIndex());
    RD->addAttr(BoxableAttr);
    if (notify) {
      // we need to notify ASTReader/ASTWriter about
      // modification of existing declaration
      if (ASTMutationListener *L = S.getASTMutationListener())
        L->AddedAttributeToRecord(BoxableAttr, RD);
    }
  }
}

static void handleObjCOwnershipAttr(Sema &S, Decl *D, const ParsedAttr &AL) {
  if (hasDeclarator(D)) return;

  S.Diag(D->getBeginLoc(), diag::err_attribute_wrong_decl_type)
      << AL.getRange() << AL << ExpectedVariable;
}

static void handleObjCPreciseLifetimeAttr(Sema &S, Decl *D,
                                          const ParsedAttr &AL) {
  const auto *VD = cast<ValueDecl>(D);
  QualType QT = VD->getType();

  if (!QT->isDependentType() &&
      !QT->isObjCLifetimeType()) {
    S.Diag(AL.getLoc(), diag::err_objc_precise_lifetime_bad_type)
      << QT;
    return;
  }

  Qualifiers::ObjCLifetime Lifetime = QT.getObjCLifetime();

  // If we have no lifetime yet, check the lifetime we're presumably
  // going to infer.
  if (Lifetime == Qualifiers::OCL_None && !QT->isDependentType())
    Lifetime = QT->getObjCARCImplicitLifetime();

  switch (Lifetime) {
  case Qualifiers::OCL_None:
    assert(QT->isDependentType() &&
           "didn't infer lifetime for non-dependent type?");
    break;

  case Qualifiers::OCL_Weak:   // meaningful
  case Qualifiers::OCL_Strong: // meaningful
    break;

  case Qualifiers::OCL_ExplicitNone:
  case Qualifiers::OCL_Autoreleasing:
    S.Diag(AL.getLoc(), diag::warn_objc_precise_lifetime_meaningless)
        << (Lifetime == Qualifiers::OCL_Autoreleasing);
    break;
  }

  D->addAttr(::new (S.Context)
             ObjCPreciseLifetimeAttr(AL.getRange(), S.Context,
                                     AL.getAttributeSpellingListIndex()));
}

static Optional<unsigned>
validateSwiftFunctionName(StringRef Name,
                          unsigned &SwiftParamCount,
                          bool &IsSingleParamInit) {
  SwiftParamCount = 0;

  // Check whether this will be mapped to a getter or setter of a
  // property.
  bool isGetter = false;
  bool isSetter = false;
  if (Name.startswith("getter:")) {
    isGetter = true;
    Name = Name.substr(7);
  } else if (Name.startswith("setter:")) {
    isSetter = true;
    Name = Name.substr(7);
  }

  if (Name.back() != ')')
    return diag::warn_attr_swift_name_function;

  StringRef BaseName, Parameters;
  std::tie(BaseName, Parameters) = Name.split('(');

  // Split at the first '.', if it exists, which separates the context
  // name from the base name.
  StringRef ContextName;
  bool IsMember = false;
  std::tie(ContextName, BaseName) = BaseName.split('.');
  if (BaseName.empty()) {
    BaseName = ContextName;
    ContextName = StringRef();
  } else if (ContextName.empty() || !isValidIdentifier(ContextName)) {
    return diag::warn_attr_swift_name_context_name_invalid_identifier;
  } else {
    IsMember = true;
  }

  if (!isValidIdentifier(BaseName) || BaseName == "_")
    return diag::warn_attr_swift_name_basename_invalid_identifier;

  bool IsSubscript = BaseName == "subscript";
  // A subscript accessor must be a getter or setter.
  if (IsSubscript && !isGetter && !isSetter)
    return diag::warn_attr_swift_name_subscript_not_accessor;
  
  if (Parameters.empty())
    return diag::warn_attr_swift_name_missing_parameters;
  Parameters = Parameters.drop_back(); // ')'

  if (Parameters.empty()) {
    // Setters and subscripts must have at least one parameter.
    if (IsSubscript)
      return diag::warn_attr_swift_name_subscript_no_parameter;
    if (isSetter)
      return diag::warn_attr_swift_name_setter_parameters;
    
    return None;
  }

  if (Parameters.back() != ':')
    return diag::warn_attr_swift_name_function;

  Optional<unsigned> SelfLocation;
  Optional<unsigned> NewValueLocation;
  unsigned NewValueCount = 0;
  StringRef NextParam;
  do {
    std::tie(NextParam, Parameters) = Parameters.split(':');

    if (!isValidIdentifier(NextParam))
      return diag::warn_attr_swift_name_parameter_invalid_identifier;

    // "self" indicates the "self" argument for a member.
    if (IsMember && NextParam == "self") {
      // More than one "self"?
      if (SelfLocation) return diag::warn_attr_swift_name_multiple_selfs;

      // The "self" location is the current parameter.
      SelfLocation = SwiftParamCount;
    }
    
    // "newValue" indicates the "newValue" argument for a setter.
    if (NextParam == "newValue") {
      // There should only be one 'newValue', but it's only significant for
      // subscript accessors, so don't error right away.
      ++NewValueCount;
      
      NewValueLocation = SwiftParamCount;
    }
    ++SwiftParamCount;
  } while (!Parameters.empty());

  // Only instance subscripts are currently supported.
  if (IsSubscript && !SelfLocation)
    return diag::warn_attr_swift_name_static_subscript;

  IsSingleParamInit =
      (SwiftParamCount == 1 && BaseName == "init" && NextParam != "_");

  // Check the number of parameters for a getter/setter.
  if (isGetter || isSetter) {
    // Setters have one parameter for the new value.
    unsigned NumExpectedParams;
    unsigned ParamDiag;
    
    if (isSetter) {
      NumExpectedParams = 1;
      ParamDiag = diag::warn_attr_swift_name_setter_parameters;
    } else {
      NumExpectedParams = 0;
      ParamDiag = diag::warn_attr_swift_name_getter_parameters;
    }

    // Instance methods have one parameter for "self".
    if (SelfLocation) ++NumExpectedParams;
    
    // Subscripts may have additional parameters beyond the expected params for
    // the index.
    if (IsSubscript) {
      if (SwiftParamCount < NumExpectedParams)
        return ParamDiag;
      // A subscript setter must explicitly label its newValue parameter to
      // distinguish it from index parameters.
      if (isSetter) {
        if (!NewValueLocation)
          return diag::warn_attr_swift_name_subscript_setter_no_newValue;
        // There can only be one.
        if (NewValueCount > 1)
          return diag::warn_attr_swift_name_subscript_setter_multiple_newValues;
      } else {
        // Subscript getters should have no 'newValue:' parameter.
        if (NewValueLocation)
          return diag::warn_attr_swift_name_subscript_getter_newValue;
      }
    } else {
      // Property accessors must have exactly the number of expected params.
      if (SwiftParamCount != NumExpectedParams)
        return ParamDiag;
    }
  }
  
  return None;
}

/// Do a check to make sure \p Name looks like a legal swift_name
/// attribute for the decl \p D. Raise a diagnostic if the name is invalid
/// for the given declaration.
///
/// For a function, this will validate a compound Swift name,
/// e.g. <code>init(foo:bar:baz:)</code> or <code>controllerForName(_:)</code>,
/// and the function will output the number of parameter names, and whether this
/// is a single-arg initializer.
///
/// For a type, enum constant, property, or variable declaration, this will
/// validate either a simple identifier, or a qualified
/// <code>context.identifier</code> name.
///
/// \returns true if the name is a valid swift name for \p D, false otherwise.
bool Sema::DiagnoseSwiftName(Decl *D, StringRef Name,
                             SourceLocation ArgLoc,
                             IdentifierInfo *AttrName) {
  if (isa<ObjCMethodDecl>(D) || isa<FunctionDecl>(D)) {
    ArrayRef<ParmVarDecl*> Params;
    unsigned ParamCount;

    if (const auto *Method = dyn_cast<ObjCMethodDecl>(D)) {
      ParamCount = Method->getSelector().getNumArgs();
      Params = Method->parameters().slice(0, ParamCount);
    } else {
      const auto *Function = cast<FunctionDecl>(D);
      ParamCount = Function->getNumParams();
      Params = Function->parameters();
      
      if (!Function->hasWrittenPrototype()) {
        Diag(ArgLoc, diag::warn_attr_swift_name_function_no_prototype)
          << AttrName;
        return false;
      }
    }

    unsigned SwiftParamCount;
    bool IsSingleParamInit;
    if (auto diagID = validateSwiftFunctionName(Name, SwiftParamCount,
                                                IsSingleParamInit)) {
      Diag(ArgLoc, *diagID) << AttrName;
      return false;
    }
  
    bool ParamsOK;
    if (SwiftParamCount == ParamCount) {
      ParamsOK = true;
    } else if (SwiftParamCount > ParamCount) {
      ParamsOK = IsSingleParamInit && ParamCount == 0;
    } else {
      // We have fewer Swift parameters than Objective-C parameters, but that
      // might be because we've transformed some of them. Check for potential
      // "out" parameters and err on the side of not warning.
      unsigned MaybeOutParamCount =
          std::count_if(Params.begin(), Params.end(),
                        [](const ParmVarDecl *Param) -> bool {
        QualType ParamTy = Param->getType();
        if (ParamTy->isReferenceType() || ParamTy->isPointerType())
          return !ParamTy->getPointeeType().isConstQualified();
        return false;
      });
      ParamsOK = (SwiftParamCount + MaybeOutParamCount >= ParamCount);
    }

    if (!ParamsOK) {
      Diag(ArgLoc, diag::warn_attr_swift_name_num_params)
          << (SwiftParamCount > ParamCount) << AttrName
          << ParamCount << SwiftParamCount;
      return false;
    }

  } else if (isa<EnumConstantDecl>(D) || isa<ObjCProtocolDecl>(D) ||
             isa<ObjCInterfaceDecl>(D) || isa<ObjCPropertyDecl>(D) ||
             isa<VarDecl>(D) || isa<TypedefNameDecl>(D) || isa<TagDecl>(D) ||
             isa<IndirectFieldDecl>(D) || isa<FieldDecl>(D)) {
    StringRef ContextName, BaseName;
    std::tie(ContextName, BaseName) = Name.split('.');
    if (BaseName.empty()) {
      BaseName = ContextName;
      ContextName = StringRef();
    } else if (!isValidIdentifier(ContextName)) {
      Diag(ArgLoc, diag::warn_attr_swift_name_context_name_invalid_identifier)
        << AttrName;
      return false;
    }

    if (!isValidIdentifier(BaseName)) {
      Diag(ArgLoc, diag::warn_attr_swift_name_basename_invalid_identifier)
        << AttrName;
      return false;
    }

  } else {
    Diag(ArgLoc, diag::warn_attr_swift_name_decl_kind) << AttrName;
    return false;
  }
  return true;
}

static void handleSwiftName(Sema &S, Decl *D, const ParsedAttr &Attr) {
  StringRef Name;
  SourceLocation ArgLoc;
  if (!S.checkStringLiteralArgumentAttr(Attr, 0, Name, &ArgLoc))
    return;

  if (!S.DiagnoseSwiftName(D, Name, ArgLoc, Attr.getName()))
    return;

  D->addAttr(::new (S.Context) SwiftNameAttr(Attr.getRange(), S.Context, Name,
                                         Attr.getAttributeSpellingListIndex()));
}

static bool isErrorParameter(Sema &S, QualType paramType) {
  if (auto ptr = paramType->getAs<PointerType>()) {
    auto outerPointee = ptr->getPointeeType();

    // NSError**.
    if (auto objcPtr = outerPointee->getAs<ObjCObjectPointerType>()) {
      if (auto iface = objcPtr->getInterfaceDecl())
        if (iface->getIdentifier() == S.getNSErrorIdent())
          return true;
    }

    // CFErrorRef*.
    if (auto cPtr = outerPointee->getAs<PointerType>()) {
      auto innerPointee = cPtr->getPointeeType();
      if (auto recordType = innerPointee->getAs<RecordType>()) {
        if (S.isCFError(recordType->getDecl()))
          return true;
      }
    }
  }

  return false;
}

static void handleSwiftError(Sema &S, Decl *D, const ParsedAttr &attr) {
  SwiftErrorAttr::ConventionKind convention;
  IdentifierLoc *conventionLoc = attr.getArgAsIdent(0);
  StringRef conventionStr = conventionLoc->Ident->getName();
  if (!SwiftErrorAttr::ConvertStrToConventionKind(conventionStr, convention)) {
    S.Diag(attr.getLoc(), diag::warn_attribute_type_not_supported)
      << attr.getName() << conventionLoc->Ident;
    return;
  }

  auto requireErrorParameter = [&]() -> bool {
    if (D->isInvalidDecl()) return true;

    for (unsigned i = 0, e = getFunctionOrMethodNumParams(D); i != e; ++i) {
      if (isErrorParameter(S, getFunctionOrMethodParamType(D, i)))
        return true;
    }

    S.Diag(attr.getLoc(), diag::err_attr_swift_error_no_error_parameter)
      << attr.getName() << isa<ObjCMethodDecl>(D);
    return false;
  };

  auto requirePointerResult = [&] {
    if (D->isInvalidDecl()) return true;

    // C, ObjC, and block pointers are definitely okay.
    // References are definitely not okay.
    // nullptr_t is weird but acceptable.
    QualType returnType = getFunctionOrMethodResultType(D);
    if (returnType->hasPointerRepresentation() &&
        !returnType->isReferenceType()) return true;

    S.Diag(attr.getLoc(), diag::err_attr_swift_error_return_type)
      << attr.getName() << conventionStr
      << isa<ObjCMethodDecl>(D) << /*pointer*/ 1;
    return false;
  };

  auto requireIntegerResult = [&] {
    if (D->isInvalidDecl()) return true;

    QualType returnType = getFunctionOrMethodResultType(D);
    if (returnType->isIntegralType(S.Context)) return true;

    S.Diag(attr.getLoc(), diag::err_attr_swift_error_return_type)
      << attr.getName() << conventionStr
      << isa<ObjCMethodDecl>(D) << /*integral*/ 0;
    return false;
  };

  switch (convention) {
  case SwiftErrorAttr::None:
    // No additional validation required.
    break;

  case SwiftErrorAttr::NonNullError:
    if (!requireErrorParameter()) return;
    break;

  case SwiftErrorAttr::NullResult:
    if (!requireErrorParameter()) return;
    if (!requirePointerResult()) return;
    break;

  case SwiftErrorAttr::NonZeroResult:
  case SwiftErrorAttr::ZeroResult:
    if (!requireErrorParameter()) return;
    if (!requireIntegerResult()) return;
    break;
  }

  D->addAttr(::new (S.Context)
             SwiftErrorAttr(attr.getRange(), S.Context, convention,
                            attr.getAttributeSpellingListIndex()));
}

static void handleSwiftBridgeAttr(Sema &S, Decl *D, const ParsedAttr &Attr) {
  // Make sure that there is a string literal as the annotation's single
  // argument.
  StringRef Str;
  if (!S.checkStringLiteralArgumentAttr(Attr, 0, Str))
    return;

  // Don't duplicate annotations that are already set.
  if (D->hasAttr<SwiftBridgeAttr>()) {
    S.Diag(Attr.getLoc(), diag::warn_duplicate_attribute) << Attr.getName();
    return;
  }

  D->addAttr(::new (S.Context)
             SwiftBridgeAttr(Attr.getRange(), S.Context, Str,
                             Attr.getAttributeSpellingListIndex()));
}

static void handleSwiftNewtypeAttr(Sema &S, Decl *D, const ParsedAttr &Attr) {
  // Make sure that there is an identifier as the annotation's single
  // argument.
  if (Attr.getNumArgs() != 1) {
    S.Diag(Attr.getLoc(), diag::err_attribute_wrong_number_arguments)
      << Attr.getName() << 1;
    Attr.setInvalid();
    return;
  }
  if (!Attr.isArgIdent(0)) {
    S.Diag(Attr.getLoc(), diag::err_attribute_argument_type)
      << Attr.getName() << AANT_ArgumentIdentifier;
    Attr.setInvalid();
    return;
  }

  IdentifierInfo *II = Attr.getArgAsIdent(0)->Ident;
  SwiftNewtypeAttr::NewtypeKind Kind;
  if (II->isStr("struct"))
    Kind = SwiftNewtypeAttr::NK_Struct;
  else if (II->isStr("enum"))
    Kind = SwiftNewtypeAttr::NK_Enum;
  else {
    S.Diag(Attr.getLoc(), diag::warn_attribute_type_not_supported)
      << Attr.getName() << II;
    Attr.setInvalid();
    return;
  }

  if (!isa<TypedefNameDecl>(D)) {
    S.Diag(Attr.getLoc(), diag::warn_swift_newtype_attribute_non_typedef);
    return;
  }

  D->addAttr(::new (S.Context)
             SwiftNewtypeAttr(Attr.getRange(), S.Context, Kind,
                              Attr.getAttributeSpellingListIndex()));
}

//===----------------------------------------------------------------------===//
// Microsoft specific attribute handlers.
//===----------------------------------------------------------------------===//

UuidAttr *Sema::mergeUuidAttr(Decl *D, SourceRange Range,
                              unsigned AttrSpellingListIndex, StringRef Uuid) {
  if (const auto *UA = D->getAttr<UuidAttr>()) {
    if (UA->getGuid().equals_lower(Uuid))
      return nullptr;
    Diag(UA->getLocation(), diag::err_mismatched_uuid);
    Diag(Range.getBegin(), diag::note_previous_uuid);
    D->dropAttr<UuidAttr>();
  }

  return ::new (Context) UuidAttr(Range, Context, Uuid, AttrSpellingListIndex);
}

static void handleUuidAttr(Sema &S, Decl *D, const ParsedAttr &AL) {
  if (!S.LangOpts.CPlusPlus) {
    S.Diag(AL.getLoc(), diag::err_attribute_not_supported_in_lang)
        << AL << AttributeLangSupport::C;
    return;
  }

  StringRef StrRef;
  SourceLocation LiteralLoc;
  if (!S.checkStringLiteralArgumentAttr(AL, 0, StrRef, &LiteralLoc))
    return;

  // GUID format is "XXXXXXXX-XXXX-XXXX-XXXX-XXXXXXXXXXXX" or
  // "{XXXXXXXX-XXXX-XXXX-XXXX-XXXXXXXXXXXX}", normalize to the former.
  if (StrRef.size() == 38 && StrRef.front() == '{' && StrRef.back() == '}')
    StrRef = StrRef.drop_front().drop_back();

  // Validate GUID length.
  if (StrRef.size() != 36) {
    S.Diag(LiteralLoc, diag::err_attribute_uuid_malformed_guid);
    return;
  }

  for (unsigned i = 0; i < 36; ++i) {
    if (i == 8 || i == 13 || i == 18 || i == 23) {
      if (StrRef[i] != '-') {
        S.Diag(LiteralLoc, diag::err_attribute_uuid_malformed_guid);
        return;
      }
    } else if (!isHexDigit(StrRef[i])) {
      S.Diag(LiteralLoc, diag::err_attribute_uuid_malformed_guid);
      return;
    }
  }

  // FIXME: It'd be nice to also emit a fixit removing uuid(...) (and, if it's
  // the only thing in the [] list, the [] too), and add an insertion of
  // __declspec(uuid(...)).  But sadly, neither the SourceLocs of the commas
  // separating attributes nor of the [ and the ] are in the AST.
  // Cf "SourceLocations of attribute list delimiters - [[ ... , ... ]] etc"
  // on cfe-dev.
  if (AL.isMicrosoftAttribute()) // Check for [uuid(...)] spelling.
    S.Diag(AL.getLoc(), diag::warn_atl_uuid_deprecated);

  UuidAttr *UA = S.mergeUuidAttr(D, AL.getRange(),
                                 AL.getAttributeSpellingListIndex(), StrRef);
  if (UA)
    D->addAttr(UA);
}

static void handleMSInheritanceAttr(Sema &S, Decl *D, const ParsedAttr &AL) {
  if (!S.LangOpts.CPlusPlus) {
    S.Diag(AL.getLoc(), diag::err_attribute_not_supported_in_lang)
        << AL << AttributeLangSupport::C;
    return;
  }
  MSInheritanceAttr *IA = S.mergeMSInheritanceAttr(
      D, AL.getRange(), /*BestCase=*/true,
      AL.getAttributeSpellingListIndex(),
      (MSInheritanceAttr::Spelling)AL.getSemanticSpelling());
  if (IA) {
    D->addAttr(IA);
    S.Consumer.AssignInheritanceModel(cast<CXXRecordDecl>(D));
  }
}

static void handleDeclspecThreadAttr(Sema &S, Decl *D, const ParsedAttr &AL) {
  const auto *VD = cast<VarDecl>(D);
  if (!S.Context.getTargetInfo().isTLSSupported()) {
    S.Diag(AL.getLoc(), diag::err_thread_unsupported);
    return;
  }
  if (VD->getTSCSpec() != TSCS_unspecified) {
    S.Diag(AL.getLoc(), diag::err_declspec_thread_on_thread_variable);
    return;
  }
  if (VD->hasLocalStorage()) {
    S.Diag(AL.getLoc(), diag::err_thread_non_global) << "__declspec(thread)";
    return;
  }
  D->addAttr(::new (S.Context) ThreadAttr(AL.getRange(), S.Context,
                                          AL.getAttributeSpellingListIndex()));
}

static void handleAbiTagAttr(Sema &S, Decl *D, const ParsedAttr &AL) {
  SmallVector<StringRef, 4> Tags;
  for (unsigned I = 0, E = AL.getNumArgs(); I != E; ++I) {
    StringRef Tag;
    if (!S.checkStringLiteralArgumentAttr(AL, I, Tag))
      return;
    Tags.push_back(Tag);
  }

  if (const auto *NS = dyn_cast<NamespaceDecl>(D)) {
    if (!NS->isInline()) {
      S.Diag(AL.getLoc(), diag::warn_attr_abi_tag_namespace) << 0;
      return;
    }
    if (NS->isAnonymousNamespace()) {
      S.Diag(AL.getLoc(), diag::warn_attr_abi_tag_namespace) << 1;
      return;
    }
    if (AL.getNumArgs() == 0)
      Tags.push_back(NS->getName());
  } else if (!checkAttributeAtLeastNumArgs(S, AL, 1))
    return;

  // Store tags sorted and without duplicates.
  llvm::sort(Tags);
  Tags.erase(std::unique(Tags.begin(), Tags.end()), Tags.end());

  D->addAttr(::new (S.Context)
             AbiTagAttr(AL.getRange(), S.Context, Tags.data(), Tags.size(),
                        AL.getAttributeSpellingListIndex()));
}

static void handleARMInterruptAttr(Sema &S, Decl *D, const ParsedAttr &AL) {
  // Check the attribute arguments.
  if (AL.getNumArgs() > 1) {
    S.Diag(AL.getLoc(), diag::err_attribute_too_many_arguments) << AL << 1;
    return;
  }

  StringRef Str;
  SourceLocation ArgLoc;

  if (AL.getNumArgs() == 0)
    Str = "";
  else if (!S.checkStringLiteralArgumentAttr(AL, 0, Str, &ArgLoc))
    return;

  ARMInterruptAttr::InterruptType Kind;
  if (!ARMInterruptAttr::ConvertStrToInterruptType(Str, Kind)) {
    S.Diag(AL.getLoc(), diag::warn_attribute_type_not_supported) << AL << Str
                                                                 << ArgLoc;
    return;
  }

  unsigned Index = AL.getAttributeSpellingListIndex();
  D->addAttr(::new (S.Context)
             ARMInterruptAttr(AL.getLoc(), S.Context, Kind, Index));
}

static void handleMSP430InterruptAttr(Sema &S, Decl *D, const ParsedAttr &AL) {
  // MSP430 'interrupt' attribute is applied to
  // a function with no parameters and void return type.
  if (!isFunctionOrMethod(D)) {
    S.Diag(D->getLocation(), diag::warn_attribute_wrong_decl_type)
        << "'interrupt'" << ExpectedFunctionOrMethod;
    return;
  }

  if (hasFunctionProto(D) && getFunctionOrMethodNumParams(D) != 0) {
    S.Diag(D->getLocation(), diag::warn_interrupt_attribute_invalid)
        << /*MSP430*/ 1 << 0;
    return;
  }

  if (!getFunctionOrMethodResultType(D)->isVoidType()) {
    S.Diag(D->getLocation(), diag::warn_interrupt_attribute_invalid)
        << /*MSP430*/ 1 << 1;
    return;
  }

  // The attribute takes one integer argument.
  if (!checkAttributeNumArgs(S, AL, 1))
    return;

  if (!AL.isArgExpr(0)) {
    S.Diag(AL.getLoc(), diag::err_attribute_argument_type)
        << AL << AANT_ArgumentIntegerConstant;
    return;
  }

  Expr *NumParamsExpr = static_cast<Expr *>(AL.getArgAsExpr(0));
  llvm::APSInt NumParams(32);
  if (!NumParamsExpr->isIntegerConstantExpr(NumParams, S.Context)) {
    S.Diag(AL.getLoc(), diag::err_attribute_argument_type)
        << AL << AANT_ArgumentIntegerConstant
        << NumParamsExpr->getSourceRange();
    return;
  }
  // The argument should be in range 0..63.
  unsigned Num = NumParams.getLimitedValue(255);
  if (Num > 63) {
    S.Diag(AL.getLoc(), diag::err_attribute_argument_out_of_bounds)
        << AL << (int)NumParams.getSExtValue()
        << NumParamsExpr->getSourceRange();
    return;
  }

  D->addAttr(::new (S.Context)
              MSP430InterruptAttr(AL.getLoc(), S.Context, Num,
                                  AL.getAttributeSpellingListIndex()));
  D->addAttr(UsedAttr::CreateImplicit(S.Context));
}

static void handleMipsInterruptAttr(Sema &S, Decl *D, const ParsedAttr &AL) {
  // Only one optional argument permitted.
  if (AL.getNumArgs() > 1) {
    S.Diag(AL.getLoc(), diag::err_attribute_too_many_arguments) << AL << 1;
    return;
  }

  StringRef Str;
  SourceLocation ArgLoc;

  if (AL.getNumArgs() == 0)
    Str = "";
  else if (!S.checkStringLiteralArgumentAttr(AL, 0, Str, &ArgLoc))
    return;

  // Semantic checks for a function with the 'interrupt' attribute for MIPS:
  // a) Must be a function.
  // b) Must have no parameters.
  // c) Must have the 'void' return type.
  // d) Cannot have the 'mips16' attribute, as that instruction set
  //    lacks the 'eret' instruction.
  // e) The attribute itself must either have no argument or one of the
  //    valid interrupt types, see [MipsInterruptDocs].

  if (!isFunctionOrMethod(D)) {
    S.Diag(D->getLocation(), diag::warn_attribute_wrong_decl_type)
        << "'interrupt'" << ExpectedFunctionOrMethod;
    return;
  }

  if (hasFunctionProto(D) && getFunctionOrMethodNumParams(D) != 0) {
    S.Diag(D->getLocation(), diag::warn_interrupt_attribute_invalid)
        << /*MIPS*/ 0 << 0;
    return;
  }

  if (!getFunctionOrMethodResultType(D)->isVoidType()) {
    S.Diag(D->getLocation(), diag::warn_interrupt_attribute_invalid)
        << /*MIPS*/ 0 << 1;
    return;
  }

  if (checkAttrMutualExclusion<Mips16Attr>(S, D, AL))
    return;

  MipsInterruptAttr::InterruptType Kind;
  if (!MipsInterruptAttr::ConvertStrToInterruptType(Str, Kind)) {
    S.Diag(AL.getLoc(), diag::warn_attribute_type_not_supported)
        << AL << "'" + std::string(Str) + "'";
    return;
  }

  D->addAttr(::new (S.Context) MipsInterruptAttr(
      AL.getLoc(), S.Context, Kind, AL.getAttributeSpellingListIndex()));
}

static void handleAnyX86InterruptAttr(Sema &S, Decl *D, const ParsedAttr &AL) {
  // Semantic checks for a function with the 'interrupt' attribute.
  // a) Must be a function.
  // b) Must have the 'void' return type.
  // c) Must take 1 or 2 arguments.
  // d) The 1st argument must be a pointer.
  // e) The 2nd argument (if any) must be an unsigned integer.
  if (!isFunctionOrMethod(D) || !hasFunctionProto(D) || isInstanceMethod(D) ||
      CXXMethodDecl::isStaticOverloadedOperator(
          cast<NamedDecl>(D)->getDeclName().getCXXOverloadedOperator())) {
    S.Diag(AL.getLoc(), diag::warn_attribute_wrong_decl_type)
        << AL << ExpectedFunctionWithProtoType;
    return;
  }
  // Interrupt handler must have void return type.
  if (!getFunctionOrMethodResultType(D)->isVoidType()) {
    S.Diag(getFunctionOrMethodResultSourceRange(D).getBegin(),
           diag::err_anyx86_interrupt_attribute)
        << (S.Context.getTargetInfo().getTriple().getArch() == llvm::Triple::x86
                ? 0
                : 1)
        << 0;
    return;
  }
  // Interrupt handler must have 1 or 2 parameters.
  unsigned NumParams = getFunctionOrMethodNumParams(D);
  if (NumParams < 1 || NumParams > 2) {
    S.Diag(D->getBeginLoc(), diag::err_anyx86_interrupt_attribute)
        << (S.Context.getTargetInfo().getTriple().getArch() == llvm::Triple::x86
                ? 0
                : 1)
        << 1;
    return;
  }
  // The first argument must be a pointer.
  if (!getFunctionOrMethodParamType(D, 0)->isPointerType()) {
    S.Diag(getFunctionOrMethodParamRange(D, 0).getBegin(),
           diag::err_anyx86_interrupt_attribute)
        << (S.Context.getTargetInfo().getTriple().getArch() == llvm::Triple::x86
                ? 0
                : 1)
        << 2;
    return;
  }
  // The second argument, if present, must be an unsigned integer.
  unsigned TypeSize =
      S.Context.getTargetInfo().getTriple().getArch() == llvm::Triple::x86_64
          ? 64
          : 32;
  if (NumParams == 2 &&
      (!getFunctionOrMethodParamType(D, 1)->isUnsignedIntegerType() ||
       S.Context.getTypeSize(getFunctionOrMethodParamType(D, 1)) != TypeSize)) {
    S.Diag(getFunctionOrMethodParamRange(D, 1).getBegin(),
           diag::err_anyx86_interrupt_attribute)
        << (S.Context.getTargetInfo().getTriple().getArch() == llvm::Triple::x86
                ? 0
                : 1)
        << 3 << S.Context.getIntTypeForBitwidth(TypeSize, /*Signed=*/false);
    return;
  }
  D->addAttr(::new (S.Context) AnyX86InterruptAttr(
      AL.getLoc(), S.Context, AL.getAttributeSpellingListIndex()));
  D->addAttr(UsedAttr::CreateImplicit(S.Context));
}

static void handleAVRInterruptAttr(Sema &S, Decl *D, const ParsedAttr &AL) {
  if (!isFunctionOrMethod(D)) {
    S.Diag(D->getLocation(), diag::warn_attribute_wrong_decl_type)
        << "'interrupt'" << ExpectedFunction;
    return;
  }

  if (!checkAttributeNumArgs(S, AL, 0))
    return;

  handleSimpleAttribute<AVRInterruptAttr>(S, D, AL);
}

static void handleAVRSignalAttr(Sema &S, Decl *D, const ParsedAttr &AL) {
  if (!isFunctionOrMethod(D)) {
    S.Diag(D->getLocation(), diag::warn_attribute_wrong_decl_type)
        << "'signal'" << ExpectedFunction;
    return;
  }

  if (!checkAttributeNumArgs(S, AL, 0))
    return;

  handleSimpleAttribute<AVRSignalAttr>(S, D, AL);
}

static void handleWebAssemblyImportModuleAttr(Sema &S, Decl *D, const ParsedAttr &AL) {
  if (!isFunctionOrMethod(D)) {
    S.Diag(D->getLocation(), diag::warn_attribute_wrong_decl_type)
        << "'import_module'" << ExpectedFunction;
    return;
  }

  auto *FD = cast<FunctionDecl>(D);
  if (FD->isThisDeclarationADefinition()) {
    S.Diag(D->getLocation(), diag::err_alias_is_definition) << FD << 0;
    return;
  }

  StringRef Str;
  SourceLocation ArgLoc;
  if (!S.checkStringLiteralArgumentAttr(AL, 0, Str, &ArgLoc))
    return;

  FD->addAttr(::new (S.Context) WebAssemblyImportModuleAttr(
      AL.getRange(), S.Context, Str,
      AL.getAttributeSpellingListIndex()));
}

static void handleWebAssemblyImportNameAttr(Sema &S, Decl *D, const ParsedAttr &AL) {
  if (!isFunctionOrMethod(D)) {
    S.Diag(D->getLocation(), diag::warn_attribute_wrong_decl_type)
        << "'import_name'" << ExpectedFunction;
    return;
  }

  auto *FD = cast<FunctionDecl>(D);
  if (FD->isThisDeclarationADefinition()) {
    S.Diag(D->getLocation(), diag::err_alias_is_definition) << FD << 0;
    return;
  }

  StringRef Str;
  SourceLocation ArgLoc;
  if (!S.checkStringLiteralArgumentAttr(AL, 0, Str, &ArgLoc))
    return;

  FD->addAttr(::new (S.Context) WebAssemblyImportNameAttr(
      AL.getRange(), S.Context, Str,
      AL.getAttributeSpellingListIndex()));
}

static void handleRISCVInterruptAttr(Sema &S, Decl *D,
                                     const ParsedAttr &AL) {
  // Warn about repeated attributes.
  if (const auto *A = D->getAttr<RISCVInterruptAttr>()) {
    S.Diag(AL.getRange().getBegin(),
      diag::warn_riscv_repeated_interrupt_attribute);
    S.Diag(A->getLocation(), diag::note_riscv_repeated_interrupt_attribute);
    return;
  }

  // Check the attribute argument. Argument is optional.
  if (!checkAttributeAtMostNumArgs(S, AL, 1))
    return;

  StringRef Str;
  SourceLocation ArgLoc;

  // 'machine'is the default interrupt mode.
  if (AL.getNumArgs() == 0)
    Str = "machine";
  else if (!S.checkStringLiteralArgumentAttr(AL, 0, Str, &ArgLoc))
    return;

  // Semantic checks for a function with the 'interrupt' attribute:
  // - Must be a function.
  // - Must have no parameters.
  // - Must have the 'void' return type.
  // - The attribute itself must either have no argument or one of the
  //   valid interrupt types, see [RISCVInterruptDocs].

  if (D->getFunctionType() == nullptr) {
    S.Diag(D->getLocation(), diag::warn_attribute_wrong_decl_type)
      << "'interrupt'" << ExpectedFunction;
    return;
  }

  if (hasFunctionProto(D) && getFunctionOrMethodNumParams(D) != 0) {
    S.Diag(D->getLocation(), diag::warn_interrupt_attribute_invalid)
      << /*RISC-V*/ 2 << 0;
    return;
  }

  if (!getFunctionOrMethodResultType(D)->isVoidType()) {
    S.Diag(D->getLocation(), diag::warn_interrupt_attribute_invalid)
      << /*RISC-V*/ 2 << 1;
    return;
  }

  RISCVInterruptAttr::InterruptType Kind;
  if (!RISCVInterruptAttr::ConvertStrToInterruptType(Str, Kind)) {
    S.Diag(AL.getLoc(), diag::warn_attribute_type_not_supported) << AL << Str
                                                                 << ArgLoc;
    return;
  }

  D->addAttr(::new (S.Context) RISCVInterruptAttr(
    AL.getLoc(), S.Context, Kind, AL.getAttributeSpellingListIndex()));
}

static void handleInterruptAttr(Sema &S, Decl *D, const ParsedAttr &AL) {
  // Dispatch the interrupt attribute based on the current target.
  switch (S.Context.getTargetInfo().getTriple().getArch()) {
  case llvm::Triple::msp430:
    handleMSP430InterruptAttr(S, D, AL);
    break;
  case llvm::Triple::mipsel:
  case llvm::Triple::mips:
    handleMipsInterruptAttr(S, D, AL);
    break;
  case llvm::Triple::x86:
  case llvm::Triple::x86_64:
    handleAnyX86InterruptAttr(S, D, AL);
    break;
  case llvm::Triple::avr:
    handleAVRInterruptAttr(S, D, AL);
    break;
  case llvm::Triple::riscv32:
  case llvm::Triple::riscv64:
    handleRISCVInterruptAttr(S, D, AL);
    break;
  default:
    handleARMInterruptAttr(S, D, AL);
    break;
  }
}

static bool
checkAMDGPUFlatWorkGroupSizeArguments(Sema &S, Expr *MinExpr, Expr *MaxExpr,
                                      const AMDGPUFlatWorkGroupSizeAttr &Attr) {
  // Accept template arguments for now as they depend on something else.
  // We'll get to check them when they eventually get instantiated.
  if (MinExpr->isValueDependent() || MaxExpr->isValueDependent())
    return false;

  uint32_t Min = 0;
  if (!checkUInt32Argument(S, Attr, MinExpr, Min, 0))
    return true;

  uint32_t Max = 0;
  if (!checkUInt32Argument(S, Attr, MaxExpr, Max, 1))
    return true;

  if (Min == 0 && Max != 0) {
    S.Diag(Attr.getLocation(), diag::err_attribute_argument_invalid)
        << &Attr << 0;
    return true;
  }
  if (Min > Max) {
    S.Diag(Attr.getLocation(), diag::err_attribute_argument_invalid)
        << &Attr << 1;
    return true;
  }

  return false;
}

void Sema::addAMDGPUFlatWorkGroupSizeAttr(SourceRange AttrRange, Decl *D,
                                          Expr *MinExpr, Expr *MaxExpr,
                                          unsigned SpellingListIndex) {
  AMDGPUFlatWorkGroupSizeAttr TmpAttr(AttrRange, Context, MinExpr, MaxExpr,
                                      SpellingListIndex);

  if (checkAMDGPUFlatWorkGroupSizeArguments(*this, MinExpr, MaxExpr, TmpAttr))
    return;

  D->addAttr(::new (Context) AMDGPUFlatWorkGroupSizeAttr(
      AttrRange, Context, MinExpr, MaxExpr, SpellingListIndex));
}

static void handleAMDGPUFlatWorkGroupSizeAttr(Sema &S, Decl *D,
                                              const ParsedAttr &AL) {
  Expr *MinExpr = AL.getArgAsExpr(0);
  Expr *MaxExpr = AL.getArgAsExpr(1);

  S.addAMDGPUFlatWorkGroupSizeAttr(AL.getRange(), D, MinExpr, MaxExpr,
                                   AL.getAttributeSpellingListIndex());
}

static bool checkAMDGPUWavesPerEUArguments(Sema &S, Expr *MinExpr,
                                           Expr *MaxExpr,
                                           const AMDGPUWavesPerEUAttr &Attr) {
  if (S.DiagnoseUnexpandedParameterPack(MinExpr) ||
      (MaxExpr && S.DiagnoseUnexpandedParameterPack(MaxExpr)))
    return true;

  // Accept template arguments for now as they depend on something else.
  // We'll get to check them when they eventually get instantiated.
  if (MinExpr->isValueDependent() || (MaxExpr && MaxExpr->isValueDependent()))
    return false;

  uint32_t Min = 0;
  if (!checkUInt32Argument(S, Attr, MinExpr, Min, 0))
    return true;

  uint32_t Max = 0;
  if (MaxExpr && !checkUInt32Argument(S, Attr, MaxExpr, Max, 1))
    return true;

  if (Min == 0 && Max != 0) {
    S.Diag(Attr.getLocation(), diag::err_attribute_argument_invalid)
        << &Attr << 0;
    return true;
  }
  if (Max != 0 && Min > Max) {
    S.Diag(Attr.getLocation(), diag::err_attribute_argument_invalid)
        << &Attr << 1;
    return true;
  }

  return false;
}

void Sema::addAMDGPUWavesPerEUAttr(SourceRange AttrRange, Decl *D,
                                   Expr *MinExpr, Expr *MaxExpr,
                                   unsigned SpellingListIndex) {
  AMDGPUWavesPerEUAttr TmpAttr(AttrRange, Context, MinExpr, MaxExpr,
                               SpellingListIndex);

  if (checkAMDGPUWavesPerEUArguments(*this, MinExpr, MaxExpr, TmpAttr))
    return;

  D->addAttr(::new (Context) AMDGPUWavesPerEUAttr(AttrRange, Context, MinExpr,
                                                  MaxExpr, SpellingListIndex));
}

static void handleAMDGPUWavesPerEUAttr(Sema &S, Decl *D, const ParsedAttr &AL) {
  if (!checkAttributeAtLeastNumArgs(S, AL, 1) ||
      !checkAttributeAtMostNumArgs(S, AL, 2))
    return;

  Expr *MinExpr = AL.getArgAsExpr(0);
  Expr *MaxExpr = (AL.getNumArgs() > 1) ? AL.getArgAsExpr(1) : nullptr;

  S.addAMDGPUWavesPerEUAttr(AL.getRange(), D, MinExpr, MaxExpr,
                            AL.getAttributeSpellingListIndex());
}

static void handleAMDGPUNumSGPRAttr(Sema &S, Decl *D, const ParsedAttr &AL) {
  uint32_t NumSGPR = 0;
  Expr *NumSGPRExpr = AL.getArgAsExpr(0);
  if (!checkUInt32Argument(S, AL, NumSGPRExpr, NumSGPR))
    return;

  D->addAttr(::new (S.Context)
             AMDGPUNumSGPRAttr(AL.getLoc(), S.Context, NumSGPR,
                               AL.getAttributeSpellingListIndex()));
}

static void handleAMDGPUNumVGPRAttr(Sema &S, Decl *D, const ParsedAttr &AL) {
  uint32_t NumVGPR = 0;
  Expr *NumVGPRExpr = AL.getArgAsExpr(0);
  if (!checkUInt32Argument(S, AL, NumVGPRExpr, NumVGPR))
    return;

  D->addAttr(::new (S.Context)
             AMDGPUNumVGPRAttr(AL.getLoc(), S.Context, NumVGPR,
                               AL.getAttributeSpellingListIndex()));
}

static void handleX86ForceAlignArgPointerAttr(Sema &S, Decl *D,
                                              const ParsedAttr &AL) {
  // If we try to apply it to a function pointer, don't warn, but don't
  // do anything, either. It doesn't matter anyway, because there's nothing
  // special about calling a force_align_arg_pointer function.
  const auto *VD = dyn_cast<ValueDecl>(D);
  if (VD && VD->getType()->isFunctionPointerType())
    return;
  // Also don't warn on function pointer typedefs.
  const auto *TD = dyn_cast<TypedefNameDecl>(D);
  if (TD && (TD->getUnderlyingType()->isFunctionPointerType() ||
    TD->getUnderlyingType()->isFunctionType()))
    return;
  // Attribute can only be applied to function types.
  if (!isa<FunctionDecl>(D)) {
    S.Diag(AL.getLoc(), diag::warn_attribute_wrong_decl_type)
        << AL << ExpectedFunction;
    return;
  }

  D->addAttr(::new (S.Context)
              X86ForceAlignArgPointerAttr(AL.getRange(), S.Context,
                                        AL.getAttributeSpellingListIndex()));
}

static void handleLayoutVersion(Sema &S, Decl *D, const ParsedAttr &AL) {
  uint32_t Version;
  Expr *VersionExpr = static_cast<Expr *>(AL.getArgAsExpr(0));
  if (!checkUInt32Argument(S, AL, AL.getArgAsExpr(0), Version))
    return;

  // TODO: Investigate what happens with the next major version of MSVC.
  if (Version != LangOptions::MSVC2015 / 100) {
    S.Diag(AL.getLoc(), diag::err_attribute_argument_out_of_bounds)
        << AL << Version << VersionExpr->getSourceRange();
    return;
  }

  // The attribute expects a "major" version number like 19, but new versions of
  // MSVC have moved to updating the "minor", or less significant numbers, so we
  // have to multiply by 100 now.
  Version *= 100;

  D->addAttr(::new (S.Context)
                 LayoutVersionAttr(AL.getRange(), S.Context, Version,
                                   AL.getAttributeSpellingListIndex()));
}

DLLImportAttr *Sema::mergeDLLImportAttr(Decl *D, SourceRange Range,
                                        unsigned AttrSpellingListIndex) {
  if (D->hasAttr<DLLExportAttr>()) {
    Diag(Range.getBegin(), diag::warn_attribute_ignored) << "'dllimport'";
    return nullptr;
  }

  if (D->hasAttr<DLLImportAttr>())
    return nullptr;

  return ::new (Context) DLLImportAttr(Range, Context, AttrSpellingListIndex);
}

DLLExportAttr *Sema::mergeDLLExportAttr(Decl *D, SourceRange Range,
                                        unsigned AttrSpellingListIndex) {
  if (DLLImportAttr *Import = D->getAttr<DLLImportAttr>()) {
    Diag(Import->getLocation(), diag::warn_attribute_ignored) << Import;
    D->dropAttr<DLLImportAttr>();
  }

  if (D->hasAttr<DLLExportAttr>())
    return nullptr;

  return ::new (Context) DLLExportAttr(Range, Context, AttrSpellingListIndex);
}

static void handleDLLAttr(Sema &S, Decl *D, const ParsedAttr &A) {
  if (isa<ClassTemplatePartialSpecializationDecl>(D) &&
      S.Context.getTargetInfo().getCXXABI().isMicrosoft()) {
    S.Diag(A.getRange().getBegin(), diag::warn_attribute_ignored) << A;
    return;
  }

  if (const auto *FD = dyn_cast<FunctionDecl>(D)) {
    if (FD->isInlined() && A.getKind() == ParsedAttr::AT_DLLImport &&
        !S.Context.getTargetInfo().getCXXABI().isMicrosoft()) {
      // MinGW doesn't allow dllimport on inline functions.
      S.Diag(A.getRange().getBegin(), diag::warn_attribute_ignored_on_inline)
          << A;
      return;
    }
  }

  if (const auto *MD = dyn_cast<CXXMethodDecl>(D)) {
    if (S.Context.getTargetInfo().getCXXABI().isMicrosoft() &&
        MD->getParent()->isLambda()) {
      S.Diag(A.getRange().getBegin(), diag::err_attribute_dll_lambda) << A;
      return;
    }
  }

  unsigned Index = A.getAttributeSpellingListIndex();
  Attr *NewAttr = A.getKind() == ParsedAttr::AT_DLLExport
                      ? (Attr *)S.mergeDLLExportAttr(D, A.getRange(), Index)
                      : (Attr *)S.mergeDLLImportAttr(D, A.getRange(), Index);
  if (NewAttr)
    D->addAttr(NewAttr);
}

MSInheritanceAttr *
Sema::mergeMSInheritanceAttr(Decl *D, SourceRange Range, bool BestCase,
                             unsigned AttrSpellingListIndex,
                             MSInheritanceAttr::Spelling SemanticSpelling) {
  if (MSInheritanceAttr *IA = D->getAttr<MSInheritanceAttr>()) {
    if (IA->getSemanticSpelling() == SemanticSpelling)
      return nullptr;
    Diag(IA->getLocation(), diag::err_mismatched_ms_inheritance)
        << 1 /*previous declaration*/;
    Diag(Range.getBegin(), diag::note_previous_ms_inheritance);
    D->dropAttr<MSInheritanceAttr>();
  }

  auto *RD = cast<CXXRecordDecl>(D);
  if (RD->hasDefinition()) {
    if (checkMSInheritanceAttrOnDefinition(RD, Range, BestCase,
                                           SemanticSpelling)) {
      return nullptr;
    }
  } else {
    if (isa<ClassTemplatePartialSpecializationDecl>(RD)) {
      Diag(Range.getBegin(), diag::warn_ignored_ms_inheritance)
          << 1 /*partial specialization*/;
      return nullptr;
    }
    if (RD->getDescribedClassTemplate()) {
      Diag(Range.getBegin(), diag::warn_ignored_ms_inheritance)
          << 0 /*primary template*/;
      return nullptr;
    }
  }

  return ::new (Context)
      MSInheritanceAttr(Range, Context, BestCase, AttrSpellingListIndex);
}

static void handleCapabilityAttr(Sema &S, Decl *D, const ParsedAttr &AL) {
  // The capability attributes take a single string parameter for the name of
  // the capability they represent. The lockable attribute does not take any
  // parameters. However, semantically, both attributes represent the same
  // concept, and so they use the same semantic attribute. Eventually, the
  // lockable attribute will be removed.
  //
  // For backward compatibility, any capability which has no specified string
  // literal will be considered a "mutex."
  StringRef N("mutex");
  SourceLocation LiteralLoc;
  if (AL.getKind() == ParsedAttr::AT_Capability &&
      !S.checkStringLiteralArgumentAttr(AL, 0, N, &LiteralLoc))
    return;

  // Currently, there are only two names allowed for a capability: role and
  // mutex (case insensitive). Diagnose other capability names.
  if (!N.equals_lower("mutex") && !N.equals_lower("role"))
    S.Diag(LiteralLoc, diag::warn_invalid_capability_name) << N;

  D->addAttr(::new (S.Context) CapabilityAttr(AL.getRange(), S.Context, N,
                                        AL.getAttributeSpellingListIndex()));
}

static void handleAssertCapabilityAttr(Sema &S, Decl *D, const ParsedAttr &AL) {
  SmallVector<Expr*, 1> Args;
  if (!checkLockFunAttrCommon(S, D, AL, Args))
    return;

  D->addAttr(::new (S.Context) AssertCapabilityAttr(AL.getRange(), S.Context,
                                                    Args.data(), Args.size(),
                                        AL.getAttributeSpellingListIndex()));
}

static void handleAcquireCapabilityAttr(Sema &S, Decl *D,
                                        const ParsedAttr &AL) {
  SmallVector<Expr*, 1> Args;
  if (!checkLockFunAttrCommon(S, D, AL, Args))
    return;

  D->addAttr(::new (S.Context) AcquireCapabilityAttr(AL.getRange(),
                                                     S.Context,
                                                     Args.data(), Args.size(),
                                        AL.getAttributeSpellingListIndex()));
}

static void handleTryAcquireCapabilityAttr(Sema &S, Decl *D,
                                           const ParsedAttr &AL) {
  SmallVector<Expr*, 2> Args;
  if (!checkTryLockFunAttrCommon(S, D, AL, Args))
    return;

  D->addAttr(::new (S.Context) TryAcquireCapabilityAttr(AL.getRange(),
                                                        S.Context,
                                                        AL.getArgAsExpr(0),
                                                        Args.data(),
                                                        Args.size(),
                                        AL.getAttributeSpellingListIndex()));
}

static void handleReleaseCapabilityAttr(Sema &S, Decl *D,
                                        const ParsedAttr &AL) {
  // Check that all arguments are lockable objects.
  SmallVector<Expr *, 1> Args;
  checkAttrArgsAreCapabilityObjs(S, D, AL, Args, 0, true);

  D->addAttr(::new (S.Context) ReleaseCapabilityAttr(
      AL.getRange(), S.Context, Args.data(), Args.size(),
      AL.getAttributeSpellingListIndex()));
}

static void handleRequiresCapabilityAttr(Sema &S, Decl *D,
                                         const ParsedAttr &AL) {
  if (!checkAttributeAtLeastNumArgs(S, AL, 1))
    return;

  // check that all arguments are lockable objects
  SmallVector<Expr*, 1> Args;
  checkAttrArgsAreCapabilityObjs(S, D, AL, Args);
  if (Args.empty())
    return;

  RequiresCapabilityAttr *RCA = ::new (S.Context)
    RequiresCapabilityAttr(AL.getRange(), S.Context, Args.data(),
                           Args.size(), AL.getAttributeSpellingListIndex());

  D->addAttr(RCA);
}

static void handleDeprecatedAttr(Sema &S, Decl *D, const ParsedAttr &AL) {
  if (const auto *NSD = dyn_cast<NamespaceDecl>(D)) {
    if (NSD->isAnonymousNamespace()) {
      S.Diag(AL.getLoc(), diag::warn_deprecated_anonymous_namespace);
      // Do not want to attach the attribute to the namespace because that will
      // cause confusing diagnostic reports for uses of declarations within the
      // namespace.
      return;
    }
  }

  // Handle the cases where the attribute has a text message.
  StringRef Str, Replacement;
  if (AL.isArgExpr(0) && AL.getArgAsExpr(0) &&
      !S.checkStringLiteralArgumentAttr(AL, 0, Str))
    return;

  // Only support a single optional message for Declspec and CXX11.
  if (AL.isDeclspecAttribute() || AL.isCXX11Attribute())
    checkAttributeAtMostNumArgs(S, AL, 1);
  else if (AL.isArgExpr(1) && AL.getArgAsExpr(1) &&
           !S.checkStringLiteralArgumentAttr(AL, 1, Replacement))
    return;

  if (!S.getLangOpts().CPlusPlus14 && AL.isCXX11Attribute() && !AL.isGNUScope())
    S.Diag(AL.getLoc(), diag::ext_cxx14_attr) << AL;

  D->addAttr(::new (S.Context)
                 DeprecatedAttr(AL.getRange(), S.Context, Str, Replacement,
                                AL.getAttributeSpellingListIndex()));
}

static bool isGlobalVar(const Decl *D) {
  if (const auto *S = dyn_cast<VarDecl>(D))
    return S->hasGlobalStorage();
  return false;
}

static void handleNoSanitizeAttr(Sema &S, Decl *D, const ParsedAttr &AL) {
  if (!checkAttributeAtLeastNumArgs(S, AL, 1))
    return;

  std::vector<StringRef> Sanitizers;

  for (unsigned I = 0, E = AL.getNumArgs(); I != E; ++I) {
    StringRef SanitizerName;
    SourceLocation LiteralLoc;

    if (!S.checkStringLiteralArgumentAttr(AL, I, SanitizerName, &LiteralLoc))
      return;

    if (parseSanitizerValue(SanitizerName, /*AllowGroups=*/true) ==
        SanitizerMask())
      S.Diag(LiteralLoc, diag::warn_unknown_sanitizer_ignored) << SanitizerName;
    else if (isGlobalVar(D) && SanitizerName != "address")
      S.Diag(D->getLocation(), diag::err_attribute_wrong_decl_type)
          << AL << ExpectedFunctionOrMethod;
    Sanitizers.push_back(SanitizerName);
  }

  D->addAttr(::new (S.Context) NoSanitizeAttr(
      AL.getRange(), S.Context, Sanitizers.data(), Sanitizers.size(),
      AL.getAttributeSpellingListIndex()));
}

static void handleNoSanitizeSpecificAttr(Sema &S, Decl *D,
                                         const ParsedAttr &AL) {
  StringRef AttrName = AL.getName()->getName();
  normalizeName(AttrName);
  StringRef SanitizerName = llvm::StringSwitch<StringRef>(AttrName)
                                .Case("no_address_safety_analysis", "address")
                                .Case("no_sanitize_address", "address")
                                .Case("no_sanitize_thread", "thread")
                                .Case("no_sanitize_memory", "memory");
  if (isGlobalVar(D) && SanitizerName != "address")
    S.Diag(D->getLocation(), diag::err_attribute_wrong_decl_type)
        << AL << ExpectedFunction;

  // FIXME: Rather than create a NoSanitizeSpecificAttr, this creates a
  // NoSanitizeAttr object; but we need to calculate the correct spelling list
  // index rather than incorrectly assume the index for NoSanitizeSpecificAttr
  // has the same spellings as the index for NoSanitizeAttr. We don't have a
  // general way to "translate" between the two, so this hack attempts to work
  // around the issue with hard-coded indicies. This is critical for calling
  // getSpelling() or prettyPrint() on the resulting semantic attribute object
  // without failing assertions.
  unsigned TranslatedSpellingIndex = 0;
  if (AL.isC2xAttribute() || AL.isCXX11Attribute())
    TranslatedSpellingIndex = 1;

  D->addAttr(::new (S.Context) NoSanitizeAttr(
      AL.getRange(), S.Context, &SanitizerName, 1, TranslatedSpellingIndex));
}

static void handleInternalLinkageAttr(Sema &S, Decl *D, const ParsedAttr &AL) {
  if (InternalLinkageAttr *Internal = S.mergeInternalLinkageAttr(D, AL))
    D->addAttr(Internal);
}

static void handleOpenCLNoSVMAttr(Sema &S, Decl *D, const ParsedAttr &AL) {
  if (S.LangOpts.OpenCLVersion != 200)
    S.Diag(AL.getLoc(), diag::err_attribute_requires_opencl_version)
        << AL << "2.0" << 0;
  else
    S.Diag(AL.getLoc(), diag::warn_opencl_attr_deprecated_ignored) << AL
                                                                   << "2.0";
}

/// Handles semantic checking for features that are common to all attributes,
/// such as checking whether a parameter was properly specified, or the correct
/// number of arguments were passed, etc.
static bool handleCommonAttributeFeatures(Sema &S, Decl *D,
                                          const ParsedAttr &AL) {
  // Several attributes carry different semantics than the parsing requires, so
  // those are opted out of the common argument checks.
  //
  // We also bail on unknown and ignored attributes because those are handled
  // as part of the target-specific handling logic.
  if (AL.getKind() == ParsedAttr::UnknownAttribute)
    return false;
  // Check whether the attribute requires specific language extensions to be
  // enabled.
  if (!AL.diagnoseLangOpts(S))
    return true;
  // Check whether the attribute appertains to the given subject.
  if (!AL.diagnoseAppertainsTo(S, D))
    return true;
  if (AL.hasCustomParsing())
    return false;

  if (AL.getMinArgs() == AL.getMaxArgs()) {
    // If there are no optional arguments, then checking for the argument count
    // is trivial.
    if (!checkAttributeNumArgs(S, AL, AL.getMinArgs()))
      return true;
  } else {
    // There are optional arguments, so checking is slightly more involved.
    if (AL.getMinArgs() &&
        !checkAttributeAtLeastNumArgs(S, AL, AL.getMinArgs()))
      return true;
    else if (!AL.hasVariadicArg() && AL.getMaxArgs() &&
             !checkAttributeAtMostNumArgs(S, AL, AL.getMaxArgs()))
      return true;
  }

  if (S.CheckAttrTarget(AL))
    return true;

  return false;
}

static void handleOpenCLAccessAttr(Sema &S, Decl *D, const ParsedAttr &AL) {
  if (D->isInvalidDecl())
    return;

  // Check if there is only one access qualifier.
  if (D->hasAttr<OpenCLAccessAttr>()) {
    if (D->getAttr<OpenCLAccessAttr>()->getSemanticSpelling() ==
        AL.getSemanticSpelling()) {
      S.Diag(AL.getLoc(), diag::warn_duplicate_declspec)
          << AL.getName()->getName() << AL.getRange();
    } else {
      S.Diag(AL.getLoc(), diag::err_opencl_multiple_access_qualifiers)
          << D->getSourceRange();
      D->setInvalidDecl(true);
      return;
    }
  }

  // OpenCL v2.0 s6.6 - read_write can be used for image types to specify that an
  // image object can be read and written.
  // OpenCL v2.0 s6.13.6 - A kernel cannot read from and write to the same pipe
  // object. Using the read_write (or __read_write) qualifier with the pipe
  // qualifier is a compilation error.
  if (const auto *PDecl = dyn_cast<ParmVarDecl>(D)) {
    const Type *DeclTy = PDecl->getType().getCanonicalType().getTypePtr();
    if (AL.getName()->getName().find("read_write") != StringRef::npos) {
      if ((!S.getLangOpts().OpenCLCPlusPlus &&
           S.getLangOpts().OpenCLVersion < 200) ||
          DeclTy->isPipeType()) {
        S.Diag(AL.getLoc(), diag::err_opencl_invalid_read_write)
            << AL << PDecl->getType() << DeclTy->isImageType();
        D->setInvalidDecl(true);
        return;
      }
    }
  }

  D->addAttr(::new (S.Context) OpenCLAccessAttr(
      AL.getRange(), S.Context, AL.getAttributeSpellingListIndex()));
}

static void handleDestroyAttr(Sema &S, Decl *D, const ParsedAttr &A) {
  if (!cast<VarDecl>(D)->hasGlobalStorage()) {
    S.Diag(D->getLocation(), diag::err_destroy_attr_on_non_static_var)
        << (A.getKind() == ParsedAttr::AT_AlwaysDestroy);
    return;
  }

  if (A.getKind() == ParsedAttr::AT_AlwaysDestroy)
    handleSimpleAttributeWithExclusions<AlwaysDestroyAttr, NoDestroyAttr>(S, D, A);
  else
    handleSimpleAttributeWithExclusions<NoDestroyAttr, AlwaysDestroyAttr>(S, D, A);
}

static void handleUninitializedAttr(Sema &S, Decl *D, const ParsedAttr &AL) {
  assert(cast<VarDecl>(D)->getStorageDuration() == SD_Automatic &&
         "uninitialized is only valid on automatic duration variables");
  unsigned Index = AL.getAttributeSpellingListIndex();
  D->addAttr(::new (S.Context)
                 UninitializedAttr(AL.getLoc(), S.Context, Index));
}

static bool tryMakeVariablePseudoStrong(Sema &S, VarDecl *VD,
                                        bool DiagnoseFailure) {
  QualType Ty = VD->getType();
  if (!Ty->isObjCRetainableType()) {
    if (DiagnoseFailure) {
      S.Diag(VD->getBeginLoc(), diag::warn_ignored_objc_externally_retained)
          << 0;
    }
    return false;
  }

  Qualifiers::ObjCLifetime LifetimeQual = Ty.getQualifiers().getObjCLifetime();

  // Sema::inferObjCARCLifetime must run after processing decl attributes
  // (because __block lowers to an attribute), so if the lifetime hasn't been
  // explicitly specified, infer it locally now.
  if (LifetimeQual == Qualifiers::OCL_None)
    LifetimeQual = Ty->getObjCARCImplicitLifetime();

  // The attributes only really makes sense for __strong variables; ignore any
  // attempts to annotate a parameter with any other lifetime qualifier.
  if (LifetimeQual != Qualifiers::OCL_Strong) {
    if (DiagnoseFailure) {
      S.Diag(VD->getBeginLoc(), diag::warn_ignored_objc_externally_retained)
          << 1;
    }
    return false;
  }

  // Tampering with the type of a VarDecl here is a bit of a hack, but we need
  // to ensure that the variable is 'const' so that we can error on
  // modification, which can otherwise over-release.
  VD->setType(Ty.withConst());
  VD->setARCPseudoStrong(true);
  return true;
}

static void handleObjCExternallyRetainedAttr(Sema &S, Decl *D,
                                             const ParsedAttr &AL) {
  if (auto *VD = dyn_cast<VarDecl>(D)) {
    assert(!isa<ParmVarDecl>(VD) && "should be diagnosed automatically");
    if (!VD->hasLocalStorage()) {
      S.Diag(D->getBeginLoc(), diag::warn_ignored_objc_externally_retained)
          << 0;
      return;
    }

    if (!tryMakeVariablePseudoStrong(S, VD, /*DiagnoseFailure=*/true))
      return;

    handleSimpleAttribute<ObjCExternallyRetainedAttr>(S, D, AL);
    return;
  }

  // If D is a function-like declaration (method, block, or function), then we
  // make every parameter psuedo-strong.
  for (unsigned I = 0, E = getFunctionOrMethodNumParams(D); I != E; ++I) {
    auto *PVD = const_cast<ParmVarDecl *>(getFunctionOrMethodParam(D, I));
    QualType Ty = PVD->getType();

    // If a user wrote a parameter with __strong explicitly, then assume they
    // want "real" strong semantics for that parameter. This works because if
    // the parameter was written with __strong, then the strong qualifier will
    // be non-local.
    if (Ty.getLocalUnqualifiedType().getQualifiers().getObjCLifetime() ==
        Qualifiers::OCL_Strong)
      continue;

    tryMakeVariablePseudoStrong(S, PVD, /*DiagnoseFailure=*/false);
  }
  handleSimpleAttribute<ObjCExternallyRetainedAttr>(S, D, AL);
}

static void handleMIGServerRoutineAttr(Sema &S, Decl *D, const ParsedAttr &AL) {
  // Check that the return type is a `typedef int kern_return_t` or a typedef
  // around it, because otherwise MIG convention checks make no sense.
  // BlockDecl doesn't store a return type, so it's annoying to check,
  // so let's skip it for now.
  if (!isa<BlockDecl>(D)) {
    QualType T = getFunctionOrMethodResultType(D);
    bool IsKernReturnT = false;
    while (const auto *TT = T->getAs<TypedefType>()) {
      IsKernReturnT = (TT->getDecl()->getName() == "kern_return_t");
      T = TT->desugar();
    }
    if (!IsKernReturnT || T.getCanonicalType() != S.getASTContext().IntTy) {
      S.Diag(D->getBeginLoc(),
             diag::warn_mig_server_routine_does_not_return_kern_return_t);
      return;
    }
  }

  handleSimpleAttribute<MIGServerRoutineAttr>(S, D, AL);
}

static void handleMSAllocatorAttr(Sema &S, Decl *D, const ParsedAttr &AL) {
  // Warn if the return type is not a pointer or reference type.
  if (auto *FD = dyn_cast<FunctionDecl>(D)) {
    QualType RetTy = FD->getReturnType();
    if (!RetTy->isPointerType() && !RetTy->isReferenceType()) {
      S.Diag(AL.getLoc(), diag::warn_declspec_allocator_nonpointer)
          << AL.getRange() << RetTy;
      return;
    }
  }

  handleSimpleAttribute<MSAllocatorAttr>(S, D, AL);
}

//===----------------------------------------------------------------------===//
// Top Level Sema Entry Points
//===----------------------------------------------------------------------===//

/// ProcessDeclAttribute - Apply the specific attribute to the specified decl if
/// the attribute applies to decls.  If the attribute is a type attribute, just
/// silently ignore it if a GNU attribute.
static void ProcessDeclAttribute(Sema &S, Scope *scope, Decl *D,
                                 const ParsedAttr &AL,
                                 bool IncludeCXX11Attributes) {
  if (AL.isInvalid() || AL.getKind() == ParsedAttr::IgnoredAttribute)
    return;

  // Ignore C++11 attributes on declarator chunks: they appertain to the type
  // instead.
  if (AL.isCXX11Attribute() && !IncludeCXX11Attributes)
    return;

  // Unknown attributes are automatically warned on. Target-specific attributes
  // which do not apply to the current target architecture are treated as
  // though they were unknown attributes.
  if (AL.getKind() == ParsedAttr::UnknownAttribute ||
      !AL.existsInTarget(S.Context.getTargetInfo())) {
    S.Diag(AL.getLoc(),
           AL.isDeclspecAttribute()
               ? (unsigned)diag::warn_unhandled_ms_attribute_ignored
               : (unsigned)diag::warn_unknown_attribute_ignored)
        << AL;
    return;
  }

  if (handleCommonAttributeFeatures(S, D, AL))
    return;

  switch (AL.getKind()) {
  default:
    if (!AL.isStmtAttr()) {
      // Type attributes are handled elsewhere; silently move on.
      assert(AL.isTypeAttr() && "Non-type attribute not handled");
      break;
    }
    S.Diag(AL.getLoc(), diag::err_stmt_attribute_invalid_on_decl)
        << AL << D->getLocation();
    break;
  case ParsedAttr::AT_Interrupt:
    handleInterruptAttr(S, D, AL);
    break;
  case ParsedAttr::AT_X86ForceAlignArgPointer:
    handleX86ForceAlignArgPointerAttr(S, D, AL);
    break;
  case ParsedAttr::AT_DLLExport:
  case ParsedAttr::AT_DLLImport:
    handleDLLAttr(S, D, AL);
    break;
  case ParsedAttr::AT_Mips16:
    handleSimpleAttributeWithExclusions<Mips16Attr, MicroMipsAttr,
                                        MipsInterruptAttr>(S, D, AL);
    break;
  case ParsedAttr::AT_NoMips16:
    handleSimpleAttribute<NoMips16Attr>(S, D, AL);
    break;
  case ParsedAttr::AT_MicroMips:
    handleSimpleAttributeWithExclusions<MicroMipsAttr, Mips16Attr>(S, D, AL);
    break;
  case ParsedAttr::AT_NoMicroMips:
    handleSimpleAttribute<NoMicroMipsAttr>(S, D, AL);
    break;
  case ParsedAttr::AT_MipsLongCall:
    handleSimpleAttributeWithExclusions<MipsLongCallAttr, MipsShortCallAttr>(
        S, D, AL);
    break;
  case ParsedAttr::AT_MipsShortCall:
    handleSimpleAttributeWithExclusions<MipsShortCallAttr, MipsLongCallAttr>(
        S, D, AL);
    break;
  case ParsedAttr::AT_AMDGPUFlatWorkGroupSize:
    handleAMDGPUFlatWorkGroupSizeAttr(S, D, AL);
    break;
  case ParsedAttr::AT_AMDGPUWavesPerEU:
    handleAMDGPUWavesPerEUAttr(S, D, AL);
    break;
  case ParsedAttr::AT_AMDGPUNumSGPR:
    handleAMDGPUNumSGPRAttr(S, D, AL);
    break;
  case ParsedAttr::AT_AMDGPUNumVGPR:
    handleAMDGPUNumVGPRAttr(S, D, AL);
    break;
  case ParsedAttr::AT_AVRSignal:
    handleAVRSignalAttr(S, D, AL);
    break;
  case ParsedAttr::AT_WebAssemblyImportModule:
    handleWebAssemblyImportModuleAttr(S, D, AL);
    break;
  case ParsedAttr::AT_WebAssemblyImportName:
    handleWebAssemblyImportNameAttr(S, D, AL);
    break;
  case ParsedAttr::AT_IBAction:
    handleSimpleAttribute<IBActionAttr>(S, D, AL);
    break;
  case ParsedAttr::AT_IBOutlet:
    handleIBOutlet(S, D, AL);
    break;
  case ParsedAttr::AT_IBOutletCollection:
    handleIBOutletCollection(S, D, AL);
    break;
  case ParsedAttr::AT_IFunc:
    handleIFuncAttr(S, D, AL);
    break;
  case ParsedAttr::AT_Alias:
    handleAliasAttr(S, D, AL);
    break;
  case ParsedAttr::AT_Aligned:
    handleAlignedAttr(S, D, AL);
    break;
  case ParsedAttr::AT_AlignValue:
    handleAlignValueAttr(S, D, AL);
    break;
  case ParsedAttr::AT_AllocSize:
    handleAllocSizeAttr(S, D, AL);
    break;
  case ParsedAttr::AT_AlwaysInline:
    handleAlwaysInlineAttr(S, D, AL);
    break;
  case ParsedAttr::AT_Artificial:
    handleSimpleAttribute<ArtificialAttr>(S, D, AL);
    break;
  case ParsedAttr::AT_AnalyzerNoReturn:
    handleAnalyzerNoReturnAttr(S, D, AL);
    break;
  case ParsedAttr::AT_TLSModel:
    handleTLSModelAttr(S, D, AL);
    break;
  case ParsedAttr::AT_Annotate:
    handleAnnotateAttr(S, D, AL);
    break;
  case ParsedAttr::AT_Availability:
    handleAvailabilityAttr(S, D, AL);
    break;
  case ParsedAttr::AT_CarriesDependency:
    handleDependencyAttr(S, scope, D, AL);
    break;
  case ParsedAttr::AT_CPUDispatch:
  case ParsedAttr::AT_CPUSpecific:
    handleCPUSpecificAttr(S, D, AL);
    break;
  case ParsedAttr::AT_Common:
    handleCommonAttr(S, D, AL);
    break;
  case ParsedAttr::AT_CUDAConstant:
    handleConstantAttr(S, D, AL);
    break;
  case ParsedAttr::AT_PassObjectSize:
    handlePassObjectSizeAttr(S, D, AL);
    break;
  case ParsedAttr::AT_Constructor:
    handleConstructorAttr(S, D, AL);
    break;
  case ParsedAttr::AT_CXX11NoReturn:
    handleSimpleAttribute<CXX11NoReturnAttr>(S, D, AL);
    break;
  case ParsedAttr::AT_Deprecated:
    handleDeprecatedAttr(S, D, AL);
    break;
  case ParsedAttr::AT_Destructor:
    handleDestructorAttr(S, D, AL);
    break;
  case ParsedAttr::AT_EnableIf:
    handleEnableIfAttr(S, D, AL);
    break;
  case ParsedAttr::AT_DiagnoseIf:
    handleDiagnoseIfAttr(S, D, AL);
    break;
  case ParsedAttr::AT_ExtVectorType:
    handleExtVectorTypeAttr(S, D, AL);
    break;
  case ParsedAttr::AT_ExternalSourceSymbol:
    handleExternalSourceSymbolAttr(S, D, AL);
    break;
  case ParsedAttr::AT_MinSize:
    handleMinSizeAttr(S, D, AL);
    break;
  case ParsedAttr::AT_OptimizeNone:
    handleOptimizeNoneAttr(S, D, AL);
    break;
  case ParsedAttr::AT_FlagEnum:
    handleSimpleAttribute<FlagEnumAttr>(S, D, AL);
    break;
  case ParsedAttr::AT_EnumExtensibility:
    handleEnumExtensibilityAttr(S, D, AL);
    break;
  case ParsedAttr::AT_Flatten:
    handleSimpleAttribute<FlattenAttr>(S, D, AL);
    break;
  case ParsedAttr::AT_Format:
    handleFormatAttr(S, D, AL);
    break;
  case ParsedAttr::AT_FormatArg:
    handleFormatArgAttr(S, D, AL);
    break;
  case ParsedAttr::AT_Callback:
    handleCallbackAttr(S, D, AL);
    break;
  case ParsedAttr::AT_CUDAGlobal:
    handleGlobalAttr(S, D, AL);
    break;
  case ParsedAttr::AT_CUDADevice:
    handleSimpleAttributeWithExclusions<CUDADeviceAttr, CUDAGlobalAttr>(S, D,
                                                                        AL);
    break;
  case ParsedAttr::AT_CUDAHost:
    handleSimpleAttributeWithExclusions<CUDAHostAttr, CUDAGlobalAttr>(S, D, AL);
    break;
  case ParsedAttr::AT_GNUInline:
    handleGNUInlineAttr(S, D, AL);
    break;
  case ParsedAttr::AT_CUDALaunchBounds:
    handleLaunchBoundsAttr(S, D, AL);
    break;
  case ParsedAttr::AT_Restrict:
    handleRestrictAttr(S, D, AL);
    break;
  case ParsedAttr::AT_LifetimeBound:
    handleSimpleAttribute<LifetimeBoundAttr>(S, D, AL);
    break;
  case ParsedAttr::AT_MayAlias:
    handleSimpleAttribute<MayAliasAttr>(S, D, AL);
    break;
  case ParsedAttr::AT_Mode:
    handleModeAttr(S, D, AL);
    break;
  case ParsedAttr::AT_NoAlias:
    handleSimpleAttribute<NoAliasAttr>(S, D, AL);
    break;
  case ParsedAttr::AT_NoCommon:
    handleSimpleAttribute<NoCommonAttr>(S, D, AL);
    break;
  case ParsedAttr::AT_NoSplitStack:
    handleSimpleAttribute<NoSplitStackAttr>(S, D, AL);
    break;
  case ParsedAttr::AT_NonNull:
    if (auto *PVD = dyn_cast<ParmVarDecl>(D))
      handleNonNullAttrParameter(S, PVD, AL);
    else
      handleNonNullAttr(S, D, AL);
    break;
  case ParsedAttr::AT_ReturnsNonNull:
    handleReturnsNonNullAttr(S, D, AL);
    break;
  case ParsedAttr::AT_NoEscape:
    handleNoEscapeAttr(S, D, AL);
    break;
  case ParsedAttr::AT_AssumeAligned:
    handleAssumeAlignedAttr(S, D, AL);
    break;
  case ParsedAttr::AT_AllocAlign:
    handleAllocAlignAttr(S, D, AL);
    break;
  case ParsedAttr::AT_Overloadable:
    handleSimpleAttribute<OverloadableAttr>(S, D, AL);
    break;
  case ParsedAttr::AT_Ownership:
    handleOwnershipAttr(S, D, AL);
    break;
  case ParsedAttr::AT_Cold:
    handleSimpleAttributeWithExclusions<ColdAttr, HotAttr>(S, D, AL);
    break;
  case ParsedAttr::AT_Hot:
    handleSimpleAttributeWithExclusions<HotAttr, ColdAttr>(S, D, AL);
    break;
  case ParsedAttr::AT_Naked:
    handleNakedAttr(S, D, AL);
    break;
  case ParsedAttr::AT_NoReturn:
    handleNoReturnAttr(S, D, AL);
    break;
  case ParsedAttr::AT_AnyX86NoCfCheck:
    handleNoCfCheckAttr(S, D, AL);
    break;
  case ParsedAttr::AT_NoThrow:
    if (!AL.isUsedAsTypeAttr())
      handleSimpleAttribute<NoThrowAttr>(S, D, AL);
    break;
  case ParsedAttr::AT_CUDAShared:
    handleSharedAttr(S, D, AL);
    break;
  case ParsedAttr::AT_VecReturn:
    handleVecReturnAttr(S, D, AL);
    break;
  case ParsedAttr::AT_ObjCOwnership:
    handleObjCOwnershipAttr(S, D, AL);
    break;
  case ParsedAttr::AT_ObjCPreciseLifetime:
    handleObjCPreciseLifetimeAttr(S, D, AL);
    break;
  case ParsedAttr::AT_ObjCReturnsInnerPointer:
    handleObjCReturnsInnerPointerAttr(S, D, AL);
    break;
  case ParsedAttr::AT_ObjCRequiresSuper:
    handleObjCRequiresSuperAttr(S, D, AL);
    break;
  case ParsedAttr::AT_ObjCBridge:
    handleObjCBridgeAttr(S, D, AL);
    break;
  case ParsedAttr::AT_ObjCBridgeMutable:
    handleObjCBridgeMutableAttr(S, D, AL);
    break;
  case ParsedAttr::AT_ObjCBridgeRelated:
    handleObjCBridgeRelatedAttr(S, D, AL);
    break;
  case ParsedAttr::AT_ObjCDesignatedInitializer:
    handleObjCDesignatedInitializer(S, D, AL);
    break;
  case ParsedAttr::AT_ObjCRuntimeName:
    handleObjCRuntimeName(S, D, AL);
    break;
  case ParsedAttr::AT_ObjCRuntimeVisible:
    handleSimpleAttribute<ObjCRuntimeVisibleAttr>(S, D, AL);
    break;
  case ParsedAttr::AT_ObjCBoxable:
    handleObjCBoxable(S, D, AL);
    break;
  case ParsedAttr::AT_NSErrorDomain:
    handleNSErrorDomain(S, D, AL);
    break;
  case ParsedAttr::AT_CFAuditedTransfer:
    handleSimpleAttributeWithExclusions<CFAuditedTransferAttr,
                                        CFUnknownTransferAttr>(S, D, AL);
    break;
  case ParsedAttr::AT_CFUnknownTransfer:
    handleSimpleAttributeWithExclusions<CFUnknownTransferAttr,
                                        CFAuditedTransferAttr>(S, D, AL);
    break;
  case ParsedAttr::AT_CFConsumed:
  case ParsedAttr::AT_NSConsumed:
  case ParsedAttr::AT_OSConsumed:
    S.AddXConsumedAttr(D, AL.getRange(), AL.getAttributeSpellingListIndex(),
                     parsedAttrToRetainOwnershipKind(AL),
                     /*IsTemplateInstantiation=*/false);
    break;
  case ParsedAttr::AT_NSConsumesSelf:
    handleSimpleAttribute<NSConsumesSelfAttr>(S, D, AL);
    break;
  case ParsedAttr::AT_OSConsumesThis:
    handleSimpleAttribute<OSConsumesThisAttr>(S, D, AL);
    break;
  case ParsedAttr::AT_OSReturnsRetainedOnZero:
    handleSimpleAttributeOrDiagnose<OSReturnsRetainedOnZeroAttr>(
        S, D, AL, isValidOSObjectOutParameter(D),
        diag::warn_ns_attribute_wrong_parameter_type,
        /*Extra Args=*/AL, /*pointer-to-OSObject-pointer*/ 3, AL.getRange());
    break;
  case ParsedAttr::AT_OSReturnsRetainedOnNonZero:
    handleSimpleAttributeOrDiagnose<OSReturnsRetainedOnNonZeroAttr>(
        S, D, AL, isValidOSObjectOutParameter(D),
        diag::warn_ns_attribute_wrong_parameter_type,
        /*Extra Args=*/AL, /*pointer-to-OSObject-poointer*/ 3, AL.getRange());
    break;
  case ParsedAttr::AT_NSReturnsAutoreleased:
  case ParsedAttr::AT_NSReturnsNotRetained:
  case ParsedAttr::AT_NSReturnsRetained:
  case ParsedAttr::AT_CFReturnsNotRetained:
  case ParsedAttr::AT_CFReturnsRetained:
  case ParsedAttr::AT_OSReturnsNotRetained:
  case ParsedAttr::AT_OSReturnsRetained:
    handleXReturnsXRetainedAttr(S, D, AL);
    break;
  case ParsedAttr::AT_WorkGroupSizeHint:
    handleWorkGroupSize<WorkGroupSizeHintAttr>(S, D, AL);
    break;
  case ParsedAttr::AT_ReqdWorkGroupSize:
    handleWorkGroupSize<ReqdWorkGroupSizeAttr>(S, D, AL);
    break;
  case ParsedAttr::AT_OpenCLIntelReqdSubGroupSize:
    handleSubGroupSize(S, D, AL);
    break;
  case ParsedAttr::AT_VecTypeHint:
    handleVecTypeHint(S, D, AL);
    break;
  case ParsedAttr::AT_RequireConstantInit:
    handleSimpleAttribute<RequireConstantInitAttr>(S, D, AL);
    break;
  case ParsedAttr::AT_InitPriority:
    handleInitPriorityAttr(S, D, AL);
    break;
  case ParsedAttr::AT_Packed:
    handlePackedAttr(S, D, AL);
    break;
  case ParsedAttr::AT_Section:
    handleSectionAttr(S, D, AL);
    break;
  case ParsedAttr::AT_SpeculativeLoadHardening:
    handleSimpleAttributeWithExclusions<SpeculativeLoadHardeningAttr,
                                        NoSpeculativeLoadHardeningAttr>(S, D,
                                                                        AL);
    break;
  case ParsedAttr::AT_NoSpeculativeLoadHardening:
    handleSimpleAttributeWithExclusions<NoSpeculativeLoadHardeningAttr,
                                        SpeculativeLoadHardeningAttr>(S, D, AL);
    break;
  case ParsedAttr::AT_CodeSeg:
    handleCodeSegAttr(S, D, AL);
    break;
  case ParsedAttr::AT_Target:
    handleTargetAttr(S, D, AL);
    break;
  case ParsedAttr::AT_MinVectorWidth:
    handleMinVectorWidthAttr(S, D, AL);
    break;
  case ParsedAttr::AT_Unavailable:
    handleAttrWithMessage<UnavailableAttr>(S, D, AL);
    break;
  case ParsedAttr::AT_ArcWeakrefUnavailable:
    handleSimpleAttribute<ArcWeakrefUnavailableAttr>(S, D, AL);
    break;
  case ParsedAttr::AT_ObjCRootClass:
    handleSimpleAttribute<ObjCRootClassAttr>(S, D, AL);
    break;
  case ParsedAttr::AT_ObjCNonLazyClass:
    handleSimpleAttribute<ObjCNonLazyClassAttr>(S, D, AL);
    break;
  case ParsedAttr::AT_ObjCSubclassingRestricted:
    handleSimpleAttribute<ObjCSubclassingRestrictedAttr>(S, D, AL);
    break;
  case ParsedAttr::AT_ObjCClassStub:
    handleSimpleAttribute<ObjCClassStubAttr>(S, D, AL);
    break;
<<<<<<< HEAD
  case ParsedAttr::AT_ObjCCompleteDefinition:
    handleSimpleAttribute<ObjCCompleteDefinitionAttr>(S, D, AL);
    break;
=======
>>>>>>> 83048f49
  case ParsedAttr::AT_ObjCExplicitProtocolImpl:
    handleObjCSuppresProtocolAttr(S, D, AL);
    break;
  case ParsedAttr::AT_ObjCRequiresPropertyDefs:
    handleSimpleAttribute<ObjCRequiresPropertyDefsAttr>(S, D, AL);
    break;
  case ParsedAttr::AT_Unused:
    handleUnusedAttr(S, D, AL);
    break;
  case ParsedAttr::AT_ReturnsTwice:
    handleSimpleAttribute<ReturnsTwiceAttr>(S, D, AL);
    break;
  case ParsedAttr::AT_NotTailCalled:
    handleSimpleAttributeWithExclusions<NotTailCalledAttr, AlwaysInlineAttr>(
        S, D, AL);
    break;
  case ParsedAttr::AT_DisableTailCalls:
    handleSimpleAttributeWithExclusions<DisableTailCallsAttr, NakedAttr>(S, D,
                                                                         AL);
    break;
  case ParsedAttr::AT_Used:
    handleSimpleAttribute<UsedAttr>(S, D, AL);
    break;
  case ParsedAttr::AT_Visibility:
    handleVisibilityAttr(S, D, AL, false);
    break;
  case ParsedAttr::AT_TypeVisibility:
    handleVisibilityAttr(S, D, AL, true);
    break;
  case ParsedAttr::AT_WarnUnused:
    handleSimpleAttribute<WarnUnusedAttr>(S, D, AL);
    break;
  case ParsedAttr::AT_WarnUnusedResult:
    handleWarnUnusedResult(S, D, AL);
    break;
  case ParsedAttr::AT_Weak:
    handleSimpleAttribute<WeakAttr>(S, D, AL);
    break;
  case ParsedAttr::AT_WeakRef:
    handleWeakRefAttr(S, D, AL);
    break;
  case ParsedAttr::AT_WeakImport:
    handleWeakImportAttr(S, D, AL);
    break;
  case ParsedAttr::AT_TransparentUnion:
    handleTransparentUnionAttr(S, D, AL);
    break;
  case ParsedAttr::AT_ObjCException:
    handleSimpleAttribute<ObjCExceptionAttr>(S, D, AL);
    break;
  case ParsedAttr::AT_ObjCMethodFamily:
    handleObjCMethodFamilyAttr(S, D, AL);
    break;
  case ParsedAttr::AT_ObjCNSObject:
    handleObjCNSObject(S, D, AL);
    break;
  case ParsedAttr::AT_ObjCIndependentClass:
    handleObjCIndependentClass(S, D, AL);
    break;
  case ParsedAttr::AT_Blocks:
    handleBlocksAttr(S, D, AL);
    break;
  case ParsedAttr::AT_Sentinel:
    handleSentinelAttr(S, D, AL);
    break;
  case ParsedAttr::AT_Const:
    handleSimpleAttribute<ConstAttr>(S, D, AL);
    break;
  case ParsedAttr::AT_Pure:
    handleSimpleAttribute<PureAttr>(S, D, AL);
    break;
  case ParsedAttr::AT_Cleanup:
    handleCleanupAttr(S, D, AL);
    break;
  case ParsedAttr::AT_NoDebug:
    handleNoDebugAttr(S, D, AL);
    break;
  case ParsedAttr::AT_NoDuplicate:
    handleSimpleAttribute<NoDuplicateAttr>(S, D, AL);
    break;
  case ParsedAttr::AT_Convergent:
    handleSimpleAttribute<ConvergentAttr>(S, D, AL);
    break;
  case ParsedAttr::AT_NoInline:
    handleSimpleAttribute<NoInlineAttr>(S, D, AL);
    break;
  case ParsedAttr::AT_NoInstrumentFunction: // Interacts with -pg.
    handleSimpleAttribute<NoInstrumentFunctionAttr>(S, D, AL);
    break;
  case ParsedAttr::AT_NoStackProtector:
    // Interacts with -fstack-protector options.
    handleSimpleAttribute<NoStackProtectorAttr>(S, D, AL);
    break;
  case ParsedAttr::AT_StdCall:
  case ParsedAttr::AT_CDecl:
  case ParsedAttr::AT_FastCall:
  case ParsedAttr::AT_ThisCall:
  case ParsedAttr::AT_Pascal:
  case ParsedAttr::AT_RegCall:
  case ParsedAttr::AT_SwiftCall:
  case ParsedAttr::AT_VectorCall:
  case ParsedAttr::AT_MSABI:
  case ParsedAttr::AT_SysVABI:
  case ParsedAttr::AT_Pcs:
  case ParsedAttr::AT_IntelOclBicc:
  case ParsedAttr::AT_PreserveMost:
  case ParsedAttr::AT_PreserveAll:
  case ParsedAttr::AT_AArch64VectorPcs:
    handleCallConvAttr(S, D, AL);
    break;
  case ParsedAttr::AT_Suppress:
    handleSuppressAttr(S, D, AL);
    break;
  case ParsedAttr::AT_OpenCLKernel:
    handleSimpleAttribute<OpenCLKernelAttr>(S, D, AL);
    break;
  case ParsedAttr::AT_OpenCLAccess:
    handleOpenCLAccessAttr(S, D, AL);
    break;
  case ParsedAttr::AT_OpenCLNoSVM:
    handleOpenCLNoSVMAttr(S, D, AL);
    break;
  case ParsedAttr::AT_SwiftContext:
    handleParameterABIAttr(S, D, AL, ParameterABI::SwiftContext);
    break;
  case ParsedAttr::AT_SwiftErrorResult:
    handleParameterABIAttr(S, D, AL, ParameterABI::SwiftErrorResult);
    break;
  case ParsedAttr::AT_SwiftIndirectResult:
    handleParameterABIAttr(S, D, AL, ParameterABI::SwiftIndirectResult);
    break;
  case ParsedAttr::AT_InternalLinkage:
    handleInternalLinkageAttr(S, D, AL);
    break;
  case ParsedAttr::AT_ExcludeFromExplicitInstantiation:
    handleSimpleAttribute<ExcludeFromExplicitInstantiationAttr>(S, D, AL);
    break;
  case ParsedAttr::AT_LTOVisibilityPublic:
    handleSimpleAttribute<LTOVisibilityPublicAttr>(S, D, AL);
    break;

  // Microsoft attributes:
  case ParsedAttr::AT_EmptyBases:
    handleSimpleAttribute<EmptyBasesAttr>(S, D, AL);
    break;
  case ParsedAttr::AT_LayoutVersion:
    handleLayoutVersion(S, D, AL);
    break;
  case ParsedAttr::AT_TrivialABI:
    handleSimpleAttribute<TrivialABIAttr>(S, D, AL);
    break;
  case ParsedAttr::AT_MSNoVTable:
    handleSimpleAttribute<MSNoVTableAttr>(S, D, AL);
    break;
  case ParsedAttr::AT_MSStruct:
    handleSimpleAttribute<MSStructAttr>(S, D, AL);
    break;
  case ParsedAttr::AT_Uuid:
    handleUuidAttr(S, D, AL);
    break;
  case ParsedAttr::AT_MSInheritance:
    handleMSInheritanceAttr(S, D, AL);
    break;
  case ParsedAttr::AT_SelectAny:
    handleSimpleAttribute<SelectAnyAttr>(S, D, AL);
    break;
  case ParsedAttr::AT_Thread:
    handleDeclspecThreadAttr(S, D, AL);
    break;

  case ParsedAttr::AT_AbiTag:
    handleAbiTagAttr(S, D, AL);
    break;

  // Thread safety attributes:
  case ParsedAttr::AT_AssertExclusiveLock:
    handleAssertExclusiveLockAttr(S, D, AL);
    break;
  case ParsedAttr::AT_AssertSharedLock:
    handleAssertSharedLockAttr(S, D, AL);
    break;
  case ParsedAttr::AT_GuardedVar:
    handleSimpleAttribute<GuardedVarAttr>(S, D, AL);
    break;
  case ParsedAttr::AT_PtGuardedVar:
    handlePtGuardedVarAttr(S, D, AL);
    break;
  case ParsedAttr::AT_ScopedLockable:
    handleSimpleAttribute<ScopedLockableAttr>(S, D, AL);
    break;
  case ParsedAttr::AT_NoSanitize:
    handleNoSanitizeAttr(S, D, AL);
    break;
  case ParsedAttr::AT_NoSanitizeSpecific:
    handleNoSanitizeSpecificAttr(S, D, AL);
    break;
  case ParsedAttr::AT_NoThreadSafetyAnalysis:
    handleSimpleAttribute<NoThreadSafetyAnalysisAttr>(S, D, AL);
    break;
  case ParsedAttr::AT_GuardedBy:
    handleGuardedByAttr(S, D, AL);
    break;
  case ParsedAttr::AT_PtGuardedBy:
    handlePtGuardedByAttr(S, D, AL);
    break;
  case ParsedAttr::AT_ExclusiveTrylockFunction:
    handleExclusiveTrylockFunctionAttr(S, D, AL);
    break;
  case ParsedAttr::AT_LockReturned:
    handleLockReturnedAttr(S, D, AL);
    break;
  case ParsedAttr::AT_LocksExcluded:
    handleLocksExcludedAttr(S, D, AL);
    break;
  case ParsedAttr::AT_SharedTrylockFunction:
    handleSharedTrylockFunctionAttr(S, D, AL);
    break;
  case ParsedAttr::AT_AcquiredBefore:
    handleAcquiredBeforeAttr(S, D, AL);
    break;
  case ParsedAttr::AT_AcquiredAfter:
    handleAcquiredAfterAttr(S, D, AL);
    break;

  // Capability analysis attributes.
  case ParsedAttr::AT_Capability:
  case ParsedAttr::AT_Lockable:
    handleCapabilityAttr(S, D, AL);
    break;
  case ParsedAttr::AT_RequiresCapability:
    handleRequiresCapabilityAttr(S, D, AL);
    break;

  case ParsedAttr::AT_AssertCapability:
    handleAssertCapabilityAttr(S, D, AL);
    break;
  case ParsedAttr::AT_AcquireCapability:
    handleAcquireCapabilityAttr(S, D, AL);
    break;
  case ParsedAttr::AT_ReleaseCapability:
    handleReleaseCapabilityAttr(S, D, AL);
    break;
  case ParsedAttr::AT_TryAcquireCapability:
    handleTryAcquireCapabilityAttr(S, D, AL);
    break;

  // Consumed analysis attributes.
  case ParsedAttr::AT_Consumable:
    handleConsumableAttr(S, D, AL);
    break;
  case ParsedAttr::AT_ConsumableAutoCast:
    handleSimpleAttribute<ConsumableAutoCastAttr>(S, D, AL);
    break;
  case ParsedAttr::AT_ConsumableSetOnRead:
    handleSimpleAttribute<ConsumableSetOnReadAttr>(S, D, AL);
    break;
  case ParsedAttr::AT_CallableWhen:
    handleCallableWhenAttr(S, D, AL);
    break;
  case ParsedAttr::AT_ParamTypestate:
    handleParamTypestateAttr(S, D, AL);
    break;
  case ParsedAttr::AT_ReturnTypestate:
    handleReturnTypestateAttr(S, D, AL);
    break;
  case ParsedAttr::AT_SetTypestate:
    handleSetTypestateAttr(S, D, AL);
    break;
  case ParsedAttr::AT_TestTypestate:
    handleTestTypestateAttr(S, D, AL);
    break;

  // Type safety attributes.
  case ParsedAttr::AT_ArgumentWithTypeTag:
    handleArgumentWithTypeTagAttr(S, D, AL);
    break;
  case ParsedAttr::AT_TypeTagForDatatype:
    handleTypeTagForDatatypeAttr(S, D, AL);
    break;
  case ParsedAttr::AT_AnyX86NoCallerSavedRegisters:
    handleSimpleAttribute<AnyX86NoCallerSavedRegistersAttr>(S, D, AL);
    break;
  case ParsedAttr::AT_RenderScriptKernel:
    handleSimpleAttribute<RenderScriptKernelAttr>(S, D, AL);
    break;
  // Swift attributes.
  case ParsedAttr::AT_SwiftPrivate:
    handleSimpleAttribute<SwiftPrivateAttr>(S, D, AL);
    break;
  case ParsedAttr::AT_SwiftName:
    handleSwiftName(S, D, AL);
    break;
  case ParsedAttr::AT_SwiftError:
    handleSwiftError(S, D, AL);
    break;
  case ParsedAttr::AT_SwiftBridge:
    handleSwiftBridgeAttr(S, D, AL);
    break;
  case ParsedAttr::AT_SwiftBridgedTypedef:
    handleSimpleAttribute<SwiftBridgedTypedefAttr>(S, D, AL);
    break;
  case ParsedAttr::AT_SwiftObjCMembers:
    handleSimpleAttribute<SwiftObjCMembersAttr>(S, D, AL);
    break;
  case ParsedAttr::AT_SwiftNewtype:
    handleSwiftNewtypeAttr(S, D, AL);
    break;
  // XRay attributes.
  case ParsedAttr::AT_XRayInstrument:
    handleSimpleAttribute<XRayInstrumentAttr>(S, D, AL);
    break;
  case ParsedAttr::AT_XRayLogArgs:
    handleXRayLogArgsAttr(S, D, AL);
    break;

  // Move semantics attribute.
  case ParsedAttr::AT_Reinitializes:
    handleSimpleAttribute<ReinitializesAttr>(S, D, AL);
    break;

  case ParsedAttr::AT_AlwaysDestroy:
  case ParsedAttr::AT_NoDestroy:
    handleDestroyAttr(S, D, AL);
    break;

  case ParsedAttr::AT_Uninitialized:
    handleUninitializedAttr(S, D, AL);
    break;

  case ParsedAttr::AT_ObjCExternallyRetained:
    handleObjCExternallyRetainedAttr(S, D, AL);
    break;

  case ParsedAttr::AT_MIGServerRoutine:
    handleMIGServerRoutineAttr(S, D, AL);
    break;

  case ParsedAttr::AT_MSAllocator:
    handleMSAllocatorAttr(S, D, AL);
    break;
  }
}

/// ProcessDeclAttributeList - Apply all the decl attributes in the specified
/// attribute list to the specified decl, ignoring any type attributes.
void Sema::ProcessDeclAttributeList(Scope *S, Decl *D,
                                    const ParsedAttributesView &AttrList,
                                    bool IncludeCXX11Attributes) {
  if (AttrList.empty())
    return;

  for (const ParsedAttr &AL : AttrList)
    ProcessDeclAttribute(*this, S, D, AL, IncludeCXX11Attributes);

  // FIXME: We should be able to handle these cases in TableGen.
  // GCC accepts
  // static int a9 __attribute__((weakref));
  // but that looks really pointless. We reject it.
  if (D->hasAttr<WeakRefAttr>() && !D->hasAttr<AliasAttr>()) {
    Diag(AttrList.begin()->getLoc(), diag::err_attribute_weakref_without_alias)
        << cast<NamedDecl>(D);
    D->dropAttr<WeakRefAttr>();
    return;
  }

  // FIXME: We should be able to handle this in TableGen as well. It would be
  // good to have a way to specify "these attributes must appear as a group",
  // for these. Additionally, it would be good to have a way to specify "these
  // attribute must never appear as a group" for attributes like cold and hot.
  if (!D->hasAttr<OpenCLKernelAttr>()) {
    // These attributes cannot be applied to a non-kernel function.
    if (const auto *A = D->getAttr<ReqdWorkGroupSizeAttr>()) {
      // FIXME: This emits a different error message than
      // diag::err_attribute_wrong_decl_type + ExpectedKernelFunction.
      Diag(D->getLocation(), diag::err_opencl_kernel_attr) << A;
      D->setInvalidDecl();
    } else if (const auto *A = D->getAttr<WorkGroupSizeHintAttr>()) {
      Diag(D->getLocation(), diag::err_opencl_kernel_attr) << A;
      D->setInvalidDecl();
    } else if (const auto *A = D->getAttr<VecTypeHintAttr>()) {
      Diag(D->getLocation(), diag::err_opencl_kernel_attr) << A;
      D->setInvalidDecl();
    } else if (const auto *A = D->getAttr<OpenCLIntelReqdSubGroupSizeAttr>()) {
      Diag(D->getLocation(), diag::err_opencl_kernel_attr) << A;
      D->setInvalidDecl();
    } else if (!D->hasAttr<CUDAGlobalAttr>()) {
      if (const auto *A = D->getAttr<AMDGPUFlatWorkGroupSizeAttr>()) {
        Diag(D->getLocation(), diag::err_attribute_wrong_decl_type)
            << A << ExpectedKernelFunction;
        D->setInvalidDecl();
      } else if (const auto *A = D->getAttr<AMDGPUWavesPerEUAttr>()) {
        Diag(D->getLocation(), diag::err_attribute_wrong_decl_type)
            << A << ExpectedKernelFunction;
        D->setInvalidDecl();
      } else if (const auto *A = D->getAttr<AMDGPUNumSGPRAttr>()) {
        Diag(D->getLocation(), diag::err_attribute_wrong_decl_type)
            << A << ExpectedKernelFunction;
        D->setInvalidDecl();
      } else if (const auto *A = D->getAttr<AMDGPUNumVGPRAttr>()) {
        Diag(D->getLocation(), diag::err_attribute_wrong_decl_type)
            << A << ExpectedKernelFunction;
        D->setInvalidDecl();
      }
    }
  }

  // Do this check after processing D's attributes because the attribute
  // objc_method_family can change whether the given method is in the init
  // family, and it can be applied after objc_designated_initializer. This is a
  // bit of a hack, but we need it to be compatible with versions of clang that
  // processed the attribute list in the wrong order.
  if (D->hasAttr<ObjCDesignatedInitializerAttr>() &&
      cast<ObjCMethodDecl>(D)->getMethodFamily() != OMF_init) {
    Diag(D->getLocation(), diag::err_designated_init_attr_non_init);
    D->dropAttr<ObjCDesignatedInitializerAttr>();
  }
}

// Helper for delayed processing TransparentUnion attribute.
void Sema::ProcessDeclAttributeDelayed(Decl *D,
                                       const ParsedAttributesView &AttrList) {
  for (const ParsedAttr &AL : AttrList)
    if (AL.getKind() == ParsedAttr::AT_TransparentUnion) {
      handleTransparentUnionAttr(*this, D, AL);
      break;
    }
}

// Annotation attributes are the only attributes allowed after an access
// specifier.
bool Sema::ProcessAccessDeclAttributeList(
    AccessSpecDecl *ASDecl, const ParsedAttributesView &AttrList) {
  for (const ParsedAttr &AL : AttrList) {
    if (AL.getKind() == ParsedAttr::AT_Annotate) {
      ProcessDeclAttribute(*this, nullptr, ASDecl, AL, AL.isCXX11Attribute());
    } else {
      Diag(AL.getLoc(), diag::err_only_annotate_after_access_spec);
      return true;
    }
  }
  return false;
}

/// checkUnusedDeclAttributes - Check a list of attributes to see if it
/// contains any decl attributes that we should warn about.
static void checkUnusedDeclAttributes(Sema &S, const ParsedAttributesView &A) {
  for (const ParsedAttr &AL : A) {
    // Only warn if the attribute is an unignored, non-type attribute.
    if (AL.isUsedAsTypeAttr() || AL.isInvalid())
      continue;
    if (AL.getKind() == ParsedAttr::IgnoredAttribute)
      continue;

    if (AL.getKind() == ParsedAttr::UnknownAttribute) {
      S.Diag(AL.getLoc(), diag::warn_unknown_attribute_ignored)
          << AL << AL.getRange();
    } else {
      S.Diag(AL.getLoc(), diag::warn_attribute_not_on_decl) << AL
                                                            << AL.getRange();
    }
  }
}

/// checkUnusedDeclAttributes - Given a declarator which is not being
/// used to build a declaration, complain about any decl attributes
/// which might be lying around on it.
void Sema::checkUnusedDeclAttributes(Declarator &D) {
  ::checkUnusedDeclAttributes(*this, D.getDeclSpec().getAttributes());
  ::checkUnusedDeclAttributes(*this, D.getAttributes());
  for (unsigned i = 0, e = D.getNumTypeObjects(); i != e; ++i)
    ::checkUnusedDeclAttributes(*this, D.getTypeObject(i).getAttrs());
}

/// DeclClonePragmaWeak - clone existing decl (maybe definition),
/// \#pragma weak needs a non-definition decl and source may not have one.
NamedDecl * Sema::DeclClonePragmaWeak(NamedDecl *ND, IdentifierInfo *II,
                                      SourceLocation Loc) {
  assert(isa<FunctionDecl>(ND) || isa<VarDecl>(ND));
  NamedDecl *NewD = nullptr;
  if (auto *FD = dyn_cast<FunctionDecl>(ND)) {
    FunctionDecl *NewFD;
    // FIXME: Missing call to CheckFunctionDeclaration().
    // FIXME: Mangling?
    // FIXME: Is the qualifier info correct?
    // FIXME: Is the DeclContext correct?
    NewFD = FunctionDecl::Create(FD->getASTContext(), FD->getDeclContext(),
                                 Loc, Loc, DeclarationName(II),
                                 FD->getType(), FD->getTypeSourceInfo(),
                                 SC_None, false/*isInlineSpecified*/,
                                 FD->hasPrototype(),
                                 false/*isConstexprSpecified*/);
    NewD = NewFD;

    if (FD->getQualifier())
      NewFD->setQualifierInfo(FD->getQualifierLoc());

    // Fake up parameter variables; they are declared as if this were
    // a typedef.
    QualType FDTy = FD->getType();
    if (const auto *FT = FDTy->getAs<FunctionProtoType>()) {
      SmallVector<ParmVarDecl*, 16> Params;
      for (const auto &AI : FT->param_types()) {
        ParmVarDecl *Param = BuildParmVarDeclForTypedef(NewFD, Loc, AI);
        Param->setScopeInfo(0, Params.size());
        Params.push_back(Param);
      }
      NewFD->setParams(Params);
    }
  } else if (auto *VD = dyn_cast<VarDecl>(ND)) {
    NewD = VarDecl::Create(VD->getASTContext(), VD->getDeclContext(),
                           VD->getInnerLocStart(), VD->getLocation(), II,
                           VD->getType(), VD->getTypeSourceInfo(),
                           VD->getStorageClass());
    if (VD->getQualifier())
      cast<VarDecl>(NewD)->setQualifierInfo(VD->getQualifierLoc());
  }
  return NewD;
}

/// DeclApplyPragmaWeak - A declaration (maybe definition) needs \#pragma weak
/// applied to it, possibly with an alias.
void Sema::DeclApplyPragmaWeak(Scope *S, NamedDecl *ND, WeakInfo &W) {
  if (W.getUsed()) return; // only do this once
  W.setUsed(true);
  if (W.getAlias()) { // clone decl, impersonate __attribute(weak,alias(...))
    IdentifierInfo *NDId = ND->getIdentifier();
    NamedDecl *NewD = DeclClonePragmaWeak(ND, W.getAlias(), W.getLocation());
    NewD->addAttr(AliasAttr::CreateImplicit(Context, NDId->getName(),
                                            W.getLocation()));
    NewD->addAttr(WeakAttr::CreateImplicit(Context, W.getLocation()));
    WeakTopLevelDecl.push_back(NewD);
    // FIXME: "hideous" code from Sema::LazilyCreateBuiltin
    // to insert Decl at TU scope, sorry.
    DeclContext *SavedContext = CurContext;
    CurContext = Context.getTranslationUnitDecl();
    NewD->setDeclContext(CurContext);
    NewD->setLexicalDeclContext(CurContext);
    PushOnScopeChains(NewD, S);
    CurContext = SavedContext;
  } else { // just add weak to existing
    ND->addAttr(WeakAttr::CreateImplicit(Context, W.getLocation()));
  }
}

void Sema::ProcessPragmaWeak(Scope *S, Decl *D) {
  // It's valid to "forward-declare" #pragma weak, in which case we
  // have to do this.
  LoadExternalWeakUndeclaredIdentifiers();
  if (!WeakUndeclaredIdentifiers.empty()) {
    NamedDecl *ND = nullptr;
    if (auto *VD = dyn_cast<VarDecl>(D))
      if (VD->isExternC())
        ND = VD;
    if (auto *FD = dyn_cast<FunctionDecl>(D))
      if (FD->isExternC())
        ND = FD;
    if (ND) {
      if (IdentifierInfo *Id = ND->getIdentifier()) {
        auto I = WeakUndeclaredIdentifiers.find(Id);
        if (I != WeakUndeclaredIdentifiers.end()) {
          WeakInfo W = I->second;
          DeclApplyPragmaWeak(S, ND, W);
          WeakUndeclaredIdentifiers[Id] = W;
        }
      }
    }
  }
}

/// ProcessDeclAttributes - Given a declarator (PD) with attributes indicated in
/// it, apply them to D.  This is a bit tricky because PD can have attributes
/// specified in many different places, and we need to find and apply them all.
void Sema::ProcessDeclAttributes(Scope *S, Decl *D, const Declarator &PD) {
  // Apply decl attributes from the DeclSpec if present.
  if (!PD.getDeclSpec().getAttributes().empty())
    ProcessDeclAttributeList(S, D, PD.getDeclSpec().getAttributes());

  // Walk the declarator structure, applying decl attributes that were in a type
  // position to the decl itself.  This handles cases like:
  //   int *__attr__(x)** D;
  // when X is a decl attribute.
  for (unsigned i = 0, e = PD.getNumTypeObjects(); i != e; ++i)
    ProcessDeclAttributeList(S, D, PD.getTypeObject(i).getAttrs(),
                             /*IncludeCXX11Attributes=*/false);

  // Finally, apply any attributes on the decl itself.
  ProcessDeclAttributeList(S, D, PD.getAttributes());

  // Apply additional attributes specified by '#pragma clang attribute'.
  AddPragmaAttributes(S, D);

  // Look for API notes that map to attributes.
  ProcessAPINotes(D);
}

/// Is the given declaration allowed to use a forbidden type?
/// If so, it'll still be annotated with an attribute that makes it
/// illegal to actually use.
static bool isForbiddenTypeAllowed(Sema &S, Decl *D,
                                   const DelayedDiagnostic &diag,
                                   UnavailableAttr::ImplicitReason &reason) {
  // Private ivars are always okay.  Unfortunately, people don't
  // always properly make their ivars private, even in system headers.
  // Plus we need to make fields okay, too.
  if (!isa<FieldDecl>(D) && !isa<ObjCPropertyDecl>(D) &&
      !isa<FunctionDecl>(D))
    return false;

  // Silently accept unsupported uses of __weak in both user and system
  // declarations when it's been disabled, for ease of integration with
  // -fno-objc-arc files.  We do have to take some care against attempts
  // to define such things;  for now, we've only done that for ivars
  // and properties.
  if ((isa<ObjCIvarDecl>(D) || isa<ObjCPropertyDecl>(D))) {
    if (diag.getForbiddenTypeDiagnostic() == diag::err_arc_weak_disabled ||
        diag.getForbiddenTypeDiagnostic() == diag::err_arc_weak_no_runtime) {
      reason = UnavailableAttr::IR_ForbiddenWeak;
      return true;
    }
  }

  // Allow all sorts of things in system headers.
  if (S.Context.getSourceManager().isInSystemHeader(D->getLocation())) {
    // Currently, all the failures dealt with this way are due to ARC
    // restrictions.
    reason = UnavailableAttr::IR_ARCForbiddenType;
    return true;
  }

  return false;
}

/// Handle a delayed forbidden-type diagnostic.
static void handleDelayedForbiddenType(Sema &S, DelayedDiagnostic &DD,
                                       Decl *D) {
  auto Reason = UnavailableAttr::IR_None;
  if (D && isForbiddenTypeAllowed(S, D, DD, Reason)) {
    assert(Reason && "didn't set reason?");
    D->addAttr(UnavailableAttr::CreateImplicit(S.Context, "", Reason, DD.Loc));
    return;
  }
  if (S.getLangOpts().ObjCAutoRefCount)
    if (const auto *FD = dyn_cast<FunctionDecl>(D)) {
      // FIXME: we may want to suppress diagnostics for all
      // kind of forbidden type messages on unavailable functions.
      if (FD->hasAttr<UnavailableAttr>() &&
          DD.getForbiddenTypeDiagnostic() ==
              diag::err_arc_array_param_no_ownership) {
        DD.Triggered = true;
        return;
      }
    }

  S.Diag(DD.Loc, DD.getForbiddenTypeDiagnostic())
      << DD.getForbiddenTypeOperand() << DD.getForbiddenTypeArgument();
  DD.Triggered = true;
}

static const AvailabilityAttr *getAttrForPlatform(ASTContext &Context,
                                                  const Decl *D) {
  // Check each AvailabilityAttr to find the one for this platform.
  for (const auto *A : D->attrs()) {
    if (const auto *Avail = dyn_cast<AvailabilityAttr>(A)) {
      // FIXME: this is copied from CheckAvailability. We should try to
      // de-duplicate.

      // Check if this is an App Extension "platform", and if so chop off
      // the suffix for matching with the actual platform.
      StringRef ActualPlatform = Avail->getPlatform()->getName();
      StringRef RealizedPlatform = ActualPlatform;
      if (Context.getLangOpts().AppExt) {
        size_t suffix = RealizedPlatform.rfind("_app_extension");
        if (suffix != StringRef::npos)
          RealizedPlatform = RealizedPlatform.slice(0, suffix);
      }

      StringRef TargetPlatform = Context.getTargetInfo().getPlatformName();

      // Match the platform name.
      if (RealizedPlatform == TargetPlatform)
        return Avail;
    }
  }
  return nullptr;
}

/// The diagnostic we should emit for \c D, and the declaration that
/// originated it, or \c AR_Available.
///
/// \param D The declaration to check.
/// \param Message If non-null, this will be populated with the message from
/// the availability attribute that is selected.
/// \param ClassReceiver If we're checking the the method of a class message
/// send, the class. Otherwise nullptr.
static std::pair<AvailabilityResult, const NamedDecl *>
ShouldDiagnoseAvailabilityOfDecl(Sema &S, const NamedDecl *D,
                                 std::string *Message,
                                 ObjCInterfaceDecl *ClassReceiver) {
  AvailabilityResult Result = D->getAvailability(Message);

  // For typedefs, if the typedef declaration appears available look
  // to the underlying type to see if it is more restrictive.
  while (const auto *TD = dyn_cast<TypedefNameDecl>(D)) {
    if (Result == AR_Available) {
      if (const auto *TT = TD->getUnderlyingType()->getAs<TagType>()) {
        D = TT->getDecl();
        Result = D->getAvailability(Message);
        continue;
      }
    }
    break;
  }

  // Forward class declarations get their attributes from their definition.
  if (const auto *IDecl = dyn_cast<ObjCInterfaceDecl>(D)) {
    if (IDecl->getDefinition()) {
      D = IDecl->getDefinition();
      Result = D->getAvailability(Message);
    }
  }

  if (const auto *ECD = dyn_cast<EnumConstantDecl>(D))
    if (Result == AR_Available) {
      const DeclContext *DC = ECD->getDeclContext();
      if (const auto *TheEnumDecl = dyn_cast<EnumDecl>(DC)) {
        Result = TheEnumDecl->getAvailability(Message);
        D = TheEnumDecl;
      }
    }

  // For +new, infer availability from -init.
  if (const auto *MD = dyn_cast<ObjCMethodDecl>(D)) {
    if (S.NSAPIObj && ClassReceiver) {
      ObjCMethodDecl *Init = ClassReceiver->lookupInstanceMethod(
          S.NSAPIObj->getInitSelector());
      if (Init && Result == AR_Available && MD->isClassMethod() &&
          MD->getSelector() == S.NSAPIObj->getNewSelector() &&
          MD->definedInNSObject(S.getASTContext())) {
        Result = Init->getAvailability(Message);
        D = Init;
      }
    }
  }

  return {Result, D};
}


/// whether we should emit a diagnostic for \c K and \c DeclVersion in
/// the context of \c Ctx. For example, we should emit an unavailable diagnostic
/// in a deprecated context, but not the other way around.
static bool
ShouldDiagnoseAvailabilityInContext(Sema &S, AvailabilityResult K,
                                    VersionTuple DeclVersion, Decl *Ctx,
                                    const NamedDecl *OffendingDecl) {
  assert(K != AR_Available && "Expected an unavailable declaration here!");

  // Checks if we should emit the availability diagnostic in the context of C.
  auto CheckContext = [&](const Decl *C) {
    if (K == AR_NotYetIntroduced) {
      if (const AvailabilityAttr *AA = getAttrForPlatform(S.Context, C))
        if (AA->getIntroduced() >= DeclVersion)
          return true;
    } else if (K == AR_Deprecated) {
      if (C->isDeprecated())
        return true;
    } else if (K == AR_Unavailable) {
      // It is perfectly fine to refer to an 'unavailable' Objective-C method
      // when it is referenced from within the @implementation itself. In this
      // context, we interpret unavailable as a form of access control.
      if (const auto *MD = dyn_cast<ObjCMethodDecl>(OffendingDecl)) {
        if (const auto *Impl = dyn_cast<ObjCImplDecl>(C)) {
          if (MD->getClassInterface() == Impl->getClassInterface())
            return true;
        }
      }
    }

    if (C->isUnavailable())
      return true;
    return false;
  };

  do {
    if (CheckContext(Ctx))
      return false;

    // An implementation implicitly has the availability of the interface.
    // Unless it is "+load" method.
    if (const auto *MethodD = dyn_cast<ObjCMethodDecl>(Ctx))
      if (MethodD->isClassMethod() &&
          MethodD->getSelector().getAsString() == "load")
        return true;

    if (const auto *CatOrImpl = dyn_cast<ObjCImplDecl>(Ctx)) {
      if (const ObjCInterfaceDecl *Interface = CatOrImpl->getClassInterface())
        if (CheckContext(Interface))
          return false;
    }
    // A category implicitly has the availability of the interface.
    else if (const auto *CatD = dyn_cast<ObjCCategoryDecl>(Ctx))
      if (const ObjCInterfaceDecl *Interface = CatD->getClassInterface())
        if (CheckContext(Interface))
          return false;
  } while ((Ctx = cast_or_null<Decl>(Ctx->getDeclContext())));

  return true;
}

static bool
shouldDiagnoseAvailabilityByDefault(const ASTContext &Context,
                                    const VersionTuple &DeploymentVersion,
                                    const VersionTuple &DeclVersion) {
  const auto &Triple = Context.getTargetInfo().getTriple();
  VersionTuple ForceAvailabilityFromVersion;
  switch (Triple.getOS()) {
  case llvm::Triple::IOS:
  case llvm::Triple::TvOS:
    ForceAvailabilityFromVersion = VersionTuple(/*Major=*/11);
    break;
  case llvm::Triple::WatchOS:
    ForceAvailabilityFromVersion = VersionTuple(/*Major=*/4);
    break;
  case llvm::Triple::Darwin:
  case llvm::Triple::MacOSX:
    ForceAvailabilityFromVersion = VersionTuple(/*Major=*/10, /*Minor=*/13);
    break;
  default:
    // New targets should always warn about availability.
    return Triple.getVendor() == llvm::Triple::Apple;
  }
  return DeploymentVersion >= ForceAvailabilityFromVersion ||
         DeclVersion >= ForceAvailabilityFromVersion;
}

static NamedDecl *findEnclosingDeclToAnnotate(Decl *OrigCtx) {
  for (Decl *Ctx = OrigCtx; Ctx;
       Ctx = cast_or_null<Decl>(Ctx->getDeclContext())) {
    if (isa<TagDecl>(Ctx) || isa<FunctionDecl>(Ctx) || isa<ObjCMethodDecl>(Ctx))
      return cast<NamedDecl>(Ctx);
    if (auto *CD = dyn_cast<ObjCContainerDecl>(Ctx)) {
      if (auto *Imp = dyn_cast<ObjCImplDecl>(Ctx))
        return Imp->getClassInterface();
      return CD;
    }
  }

  return dyn_cast<NamedDecl>(OrigCtx);
}

namespace {

struct AttributeInsertion {
  StringRef Prefix;
  SourceLocation Loc;
  StringRef Suffix;

  static AttributeInsertion createInsertionAfter(const NamedDecl *D) {
    return {" ", D->getEndLoc(), ""};
  }
  static AttributeInsertion createInsertionAfter(SourceLocation Loc) {
    return {" ", Loc, ""};
  }
  static AttributeInsertion createInsertionBefore(const NamedDecl *D) {
    return {"", D->getBeginLoc(), "\n"};
  }
};

} // end anonymous namespace

/// Tries to parse a string as ObjC method name.
///
/// \param Name The string to parse. Expected to originate from availability
/// attribute argument.
/// \param SlotNames The vector that will be populated with slot names. In case
/// of unsuccessful parsing can contain invalid data.
/// \returns A number of method parameters if parsing was successful, None
/// otherwise.
static Optional<unsigned>
tryParseObjCMethodName(StringRef Name, SmallVectorImpl<StringRef> &SlotNames,
                       const LangOptions &LangOpts) {
  // Accept replacements starting with - or + as valid ObjC method names.
  if (!Name.empty() && (Name.front() == '-' || Name.front() == '+'))
    Name = Name.drop_front(1);
  if (Name.empty())
    return None;
  Name.split(SlotNames, ':');
  unsigned NumParams;
  if (Name.back() == ':') {
    // Remove an empty string at the end that doesn't represent any slot.
    SlotNames.pop_back();
    NumParams = SlotNames.size();
  } else {
    if (SlotNames.size() != 1)
      // Not a valid method name, just a colon-separated string.
      return None;
    NumParams = 0;
  }
  // Verify all slot names are valid.
  bool AllowDollar = LangOpts.DollarIdents;
  for (StringRef S : SlotNames) {
    if (S.empty())
      continue;
    if (!isValidIdentifier(S, AllowDollar))
      return None;
  }
  return NumParams;
}

/// Returns a source location in which it's appropriate to insert a new
/// attribute for the given declaration \D.
static Optional<AttributeInsertion>
createAttributeInsertion(const NamedDecl *D, const SourceManager &SM,
                         const LangOptions &LangOpts) {
  if (isa<ObjCPropertyDecl>(D))
    return AttributeInsertion::createInsertionAfter(D);
  if (const auto *MD = dyn_cast<ObjCMethodDecl>(D)) {
    if (MD->hasBody())
      return None;
    return AttributeInsertion::createInsertionAfter(D);
  }
  if (const auto *TD = dyn_cast<TagDecl>(D)) {
    SourceLocation Loc =
        Lexer::getLocForEndOfToken(TD->getInnerLocStart(), 0, SM, LangOpts);
    if (Loc.isInvalid())
      return None;
    // Insert after the 'struct'/whatever keyword.
    return AttributeInsertion::createInsertionAfter(Loc);
  }
  return AttributeInsertion::createInsertionBefore(D);
}

/// Actually emit an availability diagnostic for a reference to an unavailable
/// decl.
///
/// \param Ctx The context that the reference occurred in
/// \param ReferringDecl The exact declaration that was referenced.
/// \param OffendingDecl A related decl to \c ReferringDecl that has an
/// availability attribute corresponding to \c K attached to it. Note that this
/// may not be the same as ReferringDecl, i.e. if an EnumDecl is annotated and
/// we refer to a member EnumConstantDecl, ReferringDecl is the EnumConstantDecl
/// and OffendingDecl is the EnumDecl.
static void DoEmitAvailabilityWarning(Sema &S, AvailabilityResult K,
                                      Decl *Ctx, const NamedDecl *ReferringDecl,
                                      const NamedDecl *OffendingDecl,
                                      StringRef Message,
                                      ArrayRef<SourceLocation> Locs,
                                      const ObjCInterfaceDecl *UnknownObjCClass,
                                      const ObjCPropertyDecl *ObjCProperty,
                                      bool ObjCPropertyAccess) {
  // Diagnostics for deprecated or unavailable.
  unsigned diag, diag_message, diag_fwdclass_message;
  unsigned diag_available_here = diag::note_availability_specified_here;
  SourceLocation NoteLocation = OffendingDecl->getLocation();

  // Matches 'diag::note_property_attribute' options.
  unsigned property_note_select;

  // Matches diag::note_availability_specified_here.
  unsigned available_here_select_kind;

  VersionTuple DeclVersion;
  if (const AvailabilityAttr *AA = getAttrForPlatform(S.Context, OffendingDecl))
    DeclVersion = AA->getIntroduced();

  if (!ShouldDiagnoseAvailabilityInContext(S, K, DeclVersion, Ctx,
                                           OffendingDecl))
    return;

  SourceLocation Loc = Locs.front();

  // The declaration can have multiple availability attributes, we are looking
  // at one of them.
  const AvailabilityAttr *A = getAttrForPlatform(S.Context, OffendingDecl);
  if (A && A->isInherited()) {
    for (const Decl *Redecl = OffendingDecl->getMostRecentDecl(); Redecl;
         Redecl = Redecl->getPreviousDecl()) {
      const AvailabilityAttr *AForRedecl =
          getAttrForPlatform(S.Context, Redecl);
      if (AForRedecl && !AForRedecl->isInherited()) {
        // If D is a declaration with inherited attributes, the note should
        // point to the declaration with actual attributes.
        NoteLocation = Redecl->getLocation();
        break;
      }
    }
  }

  switch (K) {
  case AR_NotYetIntroduced: {
    // We would like to emit the diagnostic even if -Wunguarded-availability is
    // not specified for deployment targets >= to iOS 11 or equivalent or
    // for declarations that were introduced in iOS 11 (macOS 10.13, ...) or
    // later.
    const AvailabilityAttr *AA =
        getAttrForPlatform(S.getASTContext(), OffendingDecl);
    VersionTuple Introduced = AA->getIntroduced();

    bool UseNewWarning = shouldDiagnoseAvailabilityByDefault(
        S.Context, S.Context.getTargetInfo().getPlatformMinVersion(),
        Introduced);
    unsigned Warning = UseNewWarning ? diag::warn_unguarded_availability_new
                                     : diag::warn_unguarded_availability;

    std::string PlatformName = AvailabilityAttr::getPrettyPlatformName(
        S.getASTContext().getTargetInfo().getPlatformName());

    S.Diag(Loc, Warning) << OffendingDecl << PlatformName
                         << Introduced.getAsString();

    S.Diag(OffendingDecl->getLocation(),
           diag::note_partial_availability_specified_here)
        << OffendingDecl << PlatformName << Introduced.getAsString()
        << S.Context.getTargetInfo().getPlatformMinVersion().getAsString();

    if (const auto *Enclosing = findEnclosingDeclToAnnotate(Ctx)) {
      if (const auto *TD = dyn_cast<TagDecl>(Enclosing))
        if (TD->getDeclName().isEmpty()) {
          S.Diag(TD->getLocation(),
                 diag::note_decl_unguarded_availability_silence)
              << /*Anonymous*/ 1 << TD->getKindName();
          return;
        }
      auto FixitNoteDiag =
          S.Diag(Enclosing->getLocation(),
                 diag::note_decl_unguarded_availability_silence)
          << /*Named*/ 0 << Enclosing;
      // Don't offer a fixit for declarations with availability attributes.
      if (Enclosing->hasAttr<AvailabilityAttr>())
        return;
      if (!S.getPreprocessor().isMacroDefined("API_AVAILABLE"))
        return;
      Optional<AttributeInsertion> Insertion = createAttributeInsertion(
          Enclosing, S.getSourceManager(), S.getLangOpts());
      if (!Insertion)
        return;
      std::string PlatformName =
          AvailabilityAttr::getPlatformNameSourceSpelling(
              S.getASTContext().getTargetInfo().getPlatformName())
              .lower();
      std::string Introduced =
          OffendingDecl->getVersionIntroduced().getAsString();
      FixitNoteDiag << FixItHint::CreateInsertion(
          Insertion->Loc,
          (llvm::Twine(Insertion->Prefix) + "API_AVAILABLE(" + PlatformName +
           "(" + Introduced + "))" + Insertion->Suffix)
              .str());
    }
    return;
  }
  case AR_Deprecated:
    diag = !ObjCPropertyAccess ? diag::warn_deprecated
                               : diag::warn_property_method_deprecated;
    diag_message = diag::warn_deprecated_message;
    diag_fwdclass_message = diag::warn_deprecated_fwdclass_message;
    property_note_select = /* deprecated */ 0;
    available_here_select_kind = /* deprecated */ 2;
    if (const auto *AL = OffendingDecl->getAttr<DeprecatedAttr>())
      NoteLocation = AL->getLocation();
    break;

  case AR_Unavailable:
    diag = !ObjCPropertyAccess ? diag::err_unavailable
                               : diag::err_property_method_unavailable;
    diag_message = diag::err_unavailable_message;
    diag_fwdclass_message = diag::warn_unavailable_fwdclass_message;
    property_note_select = /* unavailable */ 1;
    available_here_select_kind = /* unavailable */ 0;

    if (auto AL = OffendingDecl->getAttr<UnavailableAttr>()) {
      if (AL->isImplicit() && AL->getImplicitReason()) {
        // Most of these failures are due to extra restrictions in ARC;
        // reflect that in the primary diagnostic when applicable.
        auto flagARCError = [&] {
          if (S.getLangOpts().ObjCAutoRefCount &&
              S.getSourceManager().isInSystemHeader(
                  OffendingDecl->getLocation()))
            diag = diag::err_unavailable_in_arc;
        };

        switch (AL->getImplicitReason()) {
        case UnavailableAttr::IR_None: break;

        case UnavailableAttr::IR_ARCForbiddenType:
          flagARCError();
          diag_available_here = diag::note_arc_forbidden_type;
          break;

        case UnavailableAttr::IR_ForbiddenWeak:
          if (S.getLangOpts().ObjCWeakRuntime)
            diag_available_here = diag::note_arc_weak_disabled;
          else
            diag_available_here = diag::note_arc_weak_no_runtime;
          break;

        case UnavailableAttr::IR_ARCForbiddenConversion:
          flagARCError();
          diag_available_here = diag::note_performs_forbidden_arc_conversion;
          break;

        case UnavailableAttr::IR_ARCInitReturnsUnrelated:
          flagARCError();
          diag_available_here = diag::note_arc_init_returns_unrelated;
          break;

        case UnavailableAttr::IR_ARCFieldWithOwnership:
          flagARCError();
          diag_available_here = diag::note_arc_field_with_ownership;
          break;
        }
      }
    }
    break;

  case AR_Available:
    llvm_unreachable("Warning for availability of available declaration?");
  }

  SmallVector<FixItHint, 12> FixIts;
  if (K == AR_Deprecated) {
    StringRef Replacement;
    if (auto AL = OffendingDecl->getAttr<DeprecatedAttr>())
      Replacement = AL->getReplacement();
    if (auto AL = getAttrForPlatform(S.Context, OffendingDecl))
      Replacement = AL->getReplacement();

    CharSourceRange UseRange;
    if (!Replacement.empty())
      UseRange =
          CharSourceRange::getCharRange(Loc, S.getLocForEndOfToken(Loc));
    if (UseRange.isValid()) {
      if (const auto *MethodDecl = dyn_cast<ObjCMethodDecl>(ReferringDecl)) {
        Selector Sel = MethodDecl->getSelector();
        SmallVector<StringRef, 12> SelectorSlotNames;
        Optional<unsigned> NumParams = tryParseObjCMethodName(
            Replacement, SelectorSlotNames, S.getLangOpts());
        if (NumParams && NumParams.getValue() == Sel.getNumArgs()) {
          assert(SelectorSlotNames.size() == Locs.size());
          for (unsigned I = 0; I < Locs.size(); ++I) {
            if (!Sel.getNameForSlot(I).empty()) {
              CharSourceRange NameRange = CharSourceRange::getCharRange(
                  Locs[I], S.getLocForEndOfToken(Locs[I]));
              FixIts.push_back(FixItHint::CreateReplacement(
                  NameRange, SelectorSlotNames[I]));
            } else
              FixIts.push_back(
                  FixItHint::CreateInsertion(Locs[I], SelectorSlotNames[I]));
          }
        } else
          FixIts.push_back(FixItHint::CreateReplacement(UseRange, Replacement));
      } else
        FixIts.push_back(FixItHint::CreateReplacement(UseRange, Replacement));
    }
  }

  if (!Message.empty()) {
    S.Diag(Loc, diag_message) << ReferringDecl << Message << FixIts;
    if (ObjCProperty)
      S.Diag(ObjCProperty->getLocation(), diag::note_property_attribute)
          << ObjCProperty->getDeclName() << property_note_select;
  } else if (!UnknownObjCClass) {
    S.Diag(Loc, diag) << ReferringDecl << FixIts;
    if (ObjCProperty)
      S.Diag(ObjCProperty->getLocation(), diag::note_property_attribute)
          << ObjCProperty->getDeclName() << property_note_select;
  } else {
    S.Diag(Loc, diag_fwdclass_message) << ReferringDecl << FixIts;
    S.Diag(UnknownObjCClass->getLocation(), diag::note_forward_class);
  }

  S.Diag(NoteLocation, diag_available_here)
    << OffendingDecl << available_here_select_kind;
}

static void handleDelayedAvailabilityCheck(Sema &S, DelayedDiagnostic &DD,
                                           Decl *Ctx) {
  assert(DD.Kind == DelayedDiagnostic::Availability &&
         "Expected an availability diagnostic here");

  DD.Triggered = true;
  DoEmitAvailabilityWarning(
      S, DD.getAvailabilityResult(), Ctx, DD.getAvailabilityReferringDecl(),
      DD.getAvailabilityOffendingDecl(), DD.getAvailabilityMessage(),
      DD.getAvailabilitySelectorLocs(), DD.getUnknownObjCClass(),
      DD.getObjCProperty(), false);
}

void Sema::PopParsingDeclaration(ParsingDeclState state, Decl *decl) {
  assert(DelayedDiagnostics.getCurrentPool());
  DelayedDiagnosticPool &poppedPool = *DelayedDiagnostics.getCurrentPool();
  DelayedDiagnostics.popWithoutEmitting(state);

  // When delaying diagnostics to run in the context of a parsed
  // declaration, we only want to actually emit anything if parsing
  // succeeds.
  if (!decl) return;

  // We emit all the active diagnostics in this pool or any of its
  // parents.  In general, we'll get one pool for the decl spec
  // and a child pool for each declarator; in a decl group like:
  //   deprecated_typedef foo, *bar, baz();
  // only the declarator pops will be passed decls.  This is correct;
  // we really do need to consider delayed diagnostics from the decl spec
  // for each of the different declarations.
  const DelayedDiagnosticPool *pool = &poppedPool;
  do {
    bool AnyAccessFailures = false;
    for (DelayedDiagnosticPool::pool_iterator
           i = pool->pool_begin(), e = pool->pool_end(); i != e; ++i) {
      // This const_cast is a bit lame.  Really, Triggered should be mutable.
      DelayedDiagnostic &diag = const_cast<DelayedDiagnostic&>(*i);
      if (diag.Triggered)
        continue;

      switch (diag.Kind) {
      case DelayedDiagnostic::Availability:
        // Don't bother giving deprecation/unavailable diagnostics if
        // the decl is invalid.
        if (!decl->isInvalidDecl())
          handleDelayedAvailabilityCheck(*this, diag, decl);
        break;

      case DelayedDiagnostic::Access:
        // Only produce one access control diagnostic for a structured binding
        // declaration: we don't need to tell the user that all the fields are
        // inaccessible one at a time.
        if (AnyAccessFailures && isa<DecompositionDecl>(decl))
          continue;
        HandleDelayedAccessCheck(diag, decl);
        if (diag.Triggered)
          AnyAccessFailures = true;
        break;

      case DelayedDiagnostic::ForbiddenType:
        handleDelayedForbiddenType(*this, diag, decl);
        break;
      }
    }
  } while ((pool = pool->getParent()));
}

/// Given a set of delayed diagnostics, re-emit them as if they had
/// been delayed in the current context instead of in the given pool.
/// Essentially, this just moves them to the current pool.
void Sema::redelayDiagnostics(DelayedDiagnosticPool &pool) {
  DelayedDiagnosticPool *curPool = DelayedDiagnostics.getCurrentPool();
  assert(curPool && "re-emitting in undelayed context not supported");
  curPool->steal(pool);
}

static void EmitAvailabilityWarning(Sema &S, AvailabilityResult AR,
                                    const NamedDecl *ReferringDecl,
                                    const NamedDecl *OffendingDecl,
                                    StringRef Message,
                                    ArrayRef<SourceLocation> Locs,
                                    const ObjCInterfaceDecl *UnknownObjCClass,
                                    const ObjCPropertyDecl *ObjCProperty,
                                    bool ObjCPropertyAccess) {
  // Delay if we're currently parsing a declaration.
  if (S.DelayedDiagnostics.shouldDelayDiagnostics()) {
    S.DelayedDiagnostics.add(
        DelayedDiagnostic::makeAvailability(
            AR, Locs, ReferringDecl, OffendingDecl, UnknownObjCClass,
            ObjCProperty, Message, ObjCPropertyAccess));
    return;
  }

  Decl *Ctx = cast<Decl>(S.getCurLexicalContext());
  DoEmitAvailabilityWarning(S, AR, Ctx, ReferringDecl, OffendingDecl,
                            Message, Locs, UnknownObjCClass, ObjCProperty,
                            ObjCPropertyAccess);
}

namespace {

/// Returns true if the given statement can be a body-like child of \p Parent.
bool isBodyLikeChildStmt(const Stmt *S, const Stmt *Parent) {
  switch (Parent->getStmtClass()) {
  case Stmt::IfStmtClass:
    return cast<IfStmt>(Parent)->getThen() == S ||
           cast<IfStmt>(Parent)->getElse() == S;
  case Stmt::WhileStmtClass:
    return cast<WhileStmt>(Parent)->getBody() == S;
  case Stmt::DoStmtClass:
    return cast<DoStmt>(Parent)->getBody() == S;
  case Stmt::ForStmtClass:
    return cast<ForStmt>(Parent)->getBody() == S;
  case Stmt::CXXForRangeStmtClass:
    return cast<CXXForRangeStmt>(Parent)->getBody() == S;
  case Stmt::ObjCForCollectionStmtClass:
    return cast<ObjCForCollectionStmt>(Parent)->getBody() == S;
  case Stmt::CaseStmtClass:
  case Stmt::DefaultStmtClass:
    return cast<SwitchCase>(Parent)->getSubStmt() == S;
  default:
    return false;
  }
}

class StmtUSEFinder : public RecursiveASTVisitor<StmtUSEFinder> {
  const Stmt *Target;

public:
  bool VisitStmt(Stmt *S) { return S != Target; }

  /// Returns true if the given statement is present in the given declaration.
  static bool isContained(const Stmt *Target, const Decl *D) {
    StmtUSEFinder Visitor;
    Visitor.Target = Target;
    return !Visitor.TraverseDecl(const_cast<Decl *>(D));
  }
};

/// Traverses the AST and finds the last statement that used a given
/// declaration.
class LastDeclUSEFinder : public RecursiveASTVisitor<LastDeclUSEFinder> {
  const Decl *D;

public:
  bool VisitDeclRefExpr(DeclRefExpr *DRE) {
    if (DRE->getDecl() == D)
      return false;
    return true;
  }

  static const Stmt *findLastStmtThatUsesDecl(const Decl *D,
                                              const CompoundStmt *Scope) {
    LastDeclUSEFinder Visitor;
    Visitor.D = D;
    for (auto I = Scope->body_rbegin(), E = Scope->body_rend(); I != E; ++I) {
      const Stmt *S = *I;
      if (!Visitor.TraverseStmt(const_cast<Stmt *>(S)))
        return S;
    }
    return nullptr;
  }
};

/// This class implements -Wunguarded-availability.
///
/// This is done with a traversal of the AST of a function that makes reference
/// to a partially available declaration. Whenever we encounter an \c if of the
/// form: \c if(@available(...)), we use the version from the condition to visit
/// the then statement.
class DiagnoseUnguardedAvailability
    : public RecursiveASTVisitor<DiagnoseUnguardedAvailability> {
  typedef RecursiveASTVisitor<DiagnoseUnguardedAvailability> Base;

  Sema &SemaRef;
  Decl *Ctx;

  /// Stack of potentially nested 'if (@available(...))'s.
  SmallVector<VersionTuple, 8> AvailabilityStack;
  SmallVector<const Stmt *, 16> StmtStack;

  void DiagnoseDeclAvailability(NamedDecl *D, SourceRange Range,
                                ObjCInterfaceDecl *ClassReceiver = nullptr);

public:
  DiagnoseUnguardedAvailability(Sema &SemaRef, Decl *Ctx)
      : SemaRef(SemaRef), Ctx(Ctx) {
    AvailabilityStack.push_back(
        SemaRef.Context.getTargetInfo().getPlatformMinVersion());
  }

  bool TraverseDecl(Decl *D) {
    // Avoid visiting nested functions to prevent duplicate warnings.
    if (!D || isa<FunctionDecl>(D))
      return true;
    return Base::TraverseDecl(D);
  }

  bool TraverseStmt(Stmt *S) {
    if (!S)
      return true;
    StmtStack.push_back(S);
    bool Result = Base::TraverseStmt(S);
    StmtStack.pop_back();
    return Result;
  }

  void IssueDiagnostics(Stmt *S) { TraverseStmt(S); }

  bool TraverseIfStmt(IfStmt *If);

  bool TraverseLambdaExpr(LambdaExpr *E) { return true; }

  // for 'case X:' statements, don't bother looking at the 'X'; it can't lead
  // to any useful diagnostics.
  bool TraverseCaseStmt(CaseStmt *CS) { return TraverseStmt(CS->getSubStmt()); }

  bool VisitObjCPropertyRefExpr(ObjCPropertyRefExpr *PRE) {
    if (PRE->isClassReceiver())
      DiagnoseDeclAvailability(PRE->getClassReceiver(), PRE->getReceiverLocation());
    return true;
  }

  bool VisitObjCMessageExpr(ObjCMessageExpr *Msg) {
    if (ObjCMethodDecl *D = Msg->getMethodDecl()) {
      ObjCInterfaceDecl *ID = nullptr;
      QualType ReceiverTy = Msg->getClassReceiver();
      if (!ReceiverTy.isNull() && ReceiverTy->getAsObjCInterfaceType())
        ID = ReceiverTy->getAsObjCInterfaceType()->getInterface();

      DiagnoseDeclAvailability(
          D, SourceRange(Msg->getSelectorStartLoc(), Msg->getEndLoc()), ID);
    }
    return true;
  }

  bool VisitDeclRefExpr(DeclRefExpr *DRE) {
    DiagnoseDeclAvailability(DRE->getDecl(),
                             SourceRange(DRE->getBeginLoc(), DRE->getEndLoc()));
    return true;
  }

  bool VisitMemberExpr(MemberExpr *ME) {
    DiagnoseDeclAvailability(ME->getMemberDecl(),
                             SourceRange(ME->getBeginLoc(), ME->getEndLoc()));
    return true;
  }

  bool VisitObjCAvailabilityCheckExpr(ObjCAvailabilityCheckExpr *E) {
    SemaRef.Diag(E->getBeginLoc(), diag::warn_at_available_unchecked_use)
        << (!SemaRef.getLangOpts().ObjC);
    return true;
  }

  bool VisitTypeLoc(TypeLoc Ty);
};

void DiagnoseUnguardedAvailability::DiagnoseDeclAvailability(
    NamedDecl *D, SourceRange Range, ObjCInterfaceDecl *ReceiverClass) {
  AvailabilityResult Result;
  const NamedDecl *OffendingDecl;
  std::tie(Result, OffendingDecl) =
      ShouldDiagnoseAvailabilityOfDecl(SemaRef, D, nullptr, ReceiverClass);
  if (Result != AR_Available) {
    // All other diagnostic kinds have already been handled in
    // DiagnoseAvailabilityOfDecl.
    if (Result != AR_NotYetIntroduced)
      return;

    const AvailabilityAttr *AA =
      getAttrForPlatform(SemaRef.getASTContext(), OffendingDecl);
    VersionTuple Introduced = AA->getIntroduced();

    if (AvailabilityStack.back() >= Introduced)
      return;

    // If the context of this function is less available than D, we should not
    // emit a diagnostic.
    if (!ShouldDiagnoseAvailabilityInContext(SemaRef, Result, Introduced, Ctx,
                                             OffendingDecl))
      return;

    // We would like to emit the diagnostic even if -Wunguarded-availability is
    // not specified for deployment targets >= to iOS 11 or equivalent or
    // for declarations that were introduced in iOS 11 (macOS 10.13, ...) or
    // later.
    unsigned DiagKind =
        shouldDiagnoseAvailabilityByDefault(
            SemaRef.Context,
            SemaRef.Context.getTargetInfo().getPlatformMinVersion(), Introduced)
            ? diag::warn_unguarded_availability_new
            : diag::warn_unguarded_availability;

    std::string PlatformName = AvailabilityAttr::getPrettyPlatformName(
        SemaRef.getASTContext().getTargetInfo().getPlatformName());

    SemaRef.Diag(Range.getBegin(), DiagKind)
        << Range << D << PlatformName << Introduced.getAsString();

    SemaRef.Diag(OffendingDecl->getLocation(),
                 diag::note_partial_availability_specified_here)
        << OffendingDecl << PlatformName << Introduced.getAsString()
        << SemaRef.Context.getTargetInfo()
               .getPlatformMinVersion()
               .getAsString();

    auto FixitDiag =
        SemaRef.Diag(Range.getBegin(), diag::note_unguarded_available_silence)
        << Range << D
        << (SemaRef.getLangOpts().ObjC ? /*@available*/ 0
                                       : /*__builtin_available*/ 1);

    // Find the statement which should be enclosed in the if @available check.
    if (StmtStack.empty())
      return;
    const Stmt *StmtOfUse = StmtStack.back();
    const CompoundStmt *Scope = nullptr;
    for (const Stmt *S : llvm::reverse(StmtStack)) {
      if (const auto *CS = dyn_cast<CompoundStmt>(S)) {
        Scope = CS;
        break;
      }
      if (isBodyLikeChildStmt(StmtOfUse, S)) {
        // The declaration won't be seen outside of the statement, so we don't
        // have to wrap the uses of any declared variables in if (@available).
        // Therefore we can avoid setting Scope here.
        break;
      }
      StmtOfUse = S;
    }
    const Stmt *LastStmtOfUse = nullptr;
    if (isa<DeclStmt>(StmtOfUse) && Scope) {
      for (const Decl *D : cast<DeclStmt>(StmtOfUse)->decls()) {
        if (StmtUSEFinder::isContained(StmtStack.back(), D)) {
          LastStmtOfUse = LastDeclUSEFinder::findLastStmtThatUsesDecl(D, Scope);
          break;
        }
      }
    }

    const SourceManager &SM = SemaRef.getSourceManager();
    SourceLocation IfInsertionLoc =
        SM.getExpansionLoc(StmtOfUse->getBeginLoc());
    SourceLocation StmtEndLoc =
        SM.getExpansionRange(
              (LastStmtOfUse ? LastStmtOfUse : StmtOfUse)->getEndLoc())
            .getEnd();
    if (SM.getFileID(IfInsertionLoc) != SM.getFileID(StmtEndLoc))
      return;

    StringRef Indentation = Lexer::getIndentationForLine(IfInsertionLoc, SM);
    const char *ExtraIndentation = "    ";
    std::string FixItString;
    llvm::raw_string_ostream FixItOS(FixItString);
    FixItOS << "if (" << (SemaRef.getLangOpts().ObjC ? "@available"
                                                     : "__builtin_available")
            << "("
            << AvailabilityAttr::getPlatformNameSourceSpelling(
                   SemaRef.getASTContext().getTargetInfo().getPlatformName())
            << " " << Introduced.getAsString() << ", *)) {\n"
            << Indentation << ExtraIndentation;
    FixitDiag << FixItHint::CreateInsertion(IfInsertionLoc, FixItOS.str());
    SourceLocation ElseInsertionLoc = Lexer::findLocationAfterToken(
        StmtEndLoc, tok::semi, SM, SemaRef.getLangOpts(),
        /*SkipTrailingWhitespaceAndNewLine=*/false);
    if (ElseInsertionLoc.isInvalid())
      ElseInsertionLoc =
          Lexer::getLocForEndOfToken(StmtEndLoc, 0, SM, SemaRef.getLangOpts());
    FixItOS.str().clear();
    FixItOS << "\n"
            << Indentation << "} else {\n"
            << Indentation << ExtraIndentation
            << "// Fallback on earlier versions\n"
            << Indentation << "}";
    FixitDiag << FixItHint::CreateInsertion(ElseInsertionLoc, FixItOS.str());
  }
}

bool DiagnoseUnguardedAvailability::VisitTypeLoc(TypeLoc Ty) {
  const Type *TyPtr = Ty.getTypePtr();
  SourceRange Range{Ty.getBeginLoc(), Ty.getEndLoc()};

  if (Range.isInvalid())
    return true;

  if (const auto *TT = dyn_cast<TagType>(TyPtr)) {
    TagDecl *TD = TT->getDecl();
    DiagnoseDeclAvailability(TD, Range);

  } else if (const auto *TD = dyn_cast<TypedefType>(TyPtr)) {
    TypedefNameDecl *D = TD->getDecl();
    DiagnoseDeclAvailability(D, Range);

  } else if (const auto *ObjCO = dyn_cast<ObjCObjectType>(TyPtr)) {
    if (NamedDecl *D = ObjCO->getInterface())
      DiagnoseDeclAvailability(D, Range);
  }

  return true;
}

bool DiagnoseUnguardedAvailability::TraverseIfStmt(IfStmt *If) {
  VersionTuple CondVersion;
  if (auto *E = dyn_cast<ObjCAvailabilityCheckExpr>(If->getCond())) {
    CondVersion = E->getVersion();

    // If we're using the '*' case here or if this check is redundant, then we
    // use the enclosing version to check both branches.
    if (CondVersion.empty() || CondVersion <= AvailabilityStack.back())
      return TraverseStmt(If->getThen()) && TraverseStmt(If->getElse());
  } else {
    // This isn't an availability checking 'if', we can just continue.
    return Base::TraverseIfStmt(If);
  }

  AvailabilityStack.push_back(CondVersion);
  bool ShouldContinue = TraverseStmt(If->getThen());
  AvailabilityStack.pop_back();

  return ShouldContinue && TraverseStmt(If->getElse());
}

} // end anonymous namespace

void Sema::DiagnoseUnguardedAvailabilityViolations(Decl *D) {
  Stmt *Body = nullptr;

  if (auto *FD = D->getAsFunction()) {
    // FIXME: We only examine the pattern decl for availability violations now,
    // but we should also examine instantiated templates.
    if (FD->isTemplateInstantiation())
      return;

    Body = FD->getBody();
  } else if (auto *MD = dyn_cast<ObjCMethodDecl>(D))
    Body = MD->getBody();
  else if (auto *BD = dyn_cast<BlockDecl>(D))
    Body = BD->getBody();

  assert(Body && "Need a body here!");

  DiagnoseUnguardedAvailability(*this, D).IssueDiagnostics(Body);
}

void Sema::DiagnoseAvailabilityOfDecl(NamedDecl *D,
                                      ArrayRef<SourceLocation> Locs,
                                      const ObjCInterfaceDecl *UnknownObjCClass,
                                      bool ObjCPropertyAccess,
                                      bool AvoidPartialAvailabilityChecks,
                                      ObjCInterfaceDecl *ClassReceiver) {
  std::string Message;
  AvailabilityResult Result;
  const NamedDecl* OffendingDecl;
  // See if this declaration is unavailable, deprecated, or partial.
  std::tie(Result, OffendingDecl) =
      ShouldDiagnoseAvailabilityOfDecl(*this, D, &Message, ClassReceiver);
  if (Result == AR_Available)
    return;

  if (Result == AR_NotYetIntroduced) {
    if (AvoidPartialAvailabilityChecks)
      return;

    // We need to know the @available context in the current function to
    // diagnose this use, let DiagnoseUnguardedAvailabilityViolations do that
    // when we're done parsing the current function.
    if (getCurFunctionOrMethodDecl()) {
      getEnclosingFunction()->HasPotentialAvailabilityViolations = true;
      return;
    } else if (getCurBlock() || getCurLambda()) {
      getCurFunction()->HasPotentialAvailabilityViolations = true;
      return;
    }
  }

  const ObjCPropertyDecl *ObjCPDecl = nullptr;
  if (const auto *MD = dyn_cast<ObjCMethodDecl>(D)) {
    if (const ObjCPropertyDecl *PD = MD->findPropertyDecl()) {
      AvailabilityResult PDeclResult = PD->getAvailability(nullptr);
      if (PDeclResult == Result)
        ObjCPDecl = PD;
    }
  }

  EmitAvailabilityWarning(*this, Result, D, OffendingDecl, Message, Locs,
                          UnknownObjCClass, ObjCPDecl, ObjCPropertyAccess);
}<|MERGE_RESOLUTION|>--- conflicted
+++ resolved
@@ -7470,12 +7470,9 @@
   case ParsedAttr::AT_ObjCClassStub:
     handleSimpleAttribute<ObjCClassStubAttr>(S, D, AL);
     break;
-<<<<<<< HEAD
   case ParsedAttr::AT_ObjCCompleteDefinition:
     handleSimpleAttribute<ObjCCompleteDefinitionAttr>(S, D, AL);
     break;
-=======
->>>>>>> 83048f49
   case ParsedAttr::AT_ObjCExplicitProtocolImpl:
     handleObjCSuppresProtocolAttr(S, D, AL);
     break;
