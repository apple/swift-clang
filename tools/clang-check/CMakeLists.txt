set( LLVM_LINK_COMPONENTS
  ${LLVM_TARGETS_TO_BUILD}
  Option
  Support
  )

add_clang_executable(clang-check
  ClangCheck.cpp
  )

target_link_libraries(clang-check
<<<<<<< HEAD
  clangAPINotes
=======
  PRIVATE
>>>>>>> 28ba22a2
  clangAST
  clangBasic
  clangDriver
  clangFrontend
  clangRewriteFrontend
  clangStaticAnalyzerFrontend
  clangTooling
  )

install(TARGETS clang-check
  RUNTIME DESTINATION bin)<|MERGE_RESOLUTION|>--- conflicted
+++ resolved
@@ -9,11 +9,8 @@
   )
 
 target_link_libraries(clang-check
-<<<<<<< HEAD
+  PRIVATE
   clangAPINotes
-=======
-  PRIVATE
->>>>>>> 28ba22a2
   clangAST
   clangBasic
   clangDriver
