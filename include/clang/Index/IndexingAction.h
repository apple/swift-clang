--- conflicted
+++ resolved
@@ -19,11 +19,8 @@
   class ASTContext;
   class ASTReader;
   class ASTUnit;
-<<<<<<< HEAD
   class CompilerInstance;
-=======
   class Decl;
->>>>>>> 1c7fd213
   class FrontendAction;
   class FrontendOptions;
   class Module;
