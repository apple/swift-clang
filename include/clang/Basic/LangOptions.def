//===--- LangOptions.def - Language option database -------------*- C++ -*-===//
//
//                     The LLVM Compiler Infrastructure
//
// This file is distributed under the University of Illinois Open Source
// License. See LICENSE.TXT for details.
//
//===----------------------------------------------------------------------===//
//
// This file defines the language options. Users of this file must
// define the LANGOPT macro to make use of this information.
//
// Optionally, the user may also define:
//
// BENIGN_LANGOPT: for options that don't affect the construction of the AST in
//     any way (that is, the value can be different between an implicit module
//     and the user of that module).
//
// COMPATIBLE_LANGOPT: for options that affect the construction of the AST in
//     a way that doesn't prevent interoperability (that is, the value can be
//     different between an explicit module and the user of that module).
//
// ENUM_LANGOPT: for options that have enumeration, rather than unsigned, type.
//
// VALUE_LANGOPT: for options that describe a value rather than a flag.
//
// BENIGN_ENUM_LANGOPT, COMPATIBLE_ENUM_LANGOPT,
// BENIGN_VALUE_LANGOPT, COMPATIBLE_VALUE_LANGOPT: combinations of the above.
//
// FIXME: Clients should be able to more easily select whether they want
// different levels of compatibility versus how to handle different kinds
// of option.
//
// The Description field should be a noun phrase, for instance "frobbing all
// widgets" or "C's implicit blintz feature".
//===----------------------------------------------------------------------===//

#ifndef LANGOPT
#  error Define the LANGOPT macro to handle language options
#endif

#ifndef COMPATIBLE_LANGOPT
#  define COMPATIBLE_LANGOPT(Name, Bits, Default, Description) \
     LANGOPT(Name, Bits, Default, Description)
#endif

#ifndef BENIGN_LANGOPT
#  define BENIGN_LANGOPT(Name, Bits, Default, Description) \
     COMPATIBLE_LANGOPT(Name, Bits, Default, Description)
#endif

#ifndef ENUM_LANGOPT
#  define ENUM_LANGOPT(Name, Type, Bits, Default, Description) \
     LANGOPT(Name, Bits, Default, Description)
#endif

#ifndef COMPATIBLE_ENUM_LANGOPT
#  define COMPATIBLE_ENUM_LANGOPT(Name, Type, Bits, Default, Description) \
     ENUM_LANGOPT(Name, Type, Bits, Default, Description)
#endif

#ifndef BENIGN_ENUM_LANGOPT
#  define BENIGN_ENUM_LANGOPT(Name, Type, Bits, Default, Description) \
     COMPATIBLE_ENUM_LANGOPT(Name, Type, Bits, Default, Description)
#endif

#ifndef VALUE_LANGOPT
#  define VALUE_LANGOPT(Name, Bits, Default, Description) \
     LANGOPT(Name, Bits, Default, Description)
#endif

#ifndef COMPATIBLE_VALUE_LANGOPT
#  define COMPATIBLE_VALUE_LANGOPT(Name, Bits, Default, Description) \
     VALUE_LANGOPT(Name, Bits, Default, Description)
#endif

#ifndef BENIGN_VALUE_LANGOPT
#  define BENIGN_VALUE_LANGOPT(Name, Bits, Default, Description) \
     COMPATIBLE_VALUE_LANGOPT(Name, Bits, Default, Description)
#endif

// FIXME: A lot of the BENIGN_ options should be COMPATIBLE_ instead.
LANGOPT(C99               , 1, 0, "C99")
LANGOPT(C11               , 1, 0, "C11")
LANGOPT(C17               , 1, 0, "C17")
LANGOPT(MSVCCompat        , 1, 0, "Microsoft Visual C++ full compatibility mode")
LANGOPT(MicrosoftExt      , 1, 0, "Microsoft C++ extensions")
LANGOPT(AsmBlocks         , 1, 0, "Microsoft inline asm blocks")
LANGOPT(Borland           , 1, 0, "Borland extensions")
LANGOPT(CPlusPlus         , 1, 0, "C++")
LANGOPT(CPlusPlus11       , 1, 0, "C++11")
LANGOPT(CPlusPlus14       , 1, 0, "C++14")
LANGOPT(CPlusPlus17       , 1, 0, "C++17")
LANGOPT(CPlusPlus2a       , 1, 0, "C++2a")
LANGOPT(ObjC1             , 1, 0, "Objective-C 1")
LANGOPT(ObjC2             , 1, 0, "Objective-C 2")
BENIGN_LANGOPT(ObjCDefaultSynthProperties , 1, 0,
               "Objective-C auto-synthesized properties")
BENIGN_LANGOPT(EncodeExtendedBlockSig , 1, 0,
               "Encoding extended block type signature")
BENIGN_LANGOPT(ObjCInferRelatedResultType , 1, 1,
               "Objective-C related result type inference")
LANGOPT(AppExt , 1, 0, "Objective-C App Extension")
LANGOPT(Trigraphs         , 1, 0,"trigraphs")
LANGOPT(LineComment       , 1, 0, "'//' comments")
LANGOPT(Bool              , 1, 0, "bool, true, and false keywords")
LANGOPT(Half              , 1, 0, "half keyword")
LANGOPT(WChar             , 1, CPlusPlus, "wchar_t keyword")
LANGOPT(Char8             , 1, 0, "char8_t keyword")
LANGOPT(DeclSpecKeyword   , 1, 0, "__declspec keyword")
BENIGN_LANGOPT(DollarIdents   , 1, 1, "'$' in identifiers")
BENIGN_LANGOPT(AsmPreprocessor, 1, 0, "preprocessor in asm mode")
LANGOPT(GNUMode           , 1, 1, "GNU extensions")
LANGOPT(GNUKeywords       , 1, 1, "GNU keywords")
BENIGN_LANGOPT(ImplicitInt, 1, !C99 && !CPlusPlus, "C89 implicit 'int'")
LANGOPT(Digraphs          , 1, 0, "digraphs")
BENIGN_LANGOPT(HexFloats  , 1, C99, "C99 hexadecimal float constants")
LANGOPT(CXXOperatorNames  , 1, 0, "C++ operator name keywords")
LANGOPT(AppleKext         , 1, 0, "Apple kext support")
BENIGN_LANGOPT(PascalStrings, 1, 0, "Pascal string support")
LANGOPT(WritableStrings   , 1, 0, "writable string support")
LANGOPT(ConstStrings      , 1, 0, "const-qualified string support")
LANGOPT(LaxVectorConversions , 1, 1, "lax vector conversions")
LANGOPT(AltiVec           , 1, 0, "AltiVec-style vector initializers")
LANGOPT(ZVector           , 1, 0, "System z vector extensions")
LANGOPT(Exceptions        , 1, 0, "exception handling")
LANGOPT(ObjCExceptions    , 1, 0, "Objective-C exceptions")
LANGOPT(CXXExceptions     , 1, 0, "C++ exceptions")
LANGOPT(DWARFExceptions   , 1, 0, "dwarf exception handling")
LANGOPT(SjLjExceptions    , 1, 0, "setjmp-longjump exception handling")
LANGOPT(SEHExceptions     , 1, 0, "SEH .xdata exception handling")
LANGOPT(ExternCNoUnwind   , 1, 0, "Assume extern C functions don't unwind")
LANGOPT(TraditionalCPP    , 1, 0, "traditional CPP emulation")
LANGOPT(RTTI              , 1, 1, "run-time type information")
LANGOPT(RTTIData          , 1, 1, "emit run-time type information data")
LANGOPT(MSBitfields       , 1, 0, "Microsoft-compatible structure layout")
LANGOPT(Freestanding, 1, 0, "freestanding implementation")
LANGOPT(NoBuiltin         , 1, 0, "disable builtin functions")
LANGOPT(NoMathBuiltin     , 1, 0, "disable math builtin functions")
LANGOPT(GNUAsm            , 1, 1, "GNU-style inline assembly")
LANGOPT(CoroutinesTS      , 1, 0, "C++ coroutines TS")
LANGOPT(RelaxedTemplateTemplateArgs, 1, 0, "C++17 relaxed matching of template template arguments")

LANGOPT(DoubleSquareBracketAttributes, 1, 0, "'[[]]' attributes extension for all language standard modes")

BENIGN_LANGOPT(ThreadsafeStatics , 1, 1, "thread-safe static initializers")
LANGOPT(POSIXThreads      , 1, 0, "POSIX thread support")
LANGOPT(Blocks            , 1, 0, "blocks extension to C")
BENIGN_LANGOPT(EmitAllDecls      , 1, 0, "emitting all declarations")
LANGOPT(MathErrno         , 1, 1, "errno in math functions")
BENIGN_LANGOPT(HeinousExtensions , 1, 0, "extensions that we really don't like and may be ripped out at any time")
LANGOPT(Modules           , 1, 0, "modules extension to C")
COMPATIBLE_LANGOPT(ModulesTS  , 1, 0, "C++ Modules TS")
BENIGN_ENUM_LANGOPT(CompilingModule, CompilingModuleKind, 2, CMK_None,
                    "compiling a module interface")
BENIGN_LANGOPT(CompilingPCH, 1, 0, "building a pch")
BENIGN_LANGOPT(BuildingPCHWithObjectFile, 1, 0, "building a pch which has a corresponding object file")
COMPATIBLE_LANGOPT(ModulesDeclUse    , 1, 0, "require declaration of module uses")
BENIGN_LANGOPT(ModulesSearchAll  , 1, 1, "searching even non-imported modules to find unresolved references")
COMPATIBLE_LANGOPT(ModulesStrictDeclUse, 1, 0, "requiring declaration of module uses and all headers to be in modules")
BENIGN_LANGOPT(ModulesErrorRecovery, 1, 1, "automatically importing modules as needed when performing error recovery")
BENIGN_LANGOPT(ImplicitModules, 1, 1, "building modules that are not specified via -fmodule-file")
COMPATIBLE_LANGOPT(ModulesLocalVisibility, 1, 0, "local submodule visibility")
COMPATIBLE_LANGOPT(ModulesHashErrorDiags, 1, 0, "hash out diagnostic errors as part of the module hash")
COMPATIBLE_LANGOPT(Optimize          , 1, 0, "__OPTIMIZE__ predefined macro")
COMPATIBLE_LANGOPT(OptimizeSize      , 1, 0, "__OPTIMIZE_SIZE__ predefined macro")
COMPATIBLE_LANGOPT(Static            , 1, 0, "__STATIC__ predefined macro (as opposed to __DYNAMIC__)")
VALUE_LANGOPT(PackStruct  , 32, 0,
              "default struct packing maximum alignment")
VALUE_LANGOPT(MaxTypeAlign  , 32, 0,
              "default maximum alignment for types")
VALUE_LANGOPT(AlignDouble            , 1, 0, "Controls if doubles should be aligned to 8 bytes (x86 only)")
COMPATIBLE_VALUE_LANGOPT(PICLevel    , 2, 0, "__PIC__ level")
COMPATIBLE_VALUE_LANGOPT(PIE         , 1, 0, "is pie")
COMPATIBLE_LANGOPT(GNUInline         , 1, 0, "GNU inline semantics")
COMPATIBLE_LANGOPT(NoInlineDefine    , 1, 0, "__NO_INLINE__ predefined macro")
COMPATIBLE_LANGOPT(Deprecated        , 1, 0, "__DEPRECATED predefined macro")
COMPATIBLE_LANGOPT(FastMath          , 1, 0, "fast FP math optimizations, and __FAST_MATH__ predefined macro")
COMPATIBLE_LANGOPT(FiniteMathOnly    , 1, 0, "__FINITE_MATH_ONLY__ predefined macro")
COMPATIBLE_LANGOPT(UnsafeFPMath      , 1, 0, "Unsafe Floating Point Math")

BENIGN_LANGOPT(ObjCGCBitmapPrint , 1, 0, "printing of GC's bitmap layout for __weak/__strong ivars")

BENIGN_LANGOPT(AccessControl     , 1, 1, "C++ access control")
LANGOPT(CharIsSigned      , 1, 1, "signed char")
LANGOPT(WCharSize         , 4, 0, "width of wchar_t")
LANGOPT(WCharIsSigned        , 1, 0, "signed or unsigned wchar_t")
ENUM_LANGOPT(MSPointerToMemberRepresentationMethod, PragmaMSPointersToMembersKind, 2, PPTMK_BestCase, "member-pointer representation method")
ENUM_LANGOPT(DefaultCallingConv, DefaultCallingConvention, 3, DCC_None, "default calling convention")

LANGOPT(ShortEnums        , 1, 0, "short enum types")

LANGOPT(OpenCL            , 1, 0, "OpenCL")
LANGOPT(OpenCLVersion     , 32, 0, "OpenCL C version")
LANGOPT(OpenCLCPlusPlus   , 1, 0, "OpenCL C++")
LANGOPT(OpenCLCPlusPlusVersion     , 32, 0, "OpenCL C++ version")
LANGOPT(NativeHalfType    , 1, 0, "Native half type support")
LANGOPT(NativeHalfArgsAndReturns, 1, 0, "Native half args and returns")
LANGOPT(HalfArgsAndReturns, 1, 0, "half args and returns")
LANGOPT(CUDA              , 1, 0, "CUDA")
LANGOPT(HIP               , 1, 0, "HIP")
LANGOPT(OpenMP            , 32, 0, "OpenMP support and version of OpenMP (31, 40 or 45)")
LANGOPT(OpenMPSimd        , 1, 0, "Use SIMD only OpenMP support.")
LANGOPT(OpenMPUseTLS      , 1, 0, "Use TLS for threadprivates or runtime calls")
LANGOPT(OpenMPIsDevice    , 1, 0, "Generate code only for OpenMP target device")
LANGOPT(OpenMPCUDAMode    , 1, 0, "Generate code for OpenMP pragmas in SIMT/SPMD mode")
LANGOPT(OpenMPHostCXXExceptions    , 1, 0, "C++ exceptions handling in the host code.")
LANGOPT(RenderScript      , 1, 0, "RenderScript")

LANGOPT(CUDAIsDevice      , 1, 0, "compiling for CUDA device")
LANGOPT(CUDAAllowVariadicFunctions, 1, 0, "allowing variadic functions in CUDA device code")
LANGOPT(CUDAHostDeviceConstexpr, 1, 1, "treating unattributed constexpr functions as __host__ __device__")
LANGOPT(CUDADeviceFlushDenormalsToZero, 1, 0, "flushing denormals to zero")
LANGOPT(CUDADeviceApproxTranscendentals, 1, 0, "using approximate transcendental functions")
LANGOPT(CUDARelocatableDeviceCode, 1, 0, "generate relocatable device code")

LANGOPT(SizedDeallocation , 1, 0, "sized deallocation")
LANGOPT(AlignedAllocation , 1, 0, "aligned allocation")
LANGOPT(AlignedAllocationUnavailable, 1, 0, "aligned allocation functions are unavailable")
LANGOPT(NewAlignOverride  , 32, 0, "maximum alignment guaranteed by '::operator new(size_t)'")
LANGOPT(ConceptsTS , 1, 0, "enable C++ Extensions for Concepts")
BENIGN_LANGOPT(ModulesCodegen , 1, 0, "Modules code generation")
BENIGN_LANGOPT(ModulesDebugInfo , 1, 0, "Modules debug info")
BENIGN_LANGOPT(ElideConstructors , 1, 1, "C++ copy constructor elision")
BENIGN_LANGOPT(DumpRecordLayouts , 1, 0, "dumping the layout of IRgen'd records")
BENIGN_LANGOPT(DumpRecordLayoutsSimple , 1, 0, "dumping the layout of IRgen'd records in a simple form")
BENIGN_LANGOPT(DumpVTableLayouts , 1, 0, "dumping the layouts of emitted vtables")
LANGOPT(NoConstantCFStrings , 1, 0, "no constant CoreFoundation strings")
BENIGN_LANGOPT(InlineVisibilityHidden , 1, 0, "hidden default visibility for inline C++ methods")
BENIGN_LANGOPT(ParseUnknownAnytype, 1, 0, "__unknown_anytype")
BENIGN_LANGOPT(DebuggerSupport , 1, 0, "debugger support")
BENIGN_LANGOPT(DebuggerCastResultToId, 1, 0, "for 'po' in the debugger, cast the result to id if it is of unknown type")
BENIGN_LANGOPT(DebuggerObjCLiteral , 1, 0, "debugger Objective-C literals and subscripting support")

BENIGN_LANGOPT(SpellChecking , 1, 1, "spell-checking")
LANGOPT(SinglePrecisionConstants , 1, 0, "treating double-precision floating point constants as single precision constants")
LANGOPT(FastRelaxedMath , 1, 0, "OpenCL fast relaxed math")
/// FP_CONTRACT mode (on/off/fast).
ENUM_LANGOPT(DefaultFPContractMode, FPContractModeKind, 2, FPC_Off, "FP contraction type")
LANGOPT(NoBitFieldTypeAlign , 1, 0, "bit-field type alignment")
LANGOPT(HexagonQdsp6Compat , 1, 0, "hexagon-qdsp6 backward compatibility")
LANGOPT(ObjCAutoRefCount , 1, 0, "Objective-C automated reference counting")
LANGOPT(ObjCWeakRuntime     , 1, 0, "__weak support in the ARC runtime")
LANGOPT(ObjCWeak            , 1, 0, "Objective-C __weak in ARC and MRC files")
LANGOPT(ObjCSubscriptingLegacyRuntime         , 1, 0, "Subscripting support in legacy ObjectiveC runtime")
LANGOPT(CFProtectionBranch , 1, 0, "Control-Flow Branch Protection enabled")
LANGOPT(FakeAddressSpaceMap , 1, 0, "OpenCL fake address space map")
ENUM_LANGOPT(AddressSpaceMapMangling , AddrSpaceMapMangling, 2, ASMM_Target, "OpenCL address space map mangling mode")
LANGOPT(IncludeDefaultHeader, 1, 0, "Include default header file for OpenCL")
BENIGN_LANGOPT(DelayedTemplateParsing , 1, 0, "delayed template parsing")
LANGOPT(BlocksRuntimeOptional , 1, 0, "optional blocks runtime")
LANGOPT(
    CompleteMemberPointers, 1, 0,
    "Require member pointer base types to be complete at the point where the "
    "type's inheritance model would be determined under the Microsoft ABI")

ENUM_LANGOPT(GC, GCMode, 2, NonGC, "Objective-C Garbage Collection mode")
ENUM_LANGOPT(ValueVisibilityMode, Visibility, 3, DefaultVisibility,
             "value symbol visibility")
ENUM_LANGOPT(TypeVisibilityMode, Visibility, 3, DefaultVisibility,
             "type symbol visibility")
ENUM_LANGOPT(StackProtector, StackProtectorMode, 2, SSPOff,
             "stack protector mode")
ENUM_LANGOPT(SignedOverflowBehavior, SignedOverflowBehaviorTy, 2, SOB_Undefined,
             "signed integer overflow handling")

BENIGN_LANGOPT(ArrowDepth, 32, 256,
               "maximum number of operator->s to follow")
BENIGN_LANGOPT(InstantiationDepth, 32, 1024,
               "maximum template instantiation depth")
BENIGN_LANGOPT(ConstexprCallDepth, 32, 512,
               "maximum constexpr call depth")
BENIGN_LANGOPT(ConstexprStepLimit, 32, 1048576,
               "maximum constexpr evaluation steps")
BENIGN_LANGOPT(BracketDepth, 32, 256,
               "maximum bracket nesting depth")
BENIGN_LANGOPT(NumLargeByValueCopy, 32, 0,
        "if non-zero, warn about parameter or return Warn if parameter/return value is larger in bytes than this setting. 0 is no check.")
VALUE_LANGOPT(MSCompatibilityVersion, 32, 0, "Microsoft Visual C/C++ Version")
VALUE_LANGOPT(VtorDispMode, 2, 1, "How many vtordisps to insert")

LANGOPT(ApplePragmaPack, 1, 0, "Apple gcc-compatible #pragma pack handling")

LANGOPT(RetainCommentsFromSystemHeaders, 1, 0, "retain documentation comments from system headers in the AST")
LANGOPT(APINotes, 1, 0, "use external API notes")
LANGOPT(APINotesModules, 1, 0, "use external API notes")
<<<<<<< HEAD
=======
LANGOPT(NeededByPCHOrCompilationUsesPCH, 1, 0, "compilation involves pch")
>>>>>>> 793912eb

LANGOPT(SanitizeAddressFieldPadding, 2, 0, "controls how aggressive is ASan "
                                           "field padding (0: none, 1:least "
                                           "aggressive, 2: more aggressive)")

LANGOPT(XRayInstrument, 1, 0, "controls whether to do XRay instrumentation")
LANGOPT(XRayAlwaysEmitCustomEvents, 1, 0,
        "controls whether to always emit intrinsic calls to "
        "__xray_customevent(...) builtin.")
LANGOPT(XRayAlwaysEmitTypedEvents, 1, 0,
        "controls whether to always emit intrinsic calls to "
        "__xray_typedevent(...) builtin.")

LANGOPT(ForceEmitVTables, 1, 0, "whether to emit all vtables")

BENIGN_LANGOPT(AllowEditorPlaceholders, 1, 0,
               "allow editor placeholders in source")

ENUM_LANGOPT(ClangABICompat, ClangABI, 4, ClangABI::Latest,
             "version of Clang that we should attempt to be ABI-compatible "
             "with")

COMPATIBLE_VALUE_LANGOPT(FunctionAlignment, 5, 0, "Default alignment for functions")

LANGOPT(FixedPoint, 1, 0, "fixed point types")
LANGOPT(PaddingOnUnsignedFixedPoint, 1, 0,
        "unsigned fixed point types having one extra padding bit")

#undef LANGOPT
#undef COMPATIBLE_LANGOPT
#undef BENIGN_LANGOPT
#undef ENUM_LANGOPT
#undef COMPATIBLE_ENUM_LANGOPT
#undef BENIGN_ENUM_LANGOPT
#undef VALUE_LANGOPT
#undef COMPATIBLE_VALUE_LANGOPT
#undef BENIGN_VALUE_LANGOPT<|MERGE_RESOLUTION|>--- conflicted
+++ resolved
@@ -106,7 +106,6 @@
 LANGOPT(Bool              , 1, 0, "bool, true, and false keywords")
 LANGOPT(Half              , 1, 0, "half keyword")
 LANGOPT(WChar             , 1, CPlusPlus, "wchar_t keyword")
-LANGOPT(Char8             , 1, 0, "char8_t keyword")
 LANGOPT(DeclSpecKeyword   , 1, 0, "__declspec keyword")
 BENIGN_LANGOPT(DollarIdents   , 1, 1, "'$' in identifiers")
 BENIGN_LANGOPT(AsmPreprocessor, 1, 0, "preprocessor in asm mode")
@@ -154,7 +153,6 @@
 BENIGN_ENUM_LANGOPT(CompilingModule, CompilingModuleKind, 2, CMK_None,
                     "compiling a module interface")
 BENIGN_LANGOPT(CompilingPCH, 1, 0, "building a pch")
-BENIGN_LANGOPT(BuildingPCHWithObjectFile, 1, 0, "building a pch which has a corresponding object file")
 COMPATIBLE_LANGOPT(ModulesDeclUse    , 1, 0, "require declaration of module uses")
 BENIGN_LANGOPT(ModulesSearchAll  , 1, 1, "searching even non-imported modules to find unresolved references")
 COMPATIBLE_LANGOPT(ModulesStrictDeclUse, 1, 0, "requiring declaration of module uses and all headers to be in modules")
@@ -191,20 +189,15 @@
 LANGOPT(ShortEnums        , 1, 0, "short enum types")
 
 LANGOPT(OpenCL            , 1, 0, "OpenCL")
-LANGOPT(OpenCLVersion     , 32, 0, "OpenCL C version")
-LANGOPT(OpenCLCPlusPlus   , 1, 0, "OpenCL C++")
-LANGOPT(OpenCLCPlusPlusVersion     , 32, 0, "OpenCL C++ version")
+LANGOPT(OpenCLVersion     , 32, 0, "OpenCL version")
 LANGOPT(NativeHalfType    , 1, 0, "Native half type support")
 LANGOPT(NativeHalfArgsAndReturns, 1, 0, "Native half args and returns")
 LANGOPT(HalfArgsAndReturns, 1, 0, "half args and returns")
 LANGOPT(CUDA              , 1, 0, "CUDA")
-LANGOPT(HIP               , 1, 0, "HIP")
 LANGOPT(OpenMP            , 32, 0, "OpenMP support and version of OpenMP (31, 40 or 45)")
 LANGOPT(OpenMPSimd        , 1, 0, "Use SIMD only OpenMP support.")
 LANGOPT(OpenMPUseTLS      , 1, 0, "Use TLS for threadprivates or runtime calls")
 LANGOPT(OpenMPIsDevice    , 1, 0, "Generate code only for OpenMP target device")
-LANGOPT(OpenMPCUDAMode    , 1, 0, "Generate code for OpenMP pragmas in SIMT/SPMD mode")
-LANGOPT(OpenMPHostCXXExceptions    , 1, 0, "C++ exceptions handling in the host code.")
 LANGOPT(RenderScript      , 1, 0, "RenderScript")
 
 LANGOPT(CUDAIsDevice      , 1, 0, "compiling for CUDA device")
@@ -212,7 +205,6 @@
 LANGOPT(CUDAHostDeviceConstexpr, 1, 1, "treating unattributed constexpr functions as __host__ __device__")
 LANGOPT(CUDADeviceFlushDenormalsToZero, 1, 0, "flushing denormals to zero")
 LANGOPT(CUDADeviceApproxTranscendentals, 1, 0, "using approximate transcendental functions")
-LANGOPT(CUDARelocatableDeviceCode, 1, 0, "generate relocatable device code")
 
 LANGOPT(SizedDeallocation , 1, 0, "sized deallocation")
 LANGOPT(AlignedAllocation , 1, 0, "aligned allocation")
@@ -235,7 +227,7 @@
 BENIGN_LANGOPT(SpellChecking , 1, 1, "spell-checking")
 LANGOPT(SinglePrecisionConstants , 1, 0, "treating double-precision floating point constants as single precision constants")
 LANGOPT(FastRelaxedMath , 1, 0, "OpenCL fast relaxed math")
-/// FP_CONTRACT mode (on/off/fast).
+/// \brief FP_CONTRACT mode (on/off/fast).
 ENUM_LANGOPT(DefaultFPContractMode, FPContractModeKind, 2, FPC_Off, "FP contraction type")
 LANGOPT(NoBitFieldTypeAlign , 1, 0, "bit-field type alignment")
 LANGOPT(HexagonQdsp6Compat , 1, 0, "hexagon-qdsp6 backward compatibility")
@@ -243,16 +235,11 @@
 LANGOPT(ObjCWeakRuntime     , 1, 0, "__weak support in the ARC runtime")
 LANGOPT(ObjCWeak            , 1, 0, "Objective-C __weak in ARC and MRC files")
 LANGOPT(ObjCSubscriptingLegacyRuntime         , 1, 0, "Subscripting support in legacy ObjectiveC runtime")
-LANGOPT(CFProtectionBranch , 1, 0, "Control-Flow Branch Protection enabled")
 LANGOPT(FakeAddressSpaceMap , 1, 0, "OpenCL fake address space map")
 ENUM_LANGOPT(AddressSpaceMapMangling , AddrSpaceMapMangling, 2, ASMM_Target, "OpenCL address space map mangling mode")
 LANGOPT(IncludeDefaultHeader, 1, 0, "Include default header file for OpenCL")
 BENIGN_LANGOPT(DelayedTemplateParsing , 1, 0, "delayed template parsing")
 LANGOPT(BlocksRuntimeOptional , 1, 0, "optional blocks runtime")
-LANGOPT(
-    CompleteMemberPointers, 1, 0,
-    "Require member pointer base types to be complete at the point where the "
-    "type's inheritance model would be determined under the Microsoft ABI")
 
 ENUM_LANGOPT(GC, GCMode, 2, NonGC, "Objective-C Garbage Collection mode")
 ENUM_LANGOPT(ValueVisibilityMode, Visibility, 3, DefaultVisibility,
@@ -284,10 +271,7 @@
 LANGOPT(RetainCommentsFromSystemHeaders, 1, 0, "retain documentation comments from system headers in the AST")
 LANGOPT(APINotes, 1, 0, "use external API notes")
 LANGOPT(APINotesModules, 1, 0, "use external API notes")
-<<<<<<< HEAD
-=======
 LANGOPT(NeededByPCHOrCompilationUsesPCH, 1, 0, "compilation involves pch")
->>>>>>> 793912eb
 
 LANGOPT(SanitizeAddressFieldPadding, 2, 0, "controls how aggressive is ASan "
                                            "field padding (0: none, 1:least "
@@ -297,24 +281,9 @@
 LANGOPT(XRayAlwaysEmitCustomEvents, 1, 0,
         "controls whether to always emit intrinsic calls to "
         "__xray_customevent(...) builtin.")
-LANGOPT(XRayAlwaysEmitTypedEvents, 1, 0,
-        "controls whether to always emit intrinsic calls to "
-        "__xray_typedevent(...) builtin.")
-
-LANGOPT(ForceEmitVTables, 1, 0, "whether to emit all vtables")
 
 BENIGN_LANGOPT(AllowEditorPlaceholders, 1, 0,
                "allow editor placeholders in source")
-
-ENUM_LANGOPT(ClangABICompat, ClangABI, 4, ClangABI::Latest,
-             "version of Clang that we should attempt to be ABI-compatible "
-             "with")
-
-COMPATIBLE_VALUE_LANGOPT(FunctionAlignment, 5, 0, "Default alignment for functions")
-
-LANGOPT(FixedPoint, 1, 0, "fixed point types")
-LANGOPT(PaddingOnUnsignedFixedPoint, 1, 0,
-        "unsigned fixed point types having one extra padding bit")
 
 #undef LANGOPT
 #undef COMPATIBLE_LANGOPT
@@ -324,4 +293,4 @@
 #undef BENIGN_ENUM_LANGOPT
 #undef VALUE_LANGOPT
 #undef COMPATIBLE_VALUE_LANGOPT
-#undef BENIGN_VALUE_LANGOPT+#undef BENIGN_VALUE_LANGOPT
