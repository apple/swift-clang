--- conflicted
+++ resolved
@@ -1,4 +1,4 @@
-//===- CompilerInvocation.h - Compiler Invocation Helper Data ---*- C++ -*-===//
+//===-- CompilerInvocation.h - Compiler Invocation Helper Data --*- C++ -*-===//
 //
 //                     The LLVM Compiler Infrastructure
 //
@@ -7,13 +7,12 @@
 //
 //===----------------------------------------------------------------------===//
 
-#ifndef LLVM_CLANG_FRONTEND_COMPILERINVOCATION_H
-#define LLVM_CLANG_FRONTEND_COMPILERINVOCATION_H
+#ifndef LLVM_CLANG_FRONTEND_COMPILERINVOCATION_H_
+#define LLVM_CLANG_FRONTEND_COMPILERINVOCATION_H_
 
 #include "clang/APINotes/APINotesOptions.h"
 #include "clang/Basic/DiagnosticOptions.h"
 #include "clang/Basic/FileSystemOptions.h"
-#include "clang/Basic/LLVM.h"
 #include "clang/Basic/LangOptions.h"
 #include "clang/Frontend/CodeGenOptions.h"
 #include "clang/Frontend/DependencyOutputOptions.h"
@@ -23,29 +22,25 @@
 #include "clang/Frontend/PreprocessorOutputOptions.h"
 #include "clang/StaticAnalyzer/Core/AnalyzerOptions.h"
 #include "llvm/ADT/IntrusiveRefCntPtr.h"
-#include <memory>
 #include <string>
 
 namespace llvm {
-
 class Triple;
 
 namespace opt {
-
 class ArgList;
-
-} // namespace opt
-
-} // namespace llvm
+}
+}
 
 namespace clang {
-
+class PreprocessorOptions;
+class HeaderSearchOptions;
+class TargetOptions;
+class LangOptions;
+class CompilerInvocation;
 class DiagnosticsEngine;
-class HeaderSearchOptions;
-class PreprocessorOptions;
-class TargetOptions;
-
-/// Fill out Opts based on the options given in Args.
+
+/// \brief Fill out Opts based on the options given in Args.
 ///
 /// Args must have been created from the OptTable returned by
 /// createCC1OptTable().
@@ -58,6 +53,8 @@
                          bool DefaultShowOpt = true);
 
 class CompilerInvocationBase {
+  void operator=(const CompilerInvocationBase &) = delete;
+
 public:
   /// Options controlling the language variant.
   std::shared_ptr<LangOptions> LangOpts;
@@ -75,24 +72,24 @@
   std::shared_ptr<PreprocessorOptions> PreprocessorOpts;
 
   CompilerInvocationBase();
+  ~CompilerInvocationBase();
+
   CompilerInvocationBase(const CompilerInvocationBase &X);
-  CompilerInvocationBase &operator=(const CompilerInvocationBase &) = delete;
-  ~CompilerInvocationBase();
 
   LangOptions *getLangOpts() { return LangOpts.get(); }
   const LangOptions *getLangOpts() const { return LangOpts.get(); }
 
   TargetOptions &getTargetOpts() { return *TargetOpts.get(); }
-  const TargetOptions &getTargetOpts() const { return *TargetOpts.get(); }
+  const TargetOptions &getTargetOpts() const {
+    return *TargetOpts.get();
+  }
 
   DiagnosticOptions &getDiagnosticOpts() const { return *DiagnosticOpts; }
 
   HeaderSearchOptions &getHeaderSearchOpts() { return *HeaderSearchOpts; }
-
   const HeaderSearchOptions &getHeaderSearchOpts() const {
     return *HeaderSearchOpts;
   }
-
   std::shared_ptr<HeaderSearchOptions> getHeaderSearchOptsPtr() const {
     return HeaderSearchOpts;
   }
@@ -100,15 +97,13 @@
   std::shared_ptr<PreprocessorOptions> getPreprocessorOptsPtr() {
     return PreprocessorOpts;
   }
-
   PreprocessorOptions &getPreprocessorOpts() { return *PreprocessorOpts; }
-
   const PreprocessorOptions &getPreprocessorOpts() const {
     return *PreprocessorOpts;
   }
 };
   
-/// Helper class for holding the data necessary to invoke the compiler.
+/// \brief Helper class for holding the data necessary to invoke the compiler.
 ///
 /// This class is designed to represent an abstract "invocation" of the
 /// compiler, including data such as the include paths, the code generation
@@ -143,7 +138,7 @@
   /// @name Utility Methods
   /// @{
 
-  /// Create a compiler invocation from a list of input options.
+  /// \brief Create a compiler invocation from a list of input options.
   /// \returns true on success.
   ///
   /// \param [out] Res - The resulting invocation.
@@ -155,7 +150,7 @@
                              const char* const *ArgEnd,
                              DiagnosticsEngine &Diags);
 
-  /// Get the directory where the compiler headers
+  /// \brief Get the directory where the compiler headers
   /// reside, relative to the compiler binary (found by the passed in
   /// arguments).
   ///
@@ -165,7 +160,7 @@
   /// executable), for finding the builtin compiler path.
   static std::string GetResourcesPath(const char *Argv0, void *MainAddr);
 
-  /// Set language defaults for the given input language and
+  /// \brief Set language defaults for the given input language and
   /// language standard in the given LangOptions object.
   ///
   /// \param Opts - The LangOptions object to set up.
@@ -177,7 +172,7 @@
                    const llvm::Triple &T, PreprocessorOptions &PPOpts,
                    LangStandard::Kind LangStd = LangStandard::lang_unspecified);
   
-  /// Retrieve a module hash string that is suitable for uniquely 
+  /// \brief Retrieve a module hash string that is suitable for uniquely 
   /// identifying the conditions under which the module was built.
   std::string getModuleHash(DiagnosticsEngine &Diags) const;
   
@@ -185,15 +180,11 @@
   /// @name Option Subgroups
   /// @{
 
-  AnalyzerOptionsRef getAnalyzerOpts() const { return AnalyzerOpts; }
+  AnalyzerOptionsRef getAnalyzerOpts() const {
+    return AnalyzerOpts;
+  }
 
   MigratorOptions &getMigratorOpts() { return MigratorOpts; }
-<<<<<<< HEAD
-  const MigratorOptions &getMigratorOpts() const { return MigratorOpts; }
-
-  APINotesOptions &getAPINotesOpts() { return APINotesOpts; }
-  const APINotesOptions &getAPINotesOpts() const { return APINotesOpts; }
-=======
   const MigratorOptions &getMigratorOpts() const {
     return MigratorOpts;
   }
@@ -202,32 +193,32 @@
   const APINotesOptions &getAPINotesOpts() const {
     return APINotesOpts;
   }
->>>>>>> 793912eb
   
   CodeGenOptions &getCodeGenOpts() { return CodeGenOpts; }
-  const CodeGenOptions &getCodeGenOpts() const { return CodeGenOpts; }
+  const CodeGenOptions &getCodeGenOpts() const {
+    return CodeGenOpts;
+  }
 
   DependencyOutputOptions &getDependencyOutputOpts() {
     return DependencyOutputOpts;
   }
-
   const DependencyOutputOptions &getDependencyOutputOpts() const {
     return DependencyOutputOpts;
   }
 
   FileSystemOptions &getFileSystemOpts() { return FileSystemOpts; }
-
   const FileSystemOptions &getFileSystemOpts() const {
     return FileSystemOpts;
   }
 
   FrontendOptions &getFrontendOpts() { return FrontendOpts; }
-  const FrontendOptions &getFrontendOpts() const { return FrontendOpts; }
+  const FrontendOptions &getFrontendOpts() const {
+    return FrontendOpts;
+  }
 
   PreprocessorOutputOptions &getPreprocessorOutputOpts() {
     return PreprocessorOutputOpts;
   }
-
   const PreprocessorOutputOptions &getPreprocessorOutputOpts() const {
     return PreprocessorOutputOpts;
   }
@@ -236,10 +227,8 @@
 };
 
 namespace vfs {
-
-class FileSystem;
-
-} // namespace vfs
+  class FileSystem;
+}
 
 IntrusiveRefCntPtr<vfs::FileSystem>
 createVFSFromCompilerInvocation(const CompilerInvocation &CI,
@@ -250,6 +239,6 @@
                                 DiagnosticsEngine &Diags,
                                 IntrusiveRefCntPtr<vfs::FileSystem> BaseFS);
 
-} // namespace clang
-
-#endif // LLVM_CLANG_FRONTEND_COMPILERINVOCATION_H+} // end namespace clang
+
+#endif