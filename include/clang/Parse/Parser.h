//===--- Parser.h - C Language Parser ---------------------------*- C++ -*-===//
//
//                     The LLVM Compiler Infrastructure
//
// This file is distributed under the University of Illinois Open Source
// License. See LICENSE.TXT for details.
//
//===----------------------------------------------------------------------===//
//
//  This file defines the Parser interface.
//
//===----------------------------------------------------------------------===//

#ifndef LLVM_CLANG_PARSE_PARSER_H
#define LLVM_CLANG_PARSE_PARSER_H

#include "clang/AST/Availability.h"
#include "clang/Basic/BitmaskEnum.h"
#include "clang/Basic/OpenMPKinds.h"
#include "clang/Basic/OperatorPrecedence.h"
#include "clang/Basic/Specifiers.h"
#include "clang/Lex/CodeCompletionHandler.h"
#include "clang/Lex/Preprocessor.h"
#include "clang/Sema/DeclSpec.h"
#include "clang/Sema/LoopHint.h"
#include "clang/Sema/Sema.h"
#include "llvm/ADT/SmallVector.h"
#include "llvm/Support/Compiler.h"
#include "llvm/Support/PrettyStackTrace.h"
#include "llvm/Support/SaveAndRestore.h"
#include <memory>
#include <stack>

namespace clang {
  class PragmaHandler;
  class Scope;
  class BalancedDelimiterTracker;
  class CorrectionCandidateCallback;
  class DeclGroupRef;
  class DiagnosticBuilder;
  class Parser;
  class ParsingDeclRAIIObject;
  class ParsingDeclSpec;
  class ParsingDeclarator;
  class ParsingFieldDeclarator;
  class ColonProtectionRAIIObject;
  class InMessageExpressionRAIIObject;
  class PoisonSEHIdentifiersRAIIObject;
  class OMPClause;
  class ObjCTypeParamList;
  class ObjCTypeParameter;

/// Parser - This implements a parser for the C family of languages.  After
/// parsing units of the grammar, productions are invoked to handle whatever has
/// been read.
///
class Parser : public CodeCompletionHandler {
  friend class ColonProtectionRAIIObject;
  friend class InMessageExpressionRAIIObject;
  friend class PoisonSEHIdentifiersRAIIObject;
  friend class ObjCDeclContextSwitch;
  friend class ParenBraceBracketBalancer;
  friend class BalancedDelimiterTracker;

  Preprocessor &PP;

  /// Tok - The current token we are peeking ahead.  All parsing methods assume
  /// that this is valid.
  Token Tok;

  // PrevTokLocation - The location of the token we previously
  // consumed. This token is used for diagnostics where we expected to
  // see a token following another token (e.g., the ';' at the end of
  // a statement).
  SourceLocation PrevTokLocation;

  unsigned short ParenCount = 0, BracketCount = 0, BraceCount = 0;
  unsigned short MisplacedModuleBeginCount = 0;

  /// Actions - These are the callbacks we invoke as we parse various constructs
  /// in the file.
  Sema &Actions;

  DiagnosticsEngine &Diags;

  /// ScopeCache - Cache scopes to reduce malloc traffic.
  enum { ScopeCacheSize = 16 };
  unsigned NumCachedScopes;
  Scope *ScopeCache[ScopeCacheSize];

  /// Identifiers used for SEH handling in Borland. These are only
  /// allowed in particular circumstances
  // __except block
  IdentifierInfo *Ident__exception_code,
                 *Ident___exception_code,
                 *Ident_GetExceptionCode;
  // __except filter expression
  IdentifierInfo *Ident__exception_info,
                 *Ident___exception_info,
                 *Ident_GetExceptionInfo;
  // __finally
  IdentifierInfo *Ident__abnormal_termination,
                 *Ident___abnormal_termination,
                 *Ident_AbnormalTermination;

  /// Contextual keywords for Microsoft extensions.
  IdentifierInfo *Ident__except;
  mutable IdentifierInfo *Ident_sealed;

  /// Ident_super - IdentifierInfo for "super", to support fast
  /// comparison.
  IdentifierInfo *Ident_super;
  /// Ident_vector, Ident_bool - cached IdentifierInfos for "vector" and
  /// "bool" fast comparison.  Only present if AltiVec or ZVector are enabled.
  IdentifierInfo *Ident_vector;
  IdentifierInfo *Ident_bool;
  /// Ident_pixel - cached IdentifierInfos for "pixel" fast comparison.
  /// Only present if AltiVec enabled.
  IdentifierInfo *Ident_pixel;

  /// Objective-C contextual keywords.
  mutable IdentifierInfo *Ident_instancetype;

  /// Identifier for "introduced".
  IdentifierInfo *Ident_introduced;

  /// Identifier for "deprecated".
  IdentifierInfo *Ident_deprecated;

  /// Identifier for "obsoleted".
  IdentifierInfo *Ident_obsoleted;

  /// Identifier for "unavailable".
  IdentifierInfo *Ident_unavailable;
  
  /// Identifier for "message".
  IdentifierInfo *Ident_message;

  /// Identifier for "strict".
  IdentifierInfo *Ident_strict;

  /// Identifier for "replacement".
  IdentifierInfo *Ident_replacement;

  /// Identifiers used by the 'external_source_symbol' attribute.
  IdentifierInfo *Ident_language, *Ident_defined_in,
      *Ident_generated_declaration;

  /// C++0x contextual keywords.
  mutable IdentifierInfo *Ident_final;
  mutable IdentifierInfo *Ident_GNU_final;
  mutable IdentifierInfo *Ident_override;

  // C++ type trait keywords that can be reverted to identifiers and still be
  // used as type traits.
  llvm::SmallDenseMap<IdentifierInfo *, tok::TokenKind> RevertibleTypeTraits;

  std::unique_ptr<PragmaHandler> AlignHandler;
  std::unique_ptr<PragmaHandler> GCCVisibilityHandler;
  std::unique_ptr<PragmaHandler> OptionsHandler;
  std::unique_ptr<PragmaHandler> PackHandler;
  std::unique_ptr<PragmaHandler> MSStructHandler;
  std::unique_ptr<PragmaHandler> UnusedHandler;
  std::unique_ptr<PragmaHandler> WeakHandler;
  std::unique_ptr<PragmaHandler> RedefineExtnameHandler;
  std::unique_ptr<PragmaHandler> FPContractHandler;
  std::unique_ptr<PragmaHandler> OpenCLExtensionHandler;
  std::unique_ptr<PragmaHandler> OpenMPHandler;
  std::unique_ptr<PragmaHandler> PCSectionHandler;
  std::unique_ptr<PragmaHandler> MSCommentHandler;
  std::unique_ptr<PragmaHandler> MSDetectMismatchHandler;
  std::unique_ptr<PragmaHandler> MSPointersToMembers;
  std::unique_ptr<PragmaHandler> MSVtorDisp;
  std::unique_ptr<PragmaHandler> MSInitSeg;
  std::unique_ptr<PragmaHandler> MSDataSeg;
  std::unique_ptr<PragmaHandler> MSBSSSeg;
  std::unique_ptr<PragmaHandler> MSConstSeg;
  std::unique_ptr<PragmaHandler> MSCodeSeg;
  std::unique_ptr<PragmaHandler> MSSection;
  std::unique_ptr<PragmaHandler> MSRuntimeChecks;
  std::unique_ptr<PragmaHandler> MSIntrinsic;
  std::unique_ptr<PragmaHandler> MSOptimize;
  std::unique_ptr<PragmaHandler> CUDAForceHostDeviceHandler;
  std::unique_ptr<PragmaHandler> OptimizeHandler;
  std::unique_ptr<PragmaHandler> LoopHintHandler;
  std::unique_ptr<PragmaHandler> UnrollHintHandler;
  std::unique_ptr<PragmaHandler> NoUnrollHintHandler;
  std::unique_ptr<PragmaHandler> FPHandler;
  std::unique_ptr<PragmaHandler> STDCFENVHandler;
  std::unique_ptr<PragmaHandler> STDCCXLIMITHandler;
  std::unique_ptr<PragmaHandler> STDCUnknownHandler;
  std::unique_ptr<PragmaHandler> AttributePragmaHandler;

  std::unique_ptr<CommentHandler> CommentSemaHandler;

  /// Whether the '>' token acts as an operator or not. This will be
  /// true except when we are parsing an expression within a C++
  /// template argument list, where the '>' closes the template
  /// argument list.
  bool GreaterThanIsOperator;

  /// ColonIsSacred - When this is false, we aggressively try to recover from
  /// code like "foo : bar" as if it were a typo for "foo :: bar".  This is not
  /// safe in case statements and a few other things.  This is managed by the
  /// ColonProtectionRAIIObject RAII object.
  bool ColonIsSacred;

  /// When true, we are directly inside an Objective-C message
  /// send expression.
  ///
  /// This is managed by the \c InMessageExpressionRAIIObject class, and
  /// should not be set directly.
  bool InMessageExpression;

  /// The "depth" of the template parameters currently being parsed.
  unsigned TemplateParameterDepth;

  /// RAII class that manages the template parameter depth.
  class TemplateParameterDepthRAII {
    unsigned &Depth;
    unsigned AddedLevels;
  public:
    explicit TemplateParameterDepthRAII(unsigned &Depth)
      : Depth(Depth), AddedLevels(0) {}

    ~TemplateParameterDepthRAII() {
      Depth -= AddedLevels;
    }

    void operator++() {
      ++Depth;
      ++AddedLevels;
    }
    void addDepth(unsigned D) {
      Depth += D;
      AddedLevels += D;
    }
    unsigned getDepth() const { return Depth; }
  };

  /// Factory object for creating ParsedAttr objects.
  AttributeFactory AttrFactory;

  /// Gathers and cleans up TemplateIdAnnotations when parsing of a
  /// top-level declaration is finished.
  SmallVector<TemplateIdAnnotation *, 16> TemplateIds;

  /// Identifiers which have been declared within a tentative parse.
  SmallVector<IdentifierInfo *, 8> TentativelyDeclaredIdentifiers;

  /// Tracker for '<' tokens that might have been intended to be treated as an
  /// angle bracket instead of a less-than comparison.
  ///
  /// This happens when the user intends to form a template-id, but typoes the
  /// template-name or forgets a 'template' keyword for a dependent template
  /// name.
  ///
  /// We track these locations from the point where we see a '<' with a
  /// name-like expression on its left until we see a '>' or '>>' that might
  /// match it.
  struct AngleBracketTracker {
    /// Flags used to rank candidate template names when there is more than one
    /// '<' in a scope.
    enum Priority : unsigned short {
      /// A non-dependent name that is a potential typo for a template name.
      PotentialTypo = 0x0,
      /// A dependent name that might instantiate to a template-name.
      DependentName = 0x2,

      /// A space appears before the '<' token.
      SpaceBeforeLess = 0x0,
      /// No space before the '<' token
      NoSpaceBeforeLess = 0x1,

      LLVM_MARK_AS_BITMASK_ENUM(/*LargestValue*/ DependentName)
    };

    struct Loc {
      Expr *TemplateName;
      SourceLocation LessLoc;
      AngleBracketTracker::Priority Priority;
      unsigned short ParenCount, BracketCount, BraceCount;

      bool isActive(Parser &P) const {
        return P.ParenCount == ParenCount && P.BracketCount == BracketCount &&
               P.BraceCount == BraceCount;
      }

      bool isActiveOrNested(Parser &P) const {
        return isActive(P) || P.ParenCount > ParenCount ||
               P.BracketCount > BracketCount || P.BraceCount > BraceCount;
      }
    };

    SmallVector<Loc, 8> Locs;

    /// Add an expression that might have been intended to be a template name.
    /// In the case of ambiguity, we arbitrarily select the innermost such
    /// expression, for example in 'foo < bar < baz', 'bar' is the current
    /// candidate. No attempt is made to track that 'foo' is also a candidate
    /// for the case where we see a second suspicious '>' token.
    void add(Parser &P, Expr *TemplateName, SourceLocation LessLoc,
             Priority Prio) {
      if (!Locs.empty() && Locs.back().isActive(P)) {
        if (Locs.back().Priority <= Prio) {
          Locs.back().TemplateName = TemplateName;
          Locs.back().LessLoc = LessLoc;
          Locs.back().Priority = Prio;
        }
      } else {
        Locs.push_back({TemplateName, LessLoc, Prio,
                        P.ParenCount, P.BracketCount, P.BraceCount});
      }
    }

    /// Mark the current potential missing template location as having been
    /// handled (this happens if we pass a "corresponding" '>' or '>>' token
    /// or leave a bracket scope).
    void clear(Parser &P) {
      while (!Locs.empty() && Locs.back().isActiveOrNested(P))
        Locs.pop_back();
    }

    /// Get the current enclosing expression that might hve been intended to be
    /// a template name.
    Loc *getCurrent(Parser &P) {
      if (!Locs.empty() && Locs.back().isActive(P))
        return &Locs.back();
      return nullptr;
    }
  };

  AngleBracketTracker AngleBrackets;

  IdentifierInfo *getSEHExceptKeyword();

  /// True if we are within an Objective-C container while parsing C-like decls.
  ///
  /// This is necessary because Sema thinks we have left the container
  /// to parse the C-like decls, meaning Actions.getObjCDeclContext() will
  /// be NULL.
  bool ParsingInObjCContainer;

  /// Whether to skip parsing of function bodies.
  ///
  /// This option can be used, for example, to speed up searches for
  /// declarations/definitions when indexing.
  bool SkipFunctionBodies;

  /// The location of the expression statement that is being parsed right now.
  /// Used to determine if an expression that is being parsed is a statement or
  /// just a regular sub-expression.
  SourceLocation ExprStatementTokLoc;

public:
  Parser(Preprocessor &PP, Sema &Actions, bool SkipFunctionBodies);
  ~Parser() override;

  const LangOptions &getLangOpts() const { return PP.getLangOpts(); }
  const TargetInfo &getTargetInfo() const { return PP.getTargetInfo(); }
  Preprocessor &getPreprocessor() const { return PP; }
  Sema &getActions() const { return Actions; }
  AttributeFactory &getAttrFactory() { return AttrFactory; }

  const Token &getCurToken() const { return Tok; }
  Scope *getCurScope() const { return Actions.getCurScope(); }
  void incrementMSManglingNumber() const {
    return Actions.incrementMSManglingNumber();
  }

  Decl  *getObjCDeclContext() const { return Actions.getObjCDeclContext(); }

  // Type forwarding.  All of these are statically 'void*', but they may all be
  // different actual classes based on the actions in place.
  typedef OpaquePtr<DeclGroupRef> DeclGroupPtrTy;
  typedef OpaquePtr<TemplateName> TemplateTy;

  typedef SmallVector<TemplateParameterList *, 4> TemplateParameterLists;

  typedef Sema::FullExprArg FullExprArg;

  // Parsing methods.

  /// Initialize - Warm up the parser.
  ///
  void Initialize();

  /// Parse the first top-level declaration in a translation unit.
  bool ParseFirstTopLevelDecl(DeclGroupPtrTy &Result);

  /// ParseTopLevelDecl - Parse one top-level declaration. Returns true if
  /// the EOF was encountered.
  bool ParseTopLevelDecl(DeclGroupPtrTy &Result);
  bool ParseTopLevelDecl() {
    DeclGroupPtrTy Result;
    return ParseTopLevelDecl(Result);
  }

  /// ConsumeToken - Consume the current 'peek token' and lex the next one.
  /// This does not work with special tokens: string literals, code completion,
  /// annotation tokens and balanced tokens must be handled using the specific
  /// consume methods.
  /// Returns the location of the consumed token.
  SourceLocation ConsumeToken() {
    assert(!isTokenSpecial() &&
           "Should consume special tokens with Consume*Token");
    PrevTokLocation = Tok.getLocation();
    PP.Lex(Tok);
    return PrevTokLocation;
  }

  bool TryConsumeToken(tok::TokenKind Expected) {
    if (Tok.isNot(Expected))
      return false;
    assert(!isTokenSpecial() &&
           "Should consume special tokens with Consume*Token");
    PrevTokLocation = Tok.getLocation();
    PP.Lex(Tok);
    return true;
  }

  bool TryConsumeToken(tok::TokenKind Expected, SourceLocation &Loc) {
    if (!TryConsumeToken(Expected))
      return false;
    Loc = PrevTokLocation;
    return true;
  }

  /// ConsumeAnyToken - Dispatch to the right Consume* method based on the
  /// current token type.  This should only be used in cases where the type of
  /// the token really isn't known, e.g. in error recovery.
  SourceLocation ConsumeAnyToken(bool ConsumeCodeCompletionTok = false) {
    if (isTokenParen())
      return ConsumeParen();
    if (isTokenBracket())
      return ConsumeBracket();
    if (isTokenBrace())
      return ConsumeBrace();
    if (isTokenStringLiteral())
      return ConsumeStringToken();
    if (Tok.is(tok::code_completion))
      return ConsumeCodeCompletionTok ? ConsumeCodeCompletionToken()
                                      : handleUnexpectedCodeCompletionToken();
    if (Tok.isAnnotation())
      return ConsumeAnnotationToken();
    return ConsumeToken();
  }


  SourceLocation getEndOfPreviousToken() {
    return PP.getLocForEndOfToken(PrevTokLocation);
  }

  /// Retrieve the underscored keyword (_Nonnull, _Nullable) that corresponds
  /// to the given nullability kind.
  IdentifierInfo *getNullabilityKeyword(NullabilityKind nullability) {
    return Actions.getNullabilityKeyword(nullability);
  }

private:
  //===--------------------------------------------------------------------===//
  // Low-Level token peeking and consumption methods.
  //

  /// isTokenParen - Return true if the cur token is '(' or ')'.
  bool isTokenParen() const {
    return Tok.isOneOf(tok::l_paren, tok::r_paren);
  }
  /// isTokenBracket - Return true if the cur token is '[' or ']'.
  bool isTokenBracket() const {
    return Tok.isOneOf(tok::l_square, tok::r_square);
  }
  /// isTokenBrace - Return true if the cur token is '{' or '}'.
  bool isTokenBrace() const {
    return Tok.isOneOf(tok::l_brace, tok::r_brace);
  }
  /// isTokenStringLiteral - True if this token is a string-literal.
  bool isTokenStringLiteral() const {
    return tok::isStringLiteral(Tok.getKind());
  }
  /// isTokenSpecial - True if this token requires special consumption methods.
  bool isTokenSpecial() const {
    return isTokenStringLiteral() || isTokenParen() || isTokenBracket() ||
           isTokenBrace() || Tok.is(tok::code_completion) || Tok.isAnnotation();
  }

  /// Returns true if the current token is '=' or is a type of '='.
  /// For typos, give a fixit to '='
  bool isTokenEqualOrEqualTypo();

  /// Return the current token to the token stream and make the given
  /// token the current token.
  void UnconsumeToken(Token &Consumed) {
      Token Next = Tok;
      PP.EnterToken(Consumed);
      PP.Lex(Tok);
      PP.EnterToken(Next);
  }

  SourceLocation ConsumeAnnotationToken() {
    assert(Tok.isAnnotation() && "wrong consume method");
    SourceLocation Loc = Tok.getLocation();
    PrevTokLocation = Tok.getAnnotationEndLoc();
    PP.Lex(Tok);
    return Loc;
  }

  /// ConsumeParen - This consume method keeps the paren count up-to-date.
  ///
  SourceLocation ConsumeParen() {
    assert(isTokenParen() && "wrong consume method");
    if (Tok.getKind() == tok::l_paren)
      ++ParenCount;
    else if (ParenCount) {
      AngleBrackets.clear(*this);
      --ParenCount;       // Don't let unbalanced )'s drive the count negative.
    }
    PrevTokLocation = Tok.getLocation();
    PP.Lex(Tok);
    return PrevTokLocation;
  }

  /// ConsumeBracket - This consume method keeps the bracket count up-to-date.
  ///
  SourceLocation ConsumeBracket() {
    assert(isTokenBracket() && "wrong consume method");
    if (Tok.getKind() == tok::l_square)
      ++BracketCount;
    else if (BracketCount) {
      AngleBrackets.clear(*this);
      --BracketCount;     // Don't let unbalanced ]'s drive the count negative.
    }

    PrevTokLocation = Tok.getLocation();
    PP.Lex(Tok);
    return PrevTokLocation;
  }

  /// ConsumeBrace - This consume method keeps the brace count up-to-date.
  ///
  SourceLocation ConsumeBrace() {
    assert(isTokenBrace() && "wrong consume method");
    if (Tok.getKind() == tok::l_brace)
      ++BraceCount;
    else if (BraceCount) {
      AngleBrackets.clear(*this);
      --BraceCount;     // Don't let unbalanced }'s drive the count negative.
    }

    PrevTokLocation = Tok.getLocation();
    PP.Lex(Tok);
    return PrevTokLocation;
  }

  /// ConsumeStringToken - Consume the current 'peek token', lexing a new one
  /// and returning the token kind.  This method is specific to strings, as it
  /// handles string literal concatenation, as per C99 5.1.1.2, translation
  /// phase #6.
  SourceLocation ConsumeStringToken() {
    assert(isTokenStringLiteral() &&
           "Should only consume string literals with this method");
    PrevTokLocation = Tok.getLocation();
    PP.Lex(Tok);
    return PrevTokLocation;
  }

  /// Consume the current code-completion token.
  ///
  /// This routine can be called to consume the code-completion token and
  /// continue processing in special cases where \c cutOffParsing() isn't
  /// desired, such as token caching or completion with lookahead.
  SourceLocation ConsumeCodeCompletionToken() {
    assert(Tok.is(tok::code_completion));
    PrevTokLocation = Tok.getLocation();
    PP.Lex(Tok);
    return PrevTokLocation;
  }

  ///\ brief When we are consuming a code-completion token without having
  /// matched specific position in the grammar, provide code-completion results
  /// based on context.
  ///
  /// \returns the source location of the code-completion token.
  SourceLocation handleUnexpectedCodeCompletionToken();

  /// Abruptly cut off parsing; mainly used when we have reached the
  /// code-completion point.
  void cutOffParsing() {
    if (PP.isCodeCompletionEnabled())
      PP.setCodeCompletionReached();
    // Cut off parsing by acting as if we reached the end-of-file.
    Tok.setKind(tok::eof);
  }

  /// Determine if we're at the end of the file or at a transition
  /// between modules.
  bool isEofOrEom() {
    tok::TokenKind Kind = Tok.getKind();
    return Kind == tok::eof || Kind == tok::annot_module_begin ||
           Kind == tok::annot_module_end || Kind == tok::annot_module_include;
  }

  /// Checks if the \p Level is valid for use in a fold expression.
  bool isFoldOperator(prec::Level Level) const;

  /// Checks if the \p Kind is a valid operator for fold expressions.
  bool isFoldOperator(tok::TokenKind Kind) const;

  /// Initialize all pragma handlers.
  void initializePragmaHandlers();

  /// Destroy and reset all pragma handlers.
  void resetPragmaHandlers();

  /// Handle the annotation token produced for #pragma unused(...)
  void HandlePragmaUnused();

  /// Handle the annotation token produced for
  /// #pragma GCC visibility...
  void HandlePragmaVisibility();

  /// Handle the annotation token produced for
  /// #pragma pack...
  void HandlePragmaPack();

  /// Handle the annotation token produced for
  /// #pragma ms_struct...
  void HandlePragmaMSStruct();

  /// Handle the annotation token produced for
  /// #pragma comment...
  void HandlePragmaMSComment();

  void HandlePragmaMSPointersToMembers();

  void HandlePragmaMSVtorDisp();

  void HandlePragmaMSPragma();
  bool HandlePragmaMSSection(StringRef PragmaName,
                             SourceLocation PragmaLocation);
  bool HandlePragmaMSSegment(StringRef PragmaName,
                             SourceLocation PragmaLocation);
  bool HandlePragmaMSInitSeg(StringRef PragmaName,
                             SourceLocation PragmaLocation);

  /// Handle the annotation token produced for
  /// #pragma align...
  void HandlePragmaAlign();

  /// Handle the annotation token produced for
  /// #pragma clang __debug dump...
  void HandlePragmaDump();

  /// Handle the annotation token produced for
  /// #pragma weak id...
  void HandlePragmaWeak();

  /// Handle the annotation token produced for
  /// #pragma weak id = id...
  void HandlePragmaWeakAlias();

  /// Handle the annotation token produced for
  /// #pragma redefine_extname...
  void HandlePragmaRedefineExtname();

  /// Handle the annotation token produced for
  /// #pragma STDC FP_CONTRACT...
  void HandlePragmaFPContract();

  /// Handle the annotation token produced for
  /// #pragma clang fp ...
  void HandlePragmaFP();

  /// Handle the annotation token produced for
  /// #pragma OPENCL EXTENSION...
  void HandlePragmaOpenCLExtension();

  /// Handle the annotation token produced for
  /// #pragma clang __debug captured
  StmtResult HandlePragmaCaptured();

  /// Handle the annotation token produced for
  /// #pragma clang loop and #pragma unroll.
  bool HandlePragmaLoopHint(LoopHint &Hint);

  bool ParsePragmaAttributeSubjectMatchRuleSet(
      attr::ParsedSubjectMatchRuleSet &SubjectMatchRules,
      SourceLocation &AnyLoc, SourceLocation &LastMatchRuleEndLoc);

  void HandlePragmaAttribute();

  /// GetLookAheadToken - This peeks ahead N tokens and returns that token
  /// without consuming any tokens.  LookAhead(0) returns 'Tok', LookAhead(1)
  /// returns the token after Tok, etc.
  ///
  /// Note that this differs from the Preprocessor's LookAhead method, because
  /// the Parser always has one token lexed that the preprocessor doesn't.
  ///
  const Token &GetLookAheadToken(unsigned N) {
    if (N == 0 || Tok.is(tok::eof)) return Tok;
    return PP.LookAhead(N-1);
  }

public:
  /// NextToken - This peeks ahead one token and returns it without
  /// consuming it.
  const Token &NextToken() {
    return PP.LookAhead(0);
  }

  /// getTypeAnnotation - Read a parsed type out of an annotation token.
  static ParsedType getTypeAnnotation(const Token &Tok) {
    return ParsedType::getFromOpaquePtr(Tok.getAnnotationValue());
  }

private:
  static void setTypeAnnotation(Token &Tok, ParsedType T) {
    Tok.setAnnotationValue(T.getAsOpaquePtr());
  }

  /// Read an already-translated primary expression out of an annotation
  /// token.
  static ExprResult getExprAnnotation(const Token &Tok) {
    return ExprResult::getFromOpaquePointer(Tok.getAnnotationValue());
  }

  /// Set the primary expression corresponding to the given annotation
  /// token.
  static void setExprAnnotation(Token &Tok, ExprResult ER) {
    Tok.setAnnotationValue(ER.getAsOpaquePointer());
  }

public:
  // If NeedType is true, then TryAnnotateTypeOrScopeToken will try harder to
  // find a type name by attempting typo correction.
  bool TryAnnotateTypeOrScopeToken();
  bool TryAnnotateTypeOrScopeTokenAfterScopeSpec(CXXScopeSpec &SS,
                                                 bool IsNewScope);
  bool TryAnnotateCXXScopeToken(bool EnteringContext = false);

private:
  enum AnnotatedNameKind {
    /// Annotation has failed and emitted an error.
    ANK_Error,
    /// The identifier is a tentatively-declared name.
    ANK_TentativeDecl,
    /// The identifier is a template name. FIXME: Add an annotation for that.
    ANK_TemplateName,
    /// The identifier can't be resolved.
    ANK_Unresolved,
    /// Annotation was successful.
    ANK_Success
  };
  AnnotatedNameKind
  TryAnnotateName(bool IsAddressOfOperand,
                  std::unique_ptr<CorrectionCandidateCallback> CCC = nullptr);

  /// Push a tok::annot_cxxscope token onto the token stream.
  void AnnotateScopeToken(CXXScopeSpec &SS, bool IsNewAnnotation);

  /// TryAltiVecToken - Check for context-sensitive AltiVec identifier tokens,
  /// replacing them with the non-context-sensitive keywords.  This returns
  /// true if the token was replaced.
  bool TryAltiVecToken(DeclSpec &DS, SourceLocation Loc,
                       const char *&PrevSpec, unsigned &DiagID,
                       bool &isInvalid) {
    if (!getLangOpts().AltiVec && !getLangOpts().ZVector)
      return false;

    if (Tok.getIdentifierInfo() != Ident_vector &&
        Tok.getIdentifierInfo() != Ident_bool &&
        (!getLangOpts().AltiVec || Tok.getIdentifierInfo() != Ident_pixel))
      return false;

    return TryAltiVecTokenOutOfLine(DS, Loc, PrevSpec, DiagID, isInvalid);
  }

  /// TryAltiVecVectorToken - Check for context-sensitive AltiVec vector
  /// identifier token, replacing it with the non-context-sensitive __vector.
  /// This returns true if the token was replaced.
  bool TryAltiVecVectorToken() {
    if ((!getLangOpts().AltiVec && !getLangOpts().ZVector) ||
        Tok.getIdentifierInfo() != Ident_vector) return false;
    return TryAltiVecVectorTokenOutOfLine();
  }

  bool TryAltiVecVectorTokenOutOfLine();
  bool TryAltiVecTokenOutOfLine(DeclSpec &DS, SourceLocation Loc,
                                const char *&PrevSpec, unsigned &DiagID,
                                bool &isInvalid);

  /// Returns true if the current token is the identifier 'instancetype'.
  ///
  /// Should only be used in Objective-C language modes.
  bool isObjCInstancetype() {
    assert(getLangOpts().ObjC1);
    if (Tok.isAnnotation())
      return false;
    if (!Ident_instancetype)
      Ident_instancetype = PP.getIdentifierInfo("instancetype");
    return Tok.getIdentifierInfo() == Ident_instancetype;
  }

  /// TryKeywordIdentFallback - For compatibility with system headers using
  /// keywords as identifiers, attempt to convert the current token to an
  /// identifier and optionally disable the keyword for the remainder of the
  /// translation unit. This returns false if the token was not replaced,
  /// otherwise emits a diagnostic and returns true.
  bool TryKeywordIdentFallback(bool DisableKeyword);

  /// Get the TemplateIdAnnotation from the token.
  TemplateIdAnnotation *takeTemplateIdAnnotation(const Token &tok);

  /// TentativeParsingAction - An object that is used as a kind of "tentative
  /// parsing transaction". It gets instantiated to mark the token position and
  /// after the token consumption is done, Commit() or Revert() is called to
  /// either "commit the consumed tokens" or revert to the previously marked
  /// token position. Example:
  ///
  ///   TentativeParsingAction TPA(*this);
  ///   ConsumeToken();
  ///   ....
  ///   TPA.Revert();
  ///
  class TentativeParsingAction {
    Parser &P;
    Token PrevTok;
    size_t PrevTentativelyDeclaredIdentifierCount;
    unsigned short PrevParenCount, PrevBracketCount, PrevBraceCount;
    bool isActive;

  public:
    explicit TentativeParsingAction(Parser& p) : P(p) {
      PrevTok = P.Tok;
      PrevTentativelyDeclaredIdentifierCount =
          P.TentativelyDeclaredIdentifiers.size();
      PrevParenCount = P.ParenCount;
      PrevBracketCount = P.BracketCount;
      PrevBraceCount = P.BraceCount;
      P.PP.EnableBacktrackAtThisPos();
      isActive = true;
    }
    void Commit() {
      assert(isActive && "Parsing action was finished!");
      P.TentativelyDeclaredIdentifiers.resize(
          PrevTentativelyDeclaredIdentifierCount);
      P.PP.CommitBacktrackedTokens();
      isActive = false;
    }
    void Revert() {
      assert(isActive && "Parsing action was finished!");
      P.PP.Backtrack();
      P.Tok = PrevTok;
      P.TentativelyDeclaredIdentifiers.resize(
          PrevTentativelyDeclaredIdentifierCount);
      P.ParenCount = PrevParenCount;
      P.BracketCount = PrevBracketCount;
      P.BraceCount = PrevBraceCount;
      isActive = false;
    }
    ~TentativeParsingAction() {
      assert(!isActive && "Forgot to call Commit or Revert!");
    }
  };
  /// A TentativeParsingAction that automatically reverts in its destructor.
  /// Useful for disambiguation parses that will always be reverted.
  class RevertingTentativeParsingAction
      : private Parser::TentativeParsingAction {
  public:
    RevertingTentativeParsingAction(Parser &P)
        : Parser::TentativeParsingAction(P) {}
    ~RevertingTentativeParsingAction() { Revert(); }
  };

  class UnannotatedTentativeParsingAction;

  /// ObjCDeclContextSwitch - An object used to switch context from
  /// an objective-c decl context to its enclosing decl context and
  /// back.
  class ObjCDeclContextSwitch {
    Parser &P;
    Decl *DC;
    SaveAndRestore<bool> WithinObjCContainer;
  public:
    explicit ObjCDeclContextSwitch(Parser &p)
      : P(p), DC(p.getObjCDeclContext()),
        WithinObjCContainer(P.ParsingInObjCContainer, DC != nullptr) {
      if (DC)
        P.Actions.ActOnObjCTemporaryExitContainerContext(cast<DeclContext>(DC));
    }
    ~ObjCDeclContextSwitch() {
      if (DC)
        P.Actions.ActOnObjCReenterContainerContext(cast<DeclContext>(DC));
    }
  };

  /// ExpectAndConsume - The parser expects that 'ExpectedTok' is next in the
  /// input.  If so, it is consumed and false is returned.
  ///
  /// If a trivial punctuator misspelling is encountered, a FixIt error
  /// diagnostic is issued and false is returned after recovery.
  ///
  /// If the input is malformed, this emits the specified diagnostic and true is
  /// returned.
  bool ExpectAndConsume(tok::TokenKind ExpectedTok,
                        unsigned Diag = diag::err_expected,
                        StringRef DiagMsg = "");

  /// The parser expects a semicolon and, if present, will consume it.
  ///
  /// If the next token is not a semicolon, this emits the specified diagnostic,
  /// or, if there's just some closing-delimiter noise (e.g., ')' or ']') prior
  /// to the semicolon, consumes that extra token.
  bool ExpectAndConsumeSemi(unsigned DiagID);

  /// The kind of extra semi diagnostic to emit.
  enum ExtraSemiKind {
    OutsideFunction = 0,
    InsideStruct = 1,
    InstanceVariableList = 2,
    AfterMemberFunctionDefinition = 3
  };

  /// Consume any extra semi-colons until the end of the line.
  void ConsumeExtraSemi(ExtraSemiKind Kind, unsigned TST = TST_unspecified);

  /// Return false if the next token is an identifier. An 'expected identifier'
  /// error is emitted otherwise.
  ///
  /// The parser tries to recover from the error by checking if the next token
  /// is a C++ keyword when parsing Objective-C++. Return false if the recovery
  /// was successful.
  bool expectIdentifier();

public:
  //===--------------------------------------------------------------------===//
  // Scope manipulation

  /// ParseScope - Introduces a new scope for parsing. The kind of
  /// scope is determined by ScopeFlags. Objects of this type should
  /// be created on the stack to coincide with the position where the
  /// parser enters the new scope, and this object's constructor will
  /// create that new scope. Similarly, once the object is destroyed
  /// the parser will exit the scope.
  class ParseScope {
    Parser *Self;
    ParseScope(const ParseScope &) = delete;
    void operator=(const ParseScope &) = delete;

  public:
    // ParseScope - Construct a new object to manage a scope in the
    // parser Self where the new Scope is created with the flags
    // ScopeFlags, but only when we aren't about to enter a compound statement.
    ParseScope(Parser *Self, unsigned ScopeFlags, bool EnteredScope = true,
               bool BeforeCompoundStmt = false)
      : Self(Self) {
      if (EnteredScope && !BeforeCompoundStmt)
        Self->EnterScope(ScopeFlags);
      else {
        if (BeforeCompoundStmt)
          Self->incrementMSManglingNumber();

        this->Self = nullptr;
      }
    }

    // Exit - Exit the scope associated with this object now, rather
    // than waiting until the object is destroyed.
    void Exit() {
      if (Self) {
        Self->ExitScope();
        Self = nullptr;
      }
    }

    ~ParseScope() {
      Exit();
    }
  };

  /// EnterScope - Start a new scope.
  void EnterScope(unsigned ScopeFlags);

  /// ExitScope - Pop a scope off the scope stack.
  void ExitScope();

private:
  /// RAII object used to modify the scope flags for the current scope.
  class ParseScopeFlags {
    Scope *CurScope;
    unsigned OldFlags;
    ParseScopeFlags(const ParseScopeFlags &) = delete;
    void operator=(const ParseScopeFlags &) = delete;

  public:
    ParseScopeFlags(Parser *Self, unsigned ScopeFlags, bool ManageFlags = true);
    ~ParseScopeFlags();
  };

  //===--------------------------------------------------------------------===//
  // Diagnostic Emission and Error recovery.

public:
  DiagnosticBuilder Diag(SourceLocation Loc, unsigned DiagID);
  DiagnosticBuilder Diag(const Token &Tok, unsigned DiagID);
  DiagnosticBuilder Diag(unsigned DiagID) {
    return Diag(Tok, DiagID);
  }

private:
  void SuggestParentheses(SourceLocation Loc, unsigned DK,
                          SourceRange ParenRange);
  void CheckNestedObjCContexts(SourceLocation AtLoc);

public:

  /// Control flags for SkipUntil functions.
  enum SkipUntilFlags {
    StopAtSemi = 1 << 0,  ///< Stop skipping at semicolon
    /// Stop skipping at specified token, but don't skip the token itself
    StopBeforeMatch = 1 << 1,
    StopAtCodeCompletion = 1 << 2 ///< Stop at code completion
  };

  friend constexpr SkipUntilFlags operator|(SkipUntilFlags L,
                                            SkipUntilFlags R) {
    return static_cast<SkipUntilFlags>(static_cast<unsigned>(L) |
                                       static_cast<unsigned>(R));
  }

  /// SkipUntil - Read tokens until we get to the specified token, then consume
  /// it (unless StopBeforeMatch is specified).  Because we cannot guarantee
  /// that the token will ever occur, this skips to the next token, or to some
  /// likely good stopping point.  If Flags has StopAtSemi flag, skipping will
  /// stop at a ';' character.
  ///
  /// If SkipUntil finds the specified token, it returns true, otherwise it
  /// returns false.
  bool SkipUntil(tok::TokenKind T,
                 SkipUntilFlags Flags = static_cast<SkipUntilFlags>(0)) {
    return SkipUntil(llvm::makeArrayRef(T), Flags);
  }
  bool SkipUntil(tok::TokenKind T1, tok::TokenKind T2,
                 SkipUntilFlags Flags = static_cast<SkipUntilFlags>(0)) {
    tok::TokenKind TokArray[] = {T1, T2};
    return SkipUntil(TokArray, Flags);
  }
  bool SkipUntil(tok::TokenKind T1, tok::TokenKind T2, tok::TokenKind T3,
                 SkipUntilFlags Flags = static_cast<SkipUntilFlags>(0)) {
    tok::TokenKind TokArray[] = {T1, T2, T3};
    return SkipUntil(TokArray, Flags);
  }
  bool SkipUntil(ArrayRef<tok::TokenKind> Toks,
                 SkipUntilFlags Flags = static_cast<SkipUntilFlags>(0));

  /// SkipMalformedDecl - Read tokens until we get to some likely good stopping
  /// point for skipping past a simple-declaration.
  void SkipMalformedDecl();

private:
  //===--------------------------------------------------------------------===//
  // Lexing and parsing of C++ inline methods.

  struct ParsingClass;

  /// [class.mem]p1: "... the class is regarded as complete within
  /// - function bodies
  /// - default arguments
  /// - exception-specifications (TODO: C++0x)
  /// - and brace-or-equal-initializers for non-static data members
  /// (including such things in nested classes)."
  /// LateParsedDeclarations build the tree of those elements so they can
  /// be parsed after parsing the top-level class.
  class LateParsedDeclaration {
  public:
    virtual ~LateParsedDeclaration();

    virtual void ParseLexedMethodDeclarations();
    virtual void ParseLexedMemberInitializers();
    virtual void ParseLexedMethodDefs();
    virtual void ParseLexedAttributes();
  };

  /// Inner node of the LateParsedDeclaration tree that parses
  /// all its members recursively.
  class LateParsedClass : public LateParsedDeclaration {
  public:
    LateParsedClass(Parser *P, ParsingClass *C);
    ~LateParsedClass() override;

    void ParseLexedMethodDeclarations() override;
    void ParseLexedMemberInitializers() override;
    void ParseLexedMethodDefs() override;
    void ParseLexedAttributes() override;

  private:
    Parser *Self;
    ParsingClass *Class;
  };

  /// Contains the lexed tokens of an attribute with arguments that
  /// may reference member variables and so need to be parsed at the
  /// end of the class declaration after parsing all other member
  /// member declarations.
  /// FIXME: Perhaps we should change the name of LateParsedDeclaration to
  /// LateParsedTokens.
  struct LateParsedAttribute : public LateParsedDeclaration {
    Parser *Self;
    CachedTokens Toks;
    IdentifierInfo &AttrName;
    SourceLocation AttrNameLoc;
    SmallVector<Decl*, 2> Decls;

    explicit LateParsedAttribute(Parser *P, IdentifierInfo &Name,
                                 SourceLocation Loc)
      : Self(P), AttrName(Name), AttrNameLoc(Loc) {}

    void ParseLexedAttributes() override;

    void addDecl(Decl *D) { Decls.push_back(D); }
  };

  // A list of late-parsed attributes.  Used by ParseGNUAttributes.
  class LateParsedAttrList: public SmallVector<LateParsedAttribute *, 2> {
  public:
    LateParsedAttrList(bool PSoon = false) : ParseSoon(PSoon) { }

    bool parseSoon() { return ParseSoon; }

  private:
    bool ParseSoon;  // Are we planning to parse these shortly after creation?
  };

  /// Contains the lexed tokens of a member function definition
  /// which needs to be parsed at the end of the class declaration
  /// after parsing all other member declarations.
  struct LexedMethod : public LateParsedDeclaration {
    Parser *Self;
    Decl *D;
    CachedTokens Toks;

    /// Whether this member function had an associated template
    /// scope. When true, D is a template declaration.
    /// otherwise, it is a member function declaration.
    bool TemplateScope;

    explicit LexedMethod(Parser* P, Decl *MD)
      : Self(P), D(MD), TemplateScope(false) {}

    void ParseLexedMethodDefs() override;
  };

  /// LateParsedDefaultArgument - Keeps track of a parameter that may
  /// have a default argument that cannot be parsed yet because it
  /// occurs within a member function declaration inside the class
  /// (C++ [class.mem]p2).
  struct LateParsedDefaultArgument {
    explicit LateParsedDefaultArgument(Decl *P,
                                       std::unique_ptr<CachedTokens> Toks = nullptr)
      : Param(P), Toks(std::move(Toks)) { }

    /// Param - The parameter declaration for this parameter.
    Decl *Param;

    /// Toks - The sequence of tokens that comprises the default
    /// argument expression, not including the '=' or the terminating
    /// ')' or ','. This will be NULL for parameters that have no
    /// default argument.
    std::unique_ptr<CachedTokens> Toks;
  };

  /// LateParsedMethodDeclaration - A method declaration inside a class that
  /// contains at least one entity whose parsing needs to be delayed
  /// until the class itself is completely-defined, such as a default
  /// argument (C++ [class.mem]p2).
  struct LateParsedMethodDeclaration : public LateParsedDeclaration {
    explicit LateParsedMethodDeclaration(Parser *P, Decl *M)
      : Self(P), Method(M), TemplateScope(false),
        ExceptionSpecTokens(nullptr) {}

    void ParseLexedMethodDeclarations() override;

    Parser* Self;

    /// Method - The method declaration.
    Decl *Method;

    /// Whether this member function had an associated template
    /// scope. When true, D is a template declaration.
    /// otherwise, it is a member function declaration.
    bool TemplateScope;

    /// DefaultArgs - Contains the parameters of the function and
    /// their default arguments. At least one of the parameters will
    /// have a default argument, but all of the parameters of the
    /// method will be stored so that they can be reintroduced into
    /// scope at the appropriate times.
    SmallVector<LateParsedDefaultArgument, 8> DefaultArgs;
  
    /// The set of tokens that make up an exception-specification that
    /// has not yet been parsed.
    CachedTokens *ExceptionSpecTokens;
  };

  /// LateParsedMemberInitializer - An initializer for a non-static class data
  /// member whose parsing must to be delayed until the class is completely
  /// defined (C++11 [class.mem]p2).
  struct LateParsedMemberInitializer : public LateParsedDeclaration {
    LateParsedMemberInitializer(Parser *P, Decl *FD)
      : Self(P), Field(FD) { }

    void ParseLexedMemberInitializers() override;

    Parser *Self;

    /// Field - The field declaration.
    Decl *Field;

    /// CachedTokens - The sequence of tokens that comprises the initializer,
    /// including any leading '='.
    CachedTokens Toks;
  };

  /// LateParsedDeclarationsContainer - During parsing of a top (non-nested)
  /// C++ class, its method declarations that contain parts that won't be
  /// parsed until after the definition is completed (C++ [class.mem]p2),
  /// the method declarations and possibly attached inline definitions
  /// will be stored here with the tokens that will be parsed to create those 
  /// entities.
  typedef SmallVector<LateParsedDeclaration*,2> LateParsedDeclarationsContainer;

  /// Representation of a class that has been parsed, including
  /// any member function declarations or definitions that need to be
  /// parsed after the corresponding top-level class is complete.
  struct ParsingClass {
    ParsingClass(Decl *TagOrTemplate, bool TopLevelClass, bool IsInterface)
      : TopLevelClass(TopLevelClass), TemplateScope(false),
        IsInterface(IsInterface), TagOrTemplate(TagOrTemplate) { }

    /// Whether this is a "top-level" class, meaning that it is
    /// not nested within another class.
    bool TopLevelClass : 1;

    /// Whether this class had an associated template
    /// scope. When true, TagOrTemplate is a template declaration;
    /// otherwise, it is a tag declaration.
    bool TemplateScope : 1;

    /// Whether this class is an __interface.
    bool IsInterface : 1;

    /// The class or class template whose definition we are parsing.
    Decl *TagOrTemplate;

    /// LateParsedDeclarations - Method declarations, inline definitions and
    /// nested classes that contain pieces whose parsing will be delayed until
    /// the top-level class is fully defined.
    LateParsedDeclarationsContainer LateParsedDeclarations;
  };

  /// The stack of classes that is currently being
  /// parsed. Nested and local classes will be pushed onto this stack
  /// when they are parsed, and removed afterward.
  std::stack<ParsingClass *> ClassStack;

  ParsingClass &getCurrentClass() {
    assert(!ClassStack.empty() && "No lexed method stacks!");
    return *ClassStack.top();
  }

  /// RAII object used to manage the parsing of a class definition.
  class ParsingClassDefinition {
    Parser &P;
    bool Popped;
    Sema::ParsingClassState State;

  public:
    ParsingClassDefinition(Parser &P, Decl *TagOrTemplate, bool TopLevelClass,
                           bool IsInterface)
      : P(P), Popped(false),
        State(P.PushParsingClass(TagOrTemplate, TopLevelClass, IsInterface)) {
    }

    /// Pop this class of the stack.
    void Pop() {
      assert(!Popped && "Nested class has already been popped");
      Popped = true;
      P.PopParsingClass(State);
    }

    ~ParsingClassDefinition() {
      if (!Popped)
        P.PopParsingClass(State);
    }
  };

  /// Contains information about any template-specific
  /// information that has been parsed prior to parsing declaration
  /// specifiers.
  struct ParsedTemplateInfo {
    ParsedTemplateInfo()
      : Kind(NonTemplate), TemplateParams(nullptr), TemplateLoc() { }

    ParsedTemplateInfo(TemplateParameterLists *TemplateParams,
                       bool isSpecialization,
                       bool lastParameterListWasEmpty = false)
      : Kind(isSpecialization? ExplicitSpecialization : Template),
        TemplateParams(TemplateParams),
        LastParameterListWasEmpty(lastParameterListWasEmpty) { }

    explicit ParsedTemplateInfo(SourceLocation ExternLoc,
                                SourceLocation TemplateLoc)
      : Kind(ExplicitInstantiation), TemplateParams(nullptr),
        ExternLoc(ExternLoc), TemplateLoc(TemplateLoc),
        LastParameterListWasEmpty(false){ }

    /// The kind of template we are parsing.
    enum {
      /// We are not parsing a template at all.
      NonTemplate = 0,
      /// We are parsing a template declaration.
      Template,
      /// We are parsing an explicit specialization.
      ExplicitSpecialization,
      /// We are parsing an explicit instantiation.
      ExplicitInstantiation
    } Kind;

    /// The template parameter lists, for template declarations
    /// and explicit specializations.
    TemplateParameterLists *TemplateParams;

    /// The location of the 'extern' keyword, if any, for an explicit
    /// instantiation
    SourceLocation ExternLoc;

    /// The location of the 'template' keyword, for an explicit
    /// instantiation.
    SourceLocation TemplateLoc;

    /// Whether the last template parameter list was empty.
    bool LastParameterListWasEmpty;

    SourceRange getSourceRange() const LLVM_READONLY;
  };

  void LexTemplateFunctionForLateParsing(CachedTokens &Toks);
  void ParseLateTemplatedFuncDef(LateParsedTemplate &LPT);

  static void LateTemplateParserCallback(void *P, LateParsedTemplate &LPT);
  static void LateTemplateParserCleanupCallback(void *P);

  Sema::ParsingClassState
  PushParsingClass(Decl *TagOrTemplate, bool TopLevelClass, bool IsInterface);
  void DeallocateParsedClasses(ParsingClass *Class);
  void PopParsingClass(Sema::ParsingClassState);

  enum CachedInitKind {
    CIK_DefaultArgument,
    CIK_DefaultInitializer
  };

  NamedDecl *ParseCXXInlineMethodDef(AccessSpecifier AS,
                                     ParsedAttributes &AccessAttrs,
                                     ParsingDeclarator &D,
                                     const ParsedTemplateInfo &TemplateInfo,
                                     const VirtSpecifiers &VS,
                                     SourceLocation PureSpecLoc);
  void ParseCXXNonStaticMemberInitializer(Decl *VarD);
  void ParseLexedAttributes(ParsingClass &Class);
  void ParseLexedAttributeList(LateParsedAttrList &LAs, Decl *D,
                               bool EnterScope, bool OnDefinition);
  void ParseLexedAttribute(LateParsedAttribute &LA,
                           bool EnterScope, bool OnDefinition);
  void ParseLexedMethodDeclarations(ParsingClass &Class);
  void ParseLexedMethodDeclaration(LateParsedMethodDeclaration &LM);
  void ParseLexedMethodDefs(ParsingClass &Class);
  void ParseLexedMethodDef(LexedMethod &LM);
  void ParseLexedMemberInitializers(ParsingClass &Class);
  void ParseLexedMemberInitializer(LateParsedMemberInitializer &MI);
  void ParseLexedObjCMethodDefs(LexedMethod &LM, bool parseMethod);
  bool ConsumeAndStoreFunctionPrologue(CachedTokens &Toks);
  bool ConsumeAndStoreInitializer(CachedTokens &Toks, CachedInitKind CIK);
  bool ConsumeAndStoreConditional(CachedTokens &Toks);
  bool ConsumeAndStoreUntil(tok::TokenKind T1,
                            CachedTokens &Toks,
                            bool StopAtSemi = true,
                            bool ConsumeFinalToken = true) {
    return ConsumeAndStoreUntil(T1, T1, Toks, StopAtSemi, ConsumeFinalToken);
  }
  bool ConsumeAndStoreUntil(tok::TokenKind T1, tok::TokenKind T2,
                            CachedTokens &Toks,
                            bool StopAtSemi = true,
                            bool ConsumeFinalToken = true);

  //===--------------------------------------------------------------------===//
  // C99 6.9: External Definitions.
  struct ParsedAttributesWithRange : ParsedAttributes {
    ParsedAttributesWithRange(AttributeFactory &factory)
      : ParsedAttributes(factory) {}

    void clear() {
      ParsedAttributes::clear();
      Range = SourceRange();
    }

    SourceRange Range;
  };
  struct ParsedAttributesViewWithRange : ParsedAttributesView {
    ParsedAttributesViewWithRange() : ParsedAttributesView() {}
    void clearListOnly() {
      ParsedAttributesView::clearListOnly();
      Range = SourceRange();
    }

    SourceRange Range;
  };

  DeclGroupPtrTy ParseExternalDeclaration(ParsedAttributesWithRange &attrs,
                                          ParsingDeclSpec *DS = nullptr);
  bool isDeclarationAfterDeclarator();
  bool isStartOfFunctionDefinition(const ParsingDeclarator &Declarator);
  DeclGroupPtrTy ParseDeclarationOrFunctionDefinition(
                                                  ParsedAttributesWithRange &attrs,
                                                  ParsingDeclSpec *DS = nullptr,
                                                  AccessSpecifier AS = AS_none);
  DeclGroupPtrTy ParseDeclOrFunctionDefInternal(ParsedAttributesWithRange &attrs,
                                                ParsingDeclSpec &DS,
                                                AccessSpecifier AS);

  void SkipFunctionBody();
  Decl *ParseFunctionDefinition(ParsingDeclarator &D,
                 const ParsedTemplateInfo &TemplateInfo = ParsedTemplateInfo(),
                 LateParsedAttrList *LateParsedAttrs = nullptr);
  void ParseKNRParamDeclarations(Declarator &D);
  // EndLoc, if non-NULL, is filled with the location of the last token of
  // the simple-asm.
  ExprResult ParseSimpleAsm(SourceLocation *EndLoc = nullptr);
  ExprResult ParseAsmStringLiteral();

  // Objective-C External Declarations
  void MaybeSkipAttributes(tok::ObjCKeywordKind Kind);
  DeclGroupPtrTy ParseObjCAtDirectives(ParsedAttributesWithRange &Attrs);
  DeclGroupPtrTy ParseObjCAtClassDeclaration(SourceLocation atLoc);
  Decl *ParseObjCAtInterfaceDeclaration(SourceLocation AtLoc,
                                        ParsedAttributes &prefixAttrs);
  class ObjCTypeParamListScope;
  ObjCTypeParamList *parseObjCTypeParamList();
  ObjCTypeParamList *parseObjCTypeParamListOrProtocolRefs(
      ObjCTypeParamListScope &Scope, SourceLocation &lAngleLoc,
      SmallVectorImpl<IdentifierLocPair> &protocolIdents,
      SourceLocation &rAngleLoc, bool mayBeProtocolList = true);

  void HelperActionsForIvarDeclarations(Decl *interfaceDecl, SourceLocation atLoc,
                                        BalancedDelimiterTracker &T,
                                        SmallVectorImpl<Decl *> &AllIvarDecls,
                                        bool RBraceMissing);
  void ParseObjCClassInstanceVariables(Decl *interfaceDecl,
                                       tok::ObjCKeywordKind visibility,
                                       SourceLocation atLoc);
  bool ParseObjCProtocolReferences(SmallVectorImpl<Decl *> &P,
                                   SmallVectorImpl<SourceLocation> &PLocs,
                                   bool WarnOnDeclarations,
                                   bool ForObjCContainer,
                                   SourceLocation &LAngleLoc,
                                   SourceLocation &EndProtoLoc,
                                   bool consumeLastToken);

  /// Parse the first angle-bracket-delimited clause for an
  /// Objective-C object or object pointer type, which may be either
  /// type arguments or protocol qualifiers.
  void parseObjCTypeArgsOrProtocolQualifiers(
         ParsedType baseType,
         SourceLocation &typeArgsLAngleLoc,
         SmallVectorImpl<ParsedType> &typeArgs,
         SourceLocation &typeArgsRAngleLoc,
         SourceLocation &protocolLAngleLoc,
         SmallVectorImpl<Decl *> &protocols,
         SmallVectorImpl<SourceLocation> &protocolLocs,
         SourceLocation &protocolRAngleLoc,
         bool consumeLastToken,
         bool warnOnIncompleteProtocols);

  /// Parse either Objective-C type arguments or protocol qualifiers; if the
  /// former, also parse protocol qualifiers afterward.
  void parseObjCTypeArgsAndProtocolQualifiers(
         ParsedType baseType,
         SourceLocation &typeArgsLAngleLoc,
         SmallVectorImpl<ParsedType> &typeArgs,
         SourceLocation &typeArgsRAngleLoc,
         SourceLocation &protocolLAngleLoc,
         SmallVectorImpl<Decl *> &protocols,
         SmallVectorImpl<SourceLocation> &protocolLocs,
         SourceLocation &protocolRAngleLoc,
         bool consumeLastToken);

  /// Parse a protocol qualifier type such as '<NSCopying>', which is
  /// an anachronistic way of writing 'id<NSCopying>'.
  TypeResult parseObjCProtocolQualifierType(SourceLocation &rAngleLoc);

  /// Parse Objective-C type arguments and protocol qualifiers, extending the
  /// current type with the parsed result.
  TypeResult parseObjCTypeArgsAndProtocolQualifiers(SourceLocation loc,
                                                    ParsedType type,
                                                    bool consumeLastToken,
                                                    SourceLocation &endLoc);

  void ParseObjCInterfaceDeclList(tok::ObjCKeywordKind contextKey,
                                  Decl *CDecl);
  DeclGroupPtrTy ParseObjCAtProtocolDeclaration(SourceLocation atLoc,
                                                ParsedAttributes &prefixAttrs);

  struct ObjCImplParsingDataRAII {
    Parser &P;
    Decl *Dcl;
    bool HasCFunction;
    typedef SmallVector<LexedMethod*, 8> LateParsedObjCMethodContainer;
    LateParsedObjCMethodContainer LateParsedObjCMethods;

    ObjCImplParsingDataRAII(Parser &parser, Decl *D)
      : P(parser), Dcl(D), HasCFunction(false) {
      P.CurParsedObjCImpl = this;
      Finished = false;
    }
    ~ObjCImplParsingDataRAII();

    void finish(SourceRange AtEnd);
    bool isFinished() const { return Finished; }

  private:
    bool Finished;
  };
  ObjCImplParsingDataRAII *CurParsedObjCImpl;
  void StashAwayMethodOrFunctionBodyTokens(Decl *MDecl);

  DeclGroupPtrTy ParseObjCAtImplementationDeclaration(SourceLocation AtLoc);
  DeclGroupPtrTy ParseObjCAtEndDeclaration(SourceRange atEnd);
  Decl *ParseObjCAtAliasDeclaration(SourceLocation atLoc);
  Decl *ParseObjCPropertySynthesize(SourceLocation atLoc);
  Decl *ParseObjCPropertyDynamic(SourceLocation atLoc);

  IdentifierInfo *ParseObjCSelectorPiece(SourceLocation &MethodLocation);
  // Definitions for Objective-c context sensitive keywords recognition.
  enum ObjCTypeQual {
    objc_in=0, objc_out, objc_inout, objc_oneway, objc_bycopy, objc_byref,
    objc_nonnull, objc_nullable, objc_null_unspecified,
    objc_NumQuals
  };
  IdentifierInfo *ObjCTypeQuals[objc_NumQuals];

  bool isTokIdentifier_in() const;

  ParsedType ParseObjCTypeName(ObjCDeclSpec &DS, DeclaratorContext Ctx,
                               ParsedAttributes *ParamAttrs);
  void ParseObjCMethodRequirement();
  Decl *ParseObjCMethodPrototype(
            tok::ObjCKeywordKind MethodImplKind = tok::objc_not_keyword,
            bool MethodDefinition = true);
  Decl *ParseObjCMethodDecl(SourceLocation mLoc, tok::TokenKind mType,
            tok::ObjCKeywordKind MethodImplKind = tok::objc_not_keyword,
            bool MethodDefinition=true);
  void ParseObjCPropertyAttribute(ObjCDeclSpec &DS);

  Decl *ParseObjCMethodDefinition();

public:
  //===--------------------------------------------------------------------===//
  // C99 6.5: Expressions.

  /// TypeCastState - State whether an expression is or may be a type cast.
  enum TypeCastState {
    NotTypeCast = 0,
    MaybeTypeCast,
    IsTypeCast
  };

  ExprResult ParseExpression(TypeCastState isTypeCast = NotTypeCast);
  ExprResult ParseConstantExpressionInExprEvalContext(
      TypeCastState isTypeCast = NotTypeCast);
  ExprResult ParseConstantExpression(TypeCastState isTypeCast = NotTypeCast);
  ExprResult ParseConstraintExpression();
  // Expr that doesn't include commas.
  ExprResult ParseAssignmentExpression(TypeCastState isTypeCast = NotTypeCast);

  ExprResult ParseMSAsmIdentifier(llvm::SmallVectorImpl<Token> &LineToks,
                                  unsigned &NumLineToksConsumed,
                                  bool IsUnevaluated);

private:
  ExprResult ParseExpressionWithLeadingAt(SourceLocation AtLoc);

  ExprResult ParseExpressionWithLeadingExtension(SourceLocation ExtLoc);

  ExprResult ParseRHSOfBinaryExpression(ExprResult LHS,
                                        prec::Level MinPrec);
  ExprResult ParseCastExpression(bool isUnaryExpression,
                                 bool isAddressOfOperand,
                                 bool &NotCastExpr,
                                 TypeCastState isTypeCast,
                                 bool isVectorLiteral = false);
  ExprResult ParseCastExpression(bool isUnaryExpression,
                                 bool isAddressOfOperand = false,
                                 TypeCastState isTypeCast = NotTypeCast,
                                 bool isVectorLiteral = false);

  /// Returns true if the next token cannot start an expression.
  bool isNotExpressionStart();

  /// Returns true if the next token would start a postfix-expression
  /// suffix.
  bool isPostfixExpressionSuffixStart() {
    tok::TokenKind K = Tok.getKind();
    return (K == tok::l_square || K == tok::l_paren ||
            K == tok::period || K == tok::arrow ||
            K == tok::plusplus || K == tok::minusminus);
  }

  bool diagnoseUnknownTemplateId(ExprResult TemplateName, SourceLocation Less);
  void checkPotentialAngleBracket(ExprResult &PotentialTemplateName);
  bool checkPotentialAngleBracketDelimiter(const AngleBracketTracker::Loc &,
                                           const Token &OpToken);
  bool checkPotentialAngleBracketDelimiter(const Token &OpToken) {
    if (auto *Info = AngleBrackets.getCurrent(*this))
      return checkPotentialAngleBracketDelimiter(*Info, OpToken);
    return false;
  }

  ExprResult ParsePostfixExpressionSuffix(ExprResult LHS);
  ExprResult ParseUnaryExprOrTypeTraitExpression();
  ExprResult ParseBuiltinPrimaryExpression();

  ExprResult ParseExprAfterUnaryExprOrTypeTrait(const Token &OpTok,
                                                     bool &isCastExpr,
                                                     ParsedType &CastTy,
                                                     SourceRange &CastRange);

  typedef SmallVector<Expr*, 20> ExprListTy;
  typedef SmallVector<SourceLocation, 20> CommaLocsTy;

  /// ParseExpressionList - Used for C/C++ (argument-)expression-list.
  bool ParseExpressionList(
      SmallVectorImpl<Expr *> &Exprs,
      SmallVectorImpl<SourceLocation> &CommaLocs,
      llvm::function_ref<void()> Completer = llvm::function_ref<void()>());

  /// ParseSimpleExpressionList - A simple comma-separated list of expressions,
  /// used for misc language extensions.
  bool ParseSimpleExpressionList(SmallVectorImpl<Expr*> &Exprs,
                                 SmallVectorImpl<SourceLocation> &CommaLocs);


  /// ParenParseOption - Control what ParseParenExpression will parse.
  enum ParenParseOption {
    SimpleExpr,      // Only parse '(' expression ')'
    CompoundStmt,    // Also allow '(' compound-statement ')'
    CompoundLiteral, // Also allow '(' type-name ')' '{' ... '}'
    CastExpr         // Also allow '(' type-name ')' <anything>
  };
  ExprResult ParseParenExpression(ParenParseOption &ExprType,
                                        bool stopIfCastExpr,
                                        bool isTypeCast,
                                        ParsedType &CastTy,
                                        SourceLocation &RParenLoc);

  ExprResult ParseCXXAmbiguousParenExpression(
      ParenParseOption &ExprType, ParsedType &CastTy,
      BalancedDelimiterTracker &Tracker, ColonProtectionRAIIObject &ColonProt);
  ExprResult ParseCompoundLiteralExpression(ParsedType Ty,
                                                  SourceLocation LParenLoc,
                                                  SourceLocation RParenLoc);

  ExprResult ParseStringLiteralExpression(bool AllowUserDefinedLiteral = false);

  ExprResult ParseGenericSelectionExpression();
  
  ExprResult ParseObjCBoolLiteral();

  ExprResult ParseFoldExpression(ExprResult LHS, BalancedDelimiterTracker &T);

  //===--------------------------------------------------------------------===//
  // C++ Expressions
  ExprResult tryParseCXXIdExpression(CXXScopeSpec &SS, bool isAddressOfOperand,
                                     Token &Replacement);
  ExprResult ParseCXXIdExpression(bool isAddressOfOperand = false);

  bool areTokensAdjacent(const Token &A, const Token &B);

  void CheckForTemplateAndDigraph(Token &Next, ParsedType ObjectTypePtr,
                                  bool EnteringContext, IdentifierInfo &II,
                                  CXXScopeSpec &SS);

  bool ParseOptionalCXXScopeSpecifier(CXXScopeSpec &SS,
                                      ParsedType ObjectType,
                                      bool EnteringContext,
                                      bool *MayBePseudoDestructor = nullptr,
                                      bool IsTypename = false,
                                      IdentifierInfo **LastII = nullptr,
                                      bool OnlyNamespace = false);

  //===--------------------------------------------------------------------===//
  // C++0x 5.1.2: Lambda expressions

  // [...] () -> type {...}
  ExprResult ParseLambdaExpression();
  ExprResult TryParseLambdaExpression();
  Optional<unsigned> ParseLambdaIntroducer(LambdaIntroducer &Intro,
                                           bool *SkippedInits = nullptr);
  bool TryParseLambdaIntroducer(LambdaIntroducer &Intro);
  ExprResult ParseLambdaExpressionAfterIntroducer(
               LambdaIntroducer &Intro);

  //===--------------------------------------------------------------------===//
  // C++ 5.2p1: C++ Casts
  ExprResult ParseCXXCasts();

  //===--------------------------------------------------------------------===//
  // C++ 5.2p1: C++ Type Identification
  ExprResult ParseCXXTypeid();

  //===--------------------------------------------------------------------===//
  //  C++ : Microsoft __uuidof Expression
  ExprResult ParseCXXUuidof();

  //===--------------------------------------------------------------------===//
  // C++ 5.2.4: C++ Pseudo-Destructor Expressions
  ExprResult ParseCXXPseudoDestructor(Expr *Base, SourceLocation OpLoc,
                                            tok::TokenKind OpKind,
                                            CXXScopeSpec &SS,
                                            ParsedType ObjectType);

  //===--------------------------------------------------------------------===//
  // C++ 9.3.2: C++ 'this' pointer
  ExprResult ParseCXXThis();

  //===--------------------------------------------------------------------===//
  // C++ 15: C++ Throw Expression
  ExprResult ParseThrowExpression();

  ExceptionSpecificationType tryParseExceptionSpecification(
                    bool Delayed,
                    SourceRange &SpecificationRange,
                    SmallVectorImpl<ParsedType> &DynamicExceptions,
                    SmallVectorImpl<SourceRange> &DynamicExceptionRanges,
                    ExprResult &NoexceptExpr,
                    CachedTokens *&ExceptionSpecTokens);

  // EndLoc is filled with the location of the last token of the specification.
  ExceptionSpecificationType ParseDynamicExceptionSpecification(
                                  SourceRange &SpecificationRange,
                                  SmallVectorImpl<ParsedType> &Exceptions,
                                  SmallVectorImpl<SourceRange> &Ranges);

  //===--------------------------------------------------------------------===//
  // C++0x 8: Function declaration trailing-return-type
  TypeResult ParseTrailingReturnType(SourceRange &Range,
                                     bool MayBeFollowedByDirectInit);

  //===--------------------------------------------------------------------===//
  // C++ 2.13.5: C++ Boolean Literals
  ExprResult ParseCXXBoolLiteral();

  //===--------------------------------------------------------------------===//
  // C++ 5.2.3: Explicit type conversion (functional notation)
  ExprResult ParseCXXTypeConstructExpression(const DeclSpec &DS);

  /// ParseCXXSimpleTypeSpecifier - [C++ 7.1.5.2] Simple type specifiers.
  /// This should only be called when the current token is known to be part of
  /// simple-type-specifier.
  void ParseCXXSimpleTypeSpecifier(DeclSpec &DS);

  bool ParseCXXTypeSpecifierSeq(DeclSpec &DS);

  //===--------------------------------------------------------------------===//
  // C++ 5.3.4 and 5.3.5: C++ new and delete
  bool ParseExpressionListOrTypeId(SmallVectorImpl<Expr*> &Exprs,
                                   Declarator &D);
  void ParseDirectNewDeclarator(Declarator &D);
  ExprResult ParseCXXNewExpression(bool UseGlobal, SourceLocation Start);
  ExprResult ParseCXXDeleteExpression(bool UseGlobal,
                                            SourceLocation Start);

  //===--------------------------------------------------------------------===//
  // C++ if/switch/while condition expression.
  Sema::ConditionResult ParseCXXCondition(StmtResult *InitStmt,
                                          SourceLocation Loc,
                                          Sema::ConditionKind CK);

  //===--------------------------------------------------------------------===//
  // C++ Coroutines

  ExprResult ParseCoyieldExpression();

  //===--------------------------------------------------------------------===//
  // C99 6.7.8: Initialization.

  /// ParseInitializer
  ///       initializer: [C99 6.7.8]
  ///         assignment-expression
  ///         '{' ...
  ExprResult ParseInitializer() {
    if (Tok.isNot(tok::l_brace))
      return ParseAssignmentExpression();
    return ParseBraceInitializer();
  }
  bool MayBeDesignationStart();
  ExprResult ParseBraceInitializer();
  ExprResult ParseInitializerWithPotentialDesignator();

  //===--------------------------------------------------------------------===//
  // clang Expressions

  ExprResult ParseBlockLiteralExpression();  // ^{...}

  //===--------------------------------------------------------------------===//
  // Objective-C Expressions
  ExprResult ParseObjCAtExpression(SourceLocation AtLocation);
  ExprResult ParseObjCStringLiteral(SourceLocation AtLoc);
  ExprResult ParseObjCCharacterLiteral(SourceLocation AtLoc);
  ExprResult ParseObjCNumericLiteral(SourceLocation AtLoc);
  ExprResult ParseObjCBooleanLiteral(SourceLocation AtLoc, bool ArgValue);
  ExprResult ParseObjCArrayLiteral(SourceLocation AtLoc);
  ExprResult ParseObjCDictionaryLiteral(SourceLocation AtLoc);
  ExprResult ParseObjCBoxedExpr(SourceLocation AtLoc);
  ExprResult ParseObjCEncodeExpression(SourceLocation AtLoc);
  ExprResult ParseObjCSelectorExpression(SourceLocation AtLoc);
  ExprResult ParseObjCProtocolExpression(SourceLocation AtLoc);
  bool isSimpleObjCMessageExpression();
  ExprResult ParseObjCMessageExpression();
  ExprResult ParseObjCMessageExpressionBody(SourceLocation LBracloc,
                                            SourceLocation SuperLoc,
                                            ParsedType ReceiverType,
                                            Expr *ReceiverExpr);
  ExprResult ParseAssignmentExprWithObjCMessageExprStart(
      SourceLocation LBracloc, SourceLocation SuperLoc,
      ParsedType ReceiverType, Expr *ReceiverExpr);
  bool ParseObjCXXMessageReceiver(bool &IsExpr, void *&TypeOrExpr);
    
  //===--------------------------------------------------------------------===//
  // C99 6.8: Statements and Blocks.

  /// A SmallVector of statements, with stack size 32 (as that is the only one
  /// used.)
  typedef SmallVector<Stmt*, 32> StmtVector;
  /// A SmallVector of expressions, with stack size 12 (the maximum used.)
  typedef SmallVector<Expr*, 12> ExprVector;
  /// A SmallVector of types.
  typedef SmallVector<ParsedType, 12> TypeVector;

  StmtResult ParseStatement(SourceLocation *TrailingElseLoc = nullptr,
                            bool AllowOpenMPStandalone = false);
  enum AllowedConstructsKind {
    /// Allow any declarations, statements, OpenMP directives.
    ACK_Any,
    /// Allow only statements and non-standalone OpenMP directives.
    ACK_StatementsOpenMPNonStandalone,
    /// Allow statements and all executable OpenMP directives
    ACK_StatementsOpenMPAnyExecutable
  };
  StmtResult
  ParseStatementOrDeclaration(StmtVector &Stmts, AllowedConstructsKind Allowed,
                              SourceLocation *TrailingElseLoc = nullptr);
  StmtResult ParseStatementOrDeclarationAfterAttributes(
                                         StmtVector &Stmts,
                                         AllowedConstructsKind Allowed,
                                         SourceLocation *TrailingElseLoc,
                                         ParsedAttributesWithRange &Attrs);
  StmtResult ParseExprStatement();
  StmtResult ParseLabeledStatement(ParsedAttributesWithRange &attrs);
  StmtResult ParseCaseStatement(bool MissingCase = false,
                                ExprResult Expr = ExprResult());
  StmtResult ParseDefaultStatement();
  StmtResult ParseCompoundStatement(bool isStmtExpr = false);
  StmtResult ParseCompoundStatement(bool isStmtExpr,
                                    unsigned ScopeFlags);
  void ParseCompoundStatementLeadingPragmas();
  StmtResult ParseCompoundStatementBody(bool isStmtExpr = false);
  bool ParseParenExprOrCondition(StmtResult *InitStmt,
                                 Sema::ConditionResult &CondResult,
                                 SourceLocation Loc,
                                 Sema::ConditionKind CK);
  StmtResult ParseIfStatement(SourceLocation *TrailingElseLoc);
  StmtResult ParseSwitchStatement(SourceLocation *TrailingElseLoc);
  StmtResult ParseWhileStatement(SourceLocation *TrailingElseLoc);
  StmtResult ParseDoStatement();
  StmtResult ParseForStatement(SourceLocation *TrailingElseLoc);
  StmtResult ParseGotoStatement();
  StmtResult ParseContinueStatement();
  StmtResult ParseBreakStatement();
  StmtResult ParseReturnStatement();
  StmtResult ParseAsmStatement(bool &msAsm);
  StmtResult ParseMicrosoftAsmStatement(SourceLocation AsmLoc);
  StmtResult ParsePragmaLoopHint(StmtVector &Stmts,
                                 AllowedConstructsKind Allowed,
                                 SourceLocation *TrailingElseLoc,
                                 ParsedAttributesWithRange &Attrs);

  /// Describes the behavior that should be taken for an __if_exists
  /// block.
  enum IfExistsBehavior {
    /// Parse the block; this code is always used.
    IEB_Parse,
    /// Skip the block entirely; this code is never used.
    IEB_Skip,
    /// Parse the block as a dependent block, which may be used in
    /// some template instantiations but not others.
    IEB_Dependent
  };

  /// Describes the condition of a Microsoft __if_exists or
  /// __if_not_exists block.
  struct IfExistsCondition {
    /// The location of the initial keyword.
    SourceLocation KeywordLoc;
    /// Whether this is an __if_exists block (rather than an
    /// __if_not_exists block).
    bool IsIfExists;

    /// Nested-name-specifier preceding the name.
    CXXScopeSpec SS;

    /// The name we're looking for.
    UnqualifiedId Name;

    /// The behavior of this __if_exists or __if_not_exists block
    /// should.
    IfExistsBehavior Behavior;
  };

  bool ParseMicrosoftIfExistsCondition(IfExistsCondition& Result);
  void ParseMicrosoftIfExistsStatement(StmtVector &Stmts);
  void ParseMicrosoftIfExistsExternalDeclaration();
  void ParseMicrosoftIfExistsClassDeclaration(DeclSpec::TST TagType,
                                              ParsedAttributes &AccessAttrs,
                                              AccessSpecifier &CurAS);
  bool ParseMicrosoftIfExistsBraceInitializer(ExprVector &InitExprs,
                                              bool &InitExprsOk);
  bool ParseAsmOperandsOpt(SmallVectorImpl<IdentifierInfo *> &Names,
                           SmallVectorImpl<Expr *> &Constraints,
                           SmallVectorImpl<Expr *> &Exprs);

  //===--------------------------------------------------------------------===//
  // C++ 6: Statements and Blocks

  StmtResult ParseCXXTryBlock();
  StmtResult ParseCXXTryBlockCommon(SourceLocation TryLoc, bool FnTry = false);
  StmtResult ParseCXXCatchBlock(bool FnCatch = false);

  //===--------------------------------------------------------------------===//
  // MS: SEH Statements and Blocks

  StmtResult ParseSEHTryBlock();
  StmtResult ParseSEHExceptBlock(SourceLocation Loc);
  StmtResult ParseSEHFinallyBlock(SourceLocation Loc);
  StmtResult ParseSEHLeaveStatement();

  //===--------------------------------------------------------------------===//
  // Objective-C Statements

  StmtResult ParseObjCAtStatement(SourceLocation atLoc);
  StmtResult ParseObjCTryStmt(SourceLocation atLoc);
  StmtResult ParseObjCThrowStmt(SourceLocation atLoc);
  StmtResult ParseObjCSynchronizedStmt(SourceLocation atLoc);
  StmtResult ParseObjCAutoreleasePoolStmt(SourceLocation atLoc);


  //===--------------------------------------------------------------------===//
  // C99 6.7: Declarations.

  /// A context for parsing declaration specifiers.  TODO: flesh this
  /// out, there are other significant restrictions on specifiers than
  /// would be best implemented in the parser.
  enum class DeclSpecContext {
    DSC_normal, // normal context
    DSC_class,  // class context, enables 'friend'
    DSC_type_specifier, // C++ type-specifier-seq or C specifier-qualifier-list
    DSC_trailing, // C++11 trailing-type-specifier in a trailing return type
    DSC_alias_declaration, // C++11 type-specifier-seq in an alias-declaration
    DSC_top_level, // top-level/namespace declaration context
    DSC_template_param, // template parameter context
    DSC_template_type_arg, // template type argument context
    DSC_objc_method_result, // ObjC method result context, enables 'instancetype'
    DSC_condition // condition declaration context
  };

  /// Is this a context in which we are parsing just a type-specifier (or
  /// trailing-type-specifier)?
  static bool isTypeSpecifier(DeclSpecContext DSC) {
    switch (DSC) {
    case DeclSpecContext::DSC_normal:
    case DeclSpecContext::DSC_template_param:
    case DeclSpecContext::DSC_class:
    case DeclSpecContext::DSC_top_level:
    case DeclSpecContext::DSC_objc_method_result:
    case DeclSpecContext::DSC_condition:
      return false;

    case DeclSpecContext::DSC_template_type_arg:
    case DeclSpecContext::DSC_type_specifier:
    case DeclSpecContext::DSC_trailing:
    case DeclSpecContext::DSC_alias_declaration:
      return true;
    }
    llvm_unreachable("Missing DeclSpecContext case");
  }

  /// Is this a context in which we can perform class template argument
  /// deduction?
  static bool isClassTemplateDeductionContext(DeclSpecContext DSC) {
    switch (DSC) {
    case DeclSpecContext::DSC_normal:
    case DeclSpecContext::DSC_template_param:
    case DeclSpecContext::DSC_class:
    case DeclSpecContext::DSC_top_level:
    case DeclSpecContext::DSC_condition:
    case DeclSpecContext::DSC_type_specifier:
      return true;

    case DeclSpecContext::DSC_objc_method_result:
    case DeclSpecContext::DSC_template_type_arg:
    case DeclSpecContext::DSC_trailing:
    case DeclSpecContext::DSC_alias_declaration:
      return false;
    }
    llvm_unreachable("Missing DeclSpecContext case");
  }

  /// Information on a C++0x for-range-initializer found while parsing a
  /// declaration which turns out to be a for-range-declaration.
  struct ForRangeInit {
    SourceLocation ColonLoc;
    ExprResult RangeExpr;

    bool ParsedForRangeDecl() { return !ColonLoc.isInvalid(); }
  };

  DeclGroupPtrTy ParseDeclaration(DeclaratorContext Context,
                                  SourceLocation &DeclEnd,
                                  ParsedAttributesWithRange &attrs);
  DeclGroupPtrTy ParseSimpleDeclaration(DeclaratorContext Context,
                                        SourceLocation &DeclEnd,
                                        ParsedAttributesWithRange &attrs,
                                        bool RequireSemi,
                                        ForRangeInit *FRI = nullptr);
  bool MightBeDeclarator(DeclaratorContext Context);
  DeclGroupPtrTy ParseDeclGroup(ParsingDeclSpec &DS, DeclaratorContext Context,
                                SourceLocation *DeclEnd = nullptr,
                                ForRangeInit *FRI = nullptr);
  Decl *ParseDeclarationAfterDeclarator(Declarator &D,
               const ParsedTemplateInfo &TemplateInfo = ParsedTemplateInfo());
  bool ParseAsmAttributesAfterDeclarator(Declarator &D);
  Decl *ParseDeclarationAfterDeclaratorAndAttributes(
      Declarator &D,
      const ParsedTemplateInfo &TemplateInfo = ParsedTemplateInfo(),
      ForRangeInit *FRI = nullptr);
  Decl *ParseFunctionStatementBody(Decl *Decl, ParseScope &BodyScope);
  Decl *ParseFunctionTryBlock(Decl *Decl, ParseScope &BodyScope);

  /// When in code-completion, skip parsing of the function/method body
  /// unless the body contains the code-completion point.
  ///
  /// \returns true if the function body was skipped.
  bool trySkippingFunctionBody();

  bool ParseImplicitInt(DeclSpec &DS, CXXScopeSpec *SS,
                        const ParsedTemplateInfo &TemplateInfo,
                        AccessSpecifier AS, DeclSpecContext DSC, 
                        ParsedAttributesWithRange &Attrs);
  DeclSpecContext
  getDeclSpecContextFromDeclaratorContext(DeclaratorContext Context);
  void ParseDeclarationSpecifiers(
      DeclSpec &DS,
      const ParsedTemplateInfo &TemplateInfo = ParsedTemplateInfo(),
      AccessSpecifier AS = AS_none,
      DeclSpecContext DSC = DeclSpecContext::DSC_normal,
      LateParsedAttrList *LateAttrs = nullptr);
  bool DiagnoseMissingSemiAfterTagDefinition(
      DeclSpec &DS, AccessSpecifier AS, DeclSpecContext DSContext,
      LateParsedAttrList *LateAttrs = nullptr);

  void ParseSpecifierQualifierList(
      DeclSpec &DS, AccessSpecifier AS = AS_none,
      DeclSpecContext DSC = DeclSpecContext::DSC_normal);

  void ParseObjCTypeQualifierList(ObjCDeclSpec &DS,
                                  DeclaratorContext Context);

  void ParseEnumSpecifier(SourceLocation TagLoc, DeclSpec &DS,
                          const ParsedTemplateInfo &TemplateInfo,
                          AccessSpecifier AS, DeclSpecContext DSC);
  void ParseEnumBody(SourceLocation StartLoc, Decl *TagDecl);
  void ParseStructUnionBody(SourceLocation StartLoc, unsigned TagType,
                            Decl *TagDecl);

  void ParseStructDeclaration(
      ParsingDeclSpec &DS,
      llvm::function_ref<void(ParsingFieldDeclarator &)> FieldsCallback);

  bool isDeclarationSpecifier(bool DisambiguatingWithExpression = false);
  bool isTypeSpecifierQualifier();

  /// isKnownToBeTypeSpecifier - Return true if we know that the specified token
  /// is definitely a type-specifier.  Return false if it isn't part of a type
  /// specifier or if we're not sure.
  bool isKnownToBeTypeSpecifier(const Token &Tok) const;

  /// Return true if we know that we are definitely looking at a
  /// decl-specifier, and isn't part of an expression such as a function-style
  /// cast. Return false if it's no a decl-specifier, or we're not sure.
  bool isKnownToBeDeclarationSpecifier() {
    if (getLangOpts().CPlusPlus)
      return isCXXDeclarationSpecifier() == TPResult::True;
    return isDeclarationSpecifier(true);
  }

  /// isDeclarationStatement - Disambiguates between a declaration or an
  /// expression statement, when parsing function bodies.
  /// Returns true for declaration, false for expression.
  bool isDeclarationStatement() {
    if (getLangOpts().CPlusPlus)
      return isCXXDeclarationStatement();
    return isDeclarationSpecifier(true);
  }

  /// isForInitDeclaration - Disambiguates between a declaration or an
  /// expression in the context of the C 'clause-1' or the C++
  // 'for-init-statement' part of a 'for' statement.
  /// Returns true for declaration, false for expression.
  bool isForInitDeclaration() {
    if (getLangOpts().CPlusPlus)
      return isCXXSimpleDeclaration(/*AllowForRangeDecl=*/true);
    return isDeclarationSpecifier(true);
  }

  /// Determine whether this is a C++1z for-range-identifier.
  bool isForRangeIdentifier();

  /// Determine whether we are currently at the start of an Objective-C
  /// class message that appears to be missing the open bracket '['.
  bool isStartOfObjCClassMessageMissingOpenBracket();

  /// Starting with a scope specifier, identifier, or
  /// template-id that refers to the current class, determine whether
  /// this is a constructor declarator.
  bool isConstructorDeclarator(bool Unqualified, bool DeductionGuide = false);

  /// Specifies the context in which type-id/expression
  /// disambiguation will occur.
  enum TentativeCXXTypeIdContext {
    TypeIdInParens,
    TypeIdUnambiguous,
    TypeIdAsTemplateArgument
  };


  /// isTypeIdInParens - Assumes that a '(' was parsed and now we want to know
  /// whether the parens contain an expression or a type-id.
  /// Returns true for a type-id and false for an expression.
  bool isTypeIdInParens(bool &isAmbiguous) {
    if (getLangOpts().CPlusPlus)
      return isCXXTypeId(TypeIdInParens, isAmbiguous);
    isAmbiguous = false;
    return isTypeSpecifierQualifier();
  }
  bool isTypeIdInParens() {
    bool isAmbiguous;
    return isTypeIdInParens(isAmbiguous);
  }

  /// Checks if the current tokens form type-id or expression.
  /// It is similar to isTypeIdInParens but does not suppose that type-id
  /// is in parenthesis.
  bool isTypeIdUnambiguously() {
    bool IsAmbiguous;
    if (getLangOpts().CPlusPlus)
      return isCXXTypeId(TypeIdUnambiguous, IsAmbiguous);
    return isTypeSpecifierQualifier();
  }

  /// isCXXDeclarationStatement - C++-specialized function that disambiguates
  /// between a declaration or an expression statement, when parsing function
  /// bodies. Returns true for declaration, false for expression.
  bool isCXXDeclarationStatement();

  /// isCXXSimpleDeclaration - C++-specialized function that disambiguates
  /// between a simple-declaration or an expression-statement.
  /// If during the disambiguation process a parsing error is encountered,
  /// the function returns true to let the declaration parsing code handle it.
  /// Returns false if the statement is disambiguated as expression.
  bool isCXXSimpleDeclaration(bool AllowForRangeDecl);

  /// isCXXFunctionDeclarator - Disambiguates between a function declarator or
  /// a constructor-style initializer, when parsing declaration statements.
  /// Returns true for function declarator and false for constructor-style
  /// initializer. Sets 'IsAmbiguous' to true to indicate that this declaration 
  /// might be a constructor-style initializer.
  /// If during the disambiguation process a parsing error is encountered,
  /// the function returns true to let the declaration parsing code handle it.
  bool isCXXFunctionDeclarator(bool *IsAmbiguous = nullptr);

  struct ConditionDeclarationOrInitStatementState;
  enum class ConditionOrInitStatement {
    Expression,    ///< Disambiguated as an expression (either kind).
    ConditionDecl, ///< Disambiguated as the declaration form of condition.
    InitStmtDecl,  ///< Disambiguated as a simple-declaration init-statement.
    Error          ///< Can't be any of the above!
  };
  /// Disambiguates between the different kinds of things that can happen
  /// after 'if (' or 'switch ('. This could be one of two different kinds of
  /// declaration (depending on whether there is a ';' later) or an expression.
  ConditionOrInitStatement
  isCXXConditionDeclarationOrInitStatement(bool CanBeInitStmt);

  bool isCXXTypeId(TentativeCXXTypeIdContext Context, bool &isAmbiguous);
  bool isCXXTypeId(TentativeCXXTypeIdContext Context) {
    bool isAmbiguous;
    return isCXXTypeId(Context, isAmbiguous);
  }

  /// TPResult - Used as the result value for functions whose purpose is to
  /// disambiguate C++ constructs by "tentatively parsing" them.
  enum class TPResult {
    True, False, Ambiguous, Error
  };

  /// Based only on the given token kind, determine whether we know that
  /// we're at the start of an expression or a type-specifier-seq (which may
  /// be an expression, in C++).
  ///
  /// This routine does not attempt to resolve any of the trick cases, e.g.,
  /// those involving lookup of identifiers.
  ///
  /// \returns \c TPR_true if this token starts an expression, \c TPR_false if
  /// this token starts a type-specifier-seq, or \c TPR_ambiguous if it cannot
  /// tell.
  TPResult isExpressionOrTypeSpecifierSimple(tok::TokenKind Kind);

  /// isCXXDeclarationSpecifier - Returns TPResult::True if it is a
  /// declaration specifier, TPResult::False if it is not,
  /// TPResult::Ambiguous if it could be either a decl-specifier or a
  /// function-style cast, and TPResult::Error if a parsing error was
  /// encountered. If it could be a braced C++11 function-style cast, returns
  /// BracedCastResult.
  /// Doesn't consume tokens.
  TPResult
  isCXXDeclarationSpecifier(TPResult BracedCastResult = TPResult::False,
                            bool *HasMissingTypename = nullptr);

  /// Given that isCXXDeclarationSpecifier returns \c TPResult::True or
  /// \c TPResult::Ambiguous, determine whether the decl-specifier would be
  /// a type-specifier other than a cv-qualifier.
  bool isCXXDeclarationSpecifierAType();

  /// Determine whether an identifier has been tentatively declared as a
  /// non-type. Such tentative declarations should not be found to name a type
  /// during a tentative parse, but also should not be annotated as a non-type.
  bool isTentativelyDeclared(IdentifierInfo *II);

  // "Tentative parsing" functions, used for disambiguation. If a parsing error
  // is encountered they will return TPResult::Error.
  // Returning TPResult::True/False indicates that the ambiguity was
  // resolved and tentative parsing may stop. TPResult::Ambiguous indicates
  // that more tentative parsing is necessary for disambiguation.
  // They all consume tokens, so backtracking should be used after calling them.

  TPResult TryParseSimpleDeclaration(bool AllowForRangeDecl);
  TPResult TryParseTypeofSpecifier();
  TPResult TryParseProtocolQualifiers();
  TPResult TryParsePtrOperatorSeq();
  TPResult TryParseOperatorId();
  TPResult TryParseInitDeclaratorList();
  TPResult TryParseDeclarator(bool mayBeAbstract, bool mayHaveIdentifier = true,
                              bool mayHaveDirectInit = false);
  TPResult
  TryParseParameterDeclarationClause(bool *InvalidAsDeclaration = nullptr,
                                     bool VersusTemplateArg = false);
  TPResult TryParseFunctionDeclarator();
  TPResult TryParseBracketDeclarator();
  TPResult TryConsumeDeclarationSpecifier();

public:
  TypeResult ParseTypeName(SourceRange *Range = nullptr,
                           DeclaratorContext Context
                             = DeclaratorContext::TypeNameContext,
                           AccessSpecifier AS = AS_none,
                           Decl **OwnedType = nullptr,
                           ParsedAttributes *Attrs = nullptr);

private:
  void ParseBlockId(SourceLocation CaretLoc);

  /// Are [[]] attributes enabled?
  bool standardAttributesAllowed() const {
    const LangOptions &LO = getLangOpts();
    return LO.DoubleSquareBracketAttributes;
  }

  // Check for the start of an attribute-specifier-seq in a context where an
  // attribute is not allowed.
  bool CheckProhibitedCXX11Attribute() {
    assert(Tok.is(tok::l_square));
    if (!standardAttributesAllowed() || NextToken().isNot(tok::l_square))
      return false;
    return DiagnoseProhibitedCXX11Attribute();
  }

  bool DiagnoseProhibitedCXX11Attribute();
  void CheckMisplacedCXX11Attribute(ParsedAttributesWithRange &Attrs,
                                    SourceLocation CorrectLocation) {
    if (!standardAttributesAllowed())
      return;
    if ((Tok.isNot(tok::l_square) || NextToken().isNot(tok::l_square)) &&
        Tok.isNot(tok::kw_alignas))
      return;
    DiagnoseMisplacedCXX11Attribute(Attrs, CorrectLocation);
  }
  void DiagnoseMisplacedCXX11Attribute(ParsedAttributesWithRange &Attrs,
                                       SourceLocation CorrectLocation);

  void stripTypeAttributesOffDeclSpec(ParsedAttributesWithRange &Attrs,
                                      DeclSpec &DS, Sema::TagUseKind TUK);
  
  // FixItLoc = possible correct location for the attributes
  void ProhibitAttributes(ParsedAttributesWithRange &Attrs,
                          SourceLocation FixItLoc = SourceLocation()) {
    if (Attrs.Range.isInvalid())
      return;
    DiagnoseProhibitedAttributes(Attrs.Range, FixItLoc);
    Attrs.clear();
  }

  void ProhibitAttributes(ParsedAttributesViewWithRange &Attrs,
                          SourceLocation FixItLoc = SourceLocation()) {
    if (Attrs.Range.isInvalid())
      return;
    DiagnoseProhibitedAttributes(Attrs.Range, FixItLoc);
    Attrs.clearListOnly();
  }
  void DiagnoseProhibitedAttributes(const SourceRange &Range,
                                    SourceLocation FixItLoc);

  // Forbid C++11 and C2x attributes that appear on certain syntactic locations
  // which standard permits but we don't supported yet, for example, attributes
  // appertain to decl specifiers.
  void ProhibitCXX11Attributes(ParsedAttributesWithRange &Attrs,
                               unsigned DiagID);

  /// Skip C++11 and C2x attributes and return the end location of the
  /// last one.
  /// \returns SourceLocation() if there are no attributes.
  SourceLocation SkipCXX11Attributes();

  /// Diagnose and skip C++11 and C2x attributes that appear in syntactic
  /// locations where attributes are not allowed.
  void DiagnoseAndSkipCXX11Attributes();

  /// Parses syntax-generic attribute arguments for attributes which are
  /// known to the implementation, and adds them to the given ParsedAttributes
  /// list with the given attribute syntax. Returns the number of arguments
  /// parsed for the attribute.
  unsigned
  ParseAttributeArgsCommon(IdentifierInfo *AttrName, SourceLocation AttrNameLoc,
                           ParsedAttributes &Attrs, SourceLocation *EndLoc,
                           IdentifierInfo *ScopeName, SourceLocation ScopeLoc,
                           ParsedAttr::Syntax Syntax);

  void MaybeParseGNUAttributes(Declarator &D,
                               LateParsedAttrList *LateAttrs = nullptr) {
    if (Tok.is(tok::kw___attribute)) {
      ParsedAttributes attrs(AttrFactory);
      SourceLocation endLoc;
      ParseGNUAttributes(attrs, &endLoc, LateAttrs, &D);
      D.takeAttributes(attrs, endLoc);
    }
  }
  void MaybeParseGNUAttributes(ParsedAttributes &attrs,
                               SourceLocation *endLoc = nullptr,
                               LateParsedAttrList *LateAttrs = nullptr) {
    if (Tok.is(tok::kw___attribute))
      ParseGNUAttributes(attrs, endLoc, LateAttrs);
  }
  void ParseGNUAttributes(ParsedAttributes &attrs,
                          SourceLocation *endLoc = nullptr,
                          LateParsedAttrList *LateAttrs = nullptr,
                          Declarator *D = nullptr);
  void ParseGNUAttributeArgs(IdentifierInfo *AttrName,
                             SourceLocation AttrNameLoc,
                             ParsedAttributes &Attrs, SourceLocation *EndLoc,
                             IdentifierInfo *ScopeName, SourceLocation ScopeLoc,
                             ParsedAttr::Syntax Syntax, Declarator *D);
  IdentifierLoc *ParseIdentifierLoc();

  unsigned
  ParseClangAttributeArgs(IdentifierInfo *AttrName, SourceLocation AttrNameLoc,
                          ParsedAttributes &Attrs, SourceLocation *EndLoc,
                          IdentifierInfo *ScopeName, SourceLocation ScopeLoc,
                          ParsedAttr::Syntax Syntax);

  void MaybeParseCXX11Attributes(Declarator &D) {
    if (standardAttributesAllowed() && isCXX11AttributeSpecifier()) {
      ParsedAttributesWithRange attrs(AttrFactory);
      SourceLocation endLoc;
      ParseCXX11Attributes(attrs, &endLoc);
      D.takeAttributes(attrs, endLoc);
    }
  }
  void MaybeParseCXX11Attributes(ParsedAttributes &attrs,
                                 SourceLocation *endLoc = nullptr) {
    if (standardAttributesAllowed() && isCXX11AttributeSpecifier()) {
      ParsedAttributesWithRange attrsWithRange(AttrFactory);
      ParseCXX11Attributes(attrsWithRange, endLoc);
      attrs.takeAllFrom(attrsWithRange);
    }
  }
  void MaybeParseCXX11Attributes(ParsedAttributesWithRange &attrs,
                                 SourceLocation *endLoc = nullptr,
                                 bool OuterMightBeMessageSend = false) {
    if (standardAttributesAllowed() &&
      isCXX11AttributeSpecifier(false, OuterMightBeMessageSend))
      ParseCXX11Attributes(attrs, endLoc);
  }

  void ParseCXX11AttributeSpecifier(ParsedAttributes &attrs,
                                    SourceLocation *EndLoc = nullptr);
  void ParseCXX11Attributes(ParsedAttributesWithRange &attrs,
                            SourceLocation *EndLoc = nullptr);
  /// Parses a C++11 (or C2x)-style attribute argument list. Returns true
  /// if this results in adding an attribute to the ParsedAttributes list.
  bool ParseCXX11AttributeArgs(IdentifierInfo *AttrName,
                               SourceLocation AttrNameLoc,
                               ParsedAttributes &Attrs, SourceLocation *EndLoc,
                               IdentifierInfo *ScopeName,
                               SourceLocation ScopeLoc);

  IdentifierInfo *TryParseCXX11AttributeIdentifier(SourceLocation &Loc);

  void MaybeParseMicrosoftAttributes(ParsedAttributes &attrs,
                                     SourceLocation *endLoc = nullptr) {
    if (getLangOpts().MicrosoftExt && Tok.is(tok::l_square))
      ParseMicrosoftAttributes(attrs, endLoc);
  }
  void ParseMicrosoftUuidAttributeArgs(ParsedAttributes &Attrs);
  void ParseMicrosoftAttributes(ParsedAttributes &attrs,
                                SourceLocation *endLoc = nullptr);
  void MaybeParseMicrosoftDeclSpecs(ParsedAttributes &Attrs,
                                    SourceLocation *End = nullptr) {
    const auto &LO = getLangOpts();
    if (LO.DeclSpecKeyword && Tok.is(tok::kw___declspec))
      ParseMicrosoftDeclSpecs(Attrs, End);
  }
  void ParseMicrosoftDeclSpecs(ParsedAttributes &Attrs,
                               SourceLocation *End = nullptr);
  bool ParseMicrosoftDeclSpecArgs(IdentifierInfo *AttrName,
                                  SourceLocation AttrNameLoc,
                                  ParsedAttributes &Attrs);
  void ParseMicrosoftTypeAttributes(ParsedAttributes &attrs);
  void DiagnoseAndSkipExtendedMicrosoftTypeAttributes();
  SourceLocation SkipExtendedMicrosoftTypeAttributes();
  void ParseMicrosoftInheritanceClassAttributes(ParsedAttributes &attrs);
  void ParseBorlandTypeAttributes(ParsedAttributes &attrs);
  void ParseOpenCLKernelAttributes(ParsedAttributes &attrs);
  void ParseOpenCLQualifiers(ParsedAttributes &Attrs);
  /// Parses opencl_unroll_hint attribute if language is OpenCL v2.0
  /// or higher.
  /// \return false if error happens.
  bool MaybeParseOpenCLUnrollHintAttribute(ParsedAttributes &Attrs) {
    if (getLangOpts().OpenCL)
      return ParseOpenCLUnrollHintAttribute(Attrs);
    return true;
  }
  /// Parses opencl_unroll_hint attribute.
  /// \return false if error happens.
  bool ParseOpenCLUnrollHintAttribute(ParsedAttributes &Attrs);
  void ParseNullabilityTypeSpecifiers(ParsedAttributes &attrs);

  VersionTuple ParseVersionTuple(SourceRange &Range);
  void ParseAvailabilityAttribute(IdentifierInfo &Availability,
                                  SourceLocation AvailabilityLoc,
                                  ParsedAttributes &attrs,
                                  SourceLocation *endLoc,
                                  IdentifierInfo *ScopeName,
                                  SourceLocation ScopeLoc,
                                  ParsedAttr::Syntax Syntax);

  Optional<AvailabilitySpec> ParseAvailabilitySpec();
  ExprResult ParseAvailabilityCheckExpr(SourceLocation StartLoc);

  void ParseExternalSourceSymbolAttribute(IdentifierInfo &ExternalSourceSymbol,
                                          SourceLocation Loc,
                                          ParsedAttributes &Attrs,
                                          SourceLocation *EndLoc,
                                          IdentifierInfo *ScopeName,
                                          SourceLocation ScopeLoc,
                                          ParsedAttr::Syntax Syntax);

  void ParseObjCBridgeRelatedAttribute(IdentifierInfo &ObjCBridgeRelated,
                                       SourceLocation ObjCBridgeRelatedLoc,
                                       ParsedAttributes &attrs,
                                       SourceLocation *endLoc,
                                       IdentifierInfo *ScopeName,
                                       SourceLocation ScopeLoc,
                                       ParsedAttr::Syntax Syntax);

  void ParseTypeTagForDatatypeAttribute(IdentifierInfo &AttrName,
                                        SourceLocation AttrNameLoc,
                                        ParsedAttributes &Attrs,
                                        SourceLocation *EndLoc,
                                        IdentifierInfo *ScopeName,
                                        SourceLocation ScopeLoc,
<<<<<<< HEAD
                                        AttributeList::Syntax Syntax);

  void ParseSwiftNewtypeAttribute(IdentifierInfo &SwiftNewtype,
                                  SourceLocation SwiftNewtypeLoc,
                                  ParsedAttributes &attrs,
                                  SourceLocation *endLoc,
                                  IdentifierInfo *ScopeName,
                                  SourceLocation ScopeLoc,
                                  AttributeList::Syntax Syntax);

  void ParseAttributeWithTypeArg(IdentifierInfo &AttrName,
                                 SourceLocation AttrNameLoc,
                                 ParsedAttributes &Attrs,
                                 SourceLocation *EndLoc,
                                 IdentifierInfo *ScopeName,
                                 SourceLocation ScopeLoc,
                                 AttributeList::Syntax Syntax);
=======
                                        ParsedAttr::Syntax Syntax);

  void
  ParseAttributeWithTypeArg(IdentifierInfo &AttrName,
                            SourceLocation AttrNameLoc, ParsedAttributes &Attrs,
                            SourceLocation *EndLoc, IdentifierInfo *ScopeName,
                            SourceLocation ScopeLoc, ParsedAttr::Syntax Syntax);
>>>>>>> d119a808

  void ParseTypeofSpecifier(DeclSpec &DS);
  SourceLocation ParseDecltypeSpecifier(DeclSpec &DS);
  void AnnotateExistingDecltypeSpecifier(const DeclSpec &DS,
                                         SourceLocation StartLoc,
                                         SourceLocation EndLoc);
  void ParseUnderlyingTypeSpecifier(DeclSpec &DS);
  void ParseAtomicSpecifier(DeclSpec &DS);

  ExprResult ParseAlignArgument(SourceLocation Start,
                                SourceLocation &EllipsisLoc);
  void ParseAlignmentSpecifier(ParsedAttributes &Attrs,
                               SourceLocation *endLoc = nullptr);

  VirtSpecifiers::Specifier isCXX11VirtSpecifier(const Token &Tok) const;
  VirtSpecifiers::Specifier isCXX11VirtSpecifier() const {
    return isCXX11VirtSpecifier(Tok);
  }
  void ParseOptionalCXX11VirtSpecifierSeq(VirtSpecifiers &VS, bool IsInterface,
                                          SourceLocation FriendLoc);

  bool isCXX11FinalKeyword() const;

  /// DeclaratorScopeObj - RAII object used in Parser::ParseDirectDeclarator to
  /// enter a new C++ declarator scope and exit it when the function is
  /// finished.
  class DeclaratorScopeObj {
    Parser &P;
    CXXScopeSpec &SS;
    bool EnteredScope;
    bool CreatedScope;
  public:
    DeclaratorScopeObj(Parser &p, CXXScopeSpec &ss)
      : P(p), SS(ss), EnteredScope(false), CreatedScope(false) {}

    void EnterDeclaratorScope() {
      assert(!EnteredScope && "Already entered the scope!");
      assert(SS.isSet() && "C++ scope was not set!");

      CreatedScope = true;
      P.EnterScope(0); // Not a decl scope.

      if (!P.Actions.ActOnCXXEnterDeclaratorScope(P.getCurScope(), SS))
        EnteredScope = true;
    }

    ~DeclaratorScopeObj() {
      if (EnteredScope) {
        assert(SS.isSet() && "C++ scope was cleared ?");
        P.Actions.ActOnCXXExitDeclaratorScope(P.getCurScope(), SS);
      }
      if (CreatedScope)
        P.ExitScope();
    }
  };

  /// ParseDeclarator - Parse and verify a newly-initialized declarator.
  void ParseDeclarator(Declarator &D);
  /// A function that parses a variant of direct-declarator.
  typedef void (Parser::*DirectDeclParseFunction)(Declarator&);
  void ParseDeclaratorInternal(Declarator &D,
                               DirectDeclParseFunction DirectDeclParser);

  enum AttrRequirements {
    AR_NoAttributesParsed = 0, ///< No attributes are diagnosed.
    AR_GNUAttributesParsedAndRejected = 1 << 0, ///< Diagnose GNU attributes.
    AR_GNUAttributesParsed = 1 << 1,
    AR_CXX11AttributesParsed = 1 << 2,
    AR_DeclspecAttributesParsed = 1 << 3,
    AR_AllAttributesParsed = AR_GNUAttributesParsed |
                             AR_CXX11AttributesParsed |
                             AR_DeclspecAttributesParsed,
    AR_VendorAttributesParsed = AR_GNUAttributesParsed |
                                AR_DeclspecAttributesParsed
  };

  void ParseTypeQualifierListOpt(
      DeclSpec &DS, unsigned AttrReqs = AR_AllAttributesParsed,
      bool AtomicAllowed = true, bool IdentifierRequired = false,
      Optional<llvm::function_ref<void()>> CodeCompletionHandler = None);
  void ParseDirectDeclarator(Declarator &D);
  void ParseDecompositionDeclarator(Declarator &D);
  void ParseParenDeclarator(Declarator &D);
  void ParseFunctionDeclarator(Declarator &D,
                               ParsedAttributes &attrs,
                               BalancedDelimiterTracker &Tracker,
                               bool IsAmbiguous,
                               bool RequiresArg = false);
  bool ParseRefQualifier(bool &RefQualifierIsLValueRef,
                         SourceLocation &RefQualifierLoc);
  bool isFunctionDeclaratorIdentifierList();
  void ParseFunctionDeclaratorIdentifierList(
         Declarator &D,
         SmallVectorImpl<DeclaratorChunk::ParamInfo> &ParamInfo);
  void ParseParameterDeclarationClause(
         Declarator &D,
         ParsedAttributes &attrs,
         SmallVectorImpl<DeclaratorChunk::ParamInfo> &ParamInfo,
         SourceLocation &EllipsisLoc);
  void ParseBracketDeclarator(Declarator &D);
  void ParseMisplacedBracketDeclarator(Declarator &D);

  //===--------------------------------------------------------------------===//
  // C++ 7: Declarations [dcl.dcl]

  /// The kind of attribute specifier we have found.
  enum CXX11AttributeKind {
    /// This is not an attribute specifier.
    CAK_NotAttributeSpecifier,
    /// This should be treated as an attribute-specifier.
    CAK_AttributeSpecifier,
    /// The next tokens are '[[', but this is not an attribute-specifier. This
    /// is ill-formed by C++11 [dcl.attr.grammar]p6.
    CAK_InvalidAttributeSpecifier
  };
  CXX11AttributeKind
  isCXX11AttributeSpecifier(bool Disambiguate = false,
                            bool OuterMightBeMessageSend = false);

  void DiagnoseUnexpectedNamespace(NamedDecl *Context);

  DeclGroupPtrTy ParseNamespace(DeclaratorContext Context,
                                SourceLocation &DeclEnd,
                                SourceLocation InlineLoc = SourceLocation());
  void ParseInnerNamespace(std::vector<SourceLocation> &IdentLoc,
                           std::vector<IdentifierInfo *> &Ident,
                           std::vector<SourceLocation> &NamespaceLoc,
                           unsigned int index, SourceLocation &InlineLoc,
                           ParsedAttributes &attrs,
                           BalancedDelimiterTracker &Tracker);
  Decl *ParseLinkage(ParsingDeclSpec &DS, DeclaratorContext Context);
  Decl *ParseExportDeclaration();
  DeclGroupPtrTy ParseUsingDirectiveOrDeclaration(
      DeclaratorContext Context, const ParsedTemplateInfo &TemplateInfo,
      SourceLocation &DeclEnd, ParsedAttributesWithRange &attrs);
  Decl *ParseUsingDirective(DeclaratorContext Context,
                            SourceLocation UsingLoc,
                            SourceLocation &DeclEnd,
                            ParsedAttributes &attrs);

  struct UsingDeclarator {
    SourceLocation TypenameLoc;
    CXXScopeSpec SS;
    UnqualifiedId Name;
    SourceLocation EllipsisLoc;

    void clear() {
      TypenameLoc = EllipsisLoc = SourceLocation();
      SS.clear();
      Name.clear();
    }
  };

  bool ParseUsingDeclarator(DeclaratorContext Context, UsingDeclarator &D);
  DeclGroupPtrTy ParseUsingDeclaration(DeclaratorContext Context,
                                       const ParsedTemplateInfo &TemplateInfo,
                                       SourceLocation UsingLoc,
                                       SourceLocation &DeclEnd,
                                       AccessSpecifier AS = AS_none);
  Decl *ParseAliasDeclarationAfterDeclarator(
      const ParsedTemplateInfo &TemplateInfo, SourceLocation UsingLoc,
      UsingDeclarator &D, SourceLocation &DeclEnd, AccessSpecifier AS,
      ParsedAttributes &Attrs, Decl **OwnedType = nullptr);

  Decl *ParseStaticAssertDeclaration(SourceLocation &DeclEnd);
  Decl *ParseNamespaceAlias(SourceLocation NamespaceLoc,
                            SourceLocation AliasLoc, IdentifierInfo *Alias,
                            SourceLocation &DeclEnd);

  //===--------------------------------------------------------------------===//
  // C++ 9: classes [class] and C structs/unions.
  bool isValidAfterTypeSpecifier(bool CouldBeBitfield);
  void ParseClassSpecifier(tok::TokenKind TagTokKind, SourceLocation TagLoc,
                           DeclSpec &DS, const ParsedTemplateInfo &TemplateInfo,
                           AccessSpecifier AS, bool EnteringContext,
                           DeclSpecContext DSC, 
                           ParsedAttributesWithRange &Attributes);
  void SkipCXXMemberSpecification(SourceLocation StartLoc,
                                  SourceLocation AttrFixitLoc,
                                  unsigned TagType,
                                  Decl *TagDecl);
  void ParseCXXMemberSpecification(SourceLocation StartLoc,
                                   SourceLocation AttrFixitLoc,
                                   ParsedAttributesWithRange &Attrs,
                                   unsigned TagType,
                                   Decl *TagDecl);
  ExprResult ParseCXXMemberInitializer(Decl *D, bool IsFunction,
                                       SourceLocation &EqualLoc);
  bool ParseCXXMemberDeclaratorBeforeInitializer(Declarator &DeclaratorInfo,
                                                 VirtSpecifiers &VS,
                                                 ExprResult &BitfieldSize,
                                                 LateParsedAttrList &LateAttrs);
  void MaybeParseAndDiagnoseDeclSpecAfterCXX11VirtSpecifierSeq(Declarator &D,
                                                               VirtSpecifiers &VS);
  DeclGroupPtrTy ParseCXXClassMemberDeclaration(
      AccessSpecifier AS, ParsedAttributes &Attr,
      const ParsedTemplateInfo &TemplateInfo = ParsedTemplateInfo(),
      ParsingDeclRAIIObject *DiagsFromTParams = nullptr);
  DeclGroupPtrTy ParseCXXClassMemberDeclarationWithPragmas(
      AccessSpecifier &AS, ParsedAttributesWithRange &AccessAttrs,
      DeclSpec::TST TagType, Decl *Tag);
  void ParseConstructorInitializer(Decl *ConstructorDecl);
  MemInitResult ParseMemInitializer(Decl *ConstructorDecl);
  void HandleMemberFunctionDeclDelays(Declarator& DeclaratorInfo,
                                      Decl *ThisDecl);

  //===--------------------------------------------------------------------===//
  // C++ 10: Derived classes [class.derived]
  TypeResult ParseBaseTypeSpecifier(SourceLocation &BaseLoc,
                                    SourceLocation &EndLocation);
  void ParseBaseClause(Decl *ClassDecl);
  BaseResult ParseBaseSpecifier(Decl *ClassDecl);
  AccessSpecifier getAccessSpecifierIfPresent() const;

  bool ParseUnqualifiedIdTemplateId(CXXScopeSpec &SS,
                                    SourceLocation TemplateKWLoc,
                                    IdentifierInfo *Name,
                                    SourceLocation NameLoc,
                                    bool EnteringContext,
                                    ParsedType ObjectType,
                                    UnqualifiedId &Id,
                                    bool AssumeTemplateId);
  bool ParseUnqualifiedIdOperator(CXXScopeSpec &SS, bool EnteringContext,
                                  ParsedType ObjectType,
                                  UnqualifiedId &Result);

  //===--------------------------------------------------------------------===//
  // OpenMP: Directives and clauses.
  /// Parse clauses for '#pragma omp declare simd'.
  DeclGroupPtrTy ParseOMPDeclareSimdClauses(DeclGroupPtrTy Ptr,
                                            CachedTokens &Toks,
                                            SourceLocation Loc);
  /// Parses declarative OpenMP directives.
  DeclGroupPtrTy ParseOpenMPDeclarativeDirectiveWithExtDecl(
      AccessSpecifier &AS, ParsedAttributesWithRange &Attrs,
      DeclSpec::TST TagType = DeclSpec::TST_unspecified,
      Decl *TagDecl = nullptr);
  /// Parse 'omp declare reduction' construct.
  DeclGroupPtrTy ParseOpenMPDeclareReductionDirective(AccessSpecifier AS);
  /// Parses initializer for provided omp_priv declaration inside the reduction
  /// initializer.
  void ParseOpenMPReductionInitializerForDecl(VarDecl *OmpPrivParm);

  /// Parses simple list of variables.
  ///
  /// \param Kind Kind of the directive.
  /// \param Callback Callback function to be called for the list elements.
  /// \param AllowScopeSpecifier true, if the variables can have fully
  /// qualified names.
  ///
  bool ParseOpenMPSimpleVarList(
      OpenMPDirectiveKind Kind,
      const llvm::function_ref<void(CXXScopeSpec &, DeclarationNameInfo)> &
          Callback,
      bool AllowScopeSpecifier);
  /// Parses declarative or executable directive.
  ///
  /// \param Allowed ACK_Any, if any directives are allowed,
  /// ACK_StatementsOpenMPAnyExecutable - if any executable directives are
  /// allowed, ACK_StatementsOpenMPNonStandalone - if only non-standalone
  /// executable directives are allowed.
  ///
  StmtResult
  ParseOpenMPDeclarativeOrExecutableDirective(AllowedConstructsKind Allowed);
  /// Parses clause of kind \a CKind for directive of a kind \a Kind.
  ///
  /// \param DKind Kind of current directive.
  /// \param CKind Kind of current clause.
  /// \param FirstClause true, if this is the first clause of a kind \a CKind
  /// in current directive.
  ///
  OMPClause *ParseOpenMPClause(OpenMPDirectiveKind DKind,
                               OpenMPClauseKind CKind, bool FirstClause);
  /// Parses clause with a single expression of a kind \a Kind.
  ///
  /// \param Kind Kind of current clause.
  /// \param ParseOnly true to skip the clause's semantic actions and return
  /// nullptr.
  ///
  OMPClause *ParseOpenMPSingleExprClause(OpenMPClauseKind Kind,
                                         bool ParseOnly);
  /// Parses simple clause of a kind \a Kind.
  ///
  /// \param Kind Kind of current clause.
  /// \param ParseOnly true to skip the clause's semantic actions and return
  /// nullptr.
  ///
  OMPClause *ParseOpenMPSimpleClause(OpenMPClauseKind Kind, bool ParseOnly);
  /// Parses clause with a single expression and an additional argument
  /// of a kind \a Kind.
  ///
  /// \param Kind Kind of current clause.
  /// \param ParseOnly true to skip the clause's semantic actions and return
  /// nullptr.
  ///
  OMPClause *ParseOpenMPSingleExprWithArgClause(OpenMPClauseKind Kind,
                                                bool ParseOnly);
  /// Parses clause without any additional arguments.
  ///
  /// \param Kind Kind of current clause.
  /// \param ParseOnly true to skip the clause's semantic actions and return
  /// nullptr.
  ///
  OMPClause *ParseOpenMPClause(OpenMPClauseKind Kind, bool ParseOnly = false);
  /// Parses clause with the list of variables of a kind \a Kind.
  ///
  /// \param Kind Kind of current clause.
  /// \param ParseOnly true to skip the clause's semantic actions and return
  /// nullptr.
  ///
  OMPClause *ParseOpenMPVarListClause(OpenMPDirectiveKind DKind,
                                      OpenMPClauseKind Kind, bool ParseOnly);

public:
  /// Parses simple expression in parens for single-expression clauses of OpenMP
  /// constructs.
  /// \param RLoc Returned location of right paren.
  ExprResult ParseOpenMPParensExpr(StringRef ClauseName, SourceLocation &RLoc);

  /// Data used for parsing list of variables in OpenMP clauses.
  struct OpenMPVarListDataTy {
    Expr *TailExpr = nullptr;
    SourceLocation ColonLoc;
    SourceLocation RLoc;
    CXXScopeSpec ReductionIdScopeSpec;
    DeclarationNameInfo ReductionId;
    OpenMPDependClauseKind DepKind = OMPC_DEPEND_unknown;
    OpenMPLinearClauseKind LinKind = OMPC_LINEAR_val;
    OpenMPMapClauseKind MapTypeModifier = OMPC_MAP_unknown;
    OpenMPMapClauseKind MapType = OMPC_MAP_unknown;
    bool IsMapTypeImplicit = false;
    SourceLocation DepLinMapLoc;
  };

  /// Parses clauses with list.
  bool ParseOpenMPVarList(OpenMPDirectiveKind DKind, OpenMPClauseKind Kind,
                          SmallVectorImpl<Expr *> &Vars,
                          OpenMPVarListDataTy &Data);
  bool ParseUnqualifiedId(CXXScopeSpec &SS, bool EnteringContext,
                          bool AllowDestructorName,
                          bool AllowConstructorName,
                          bool AllowDeductionGuide,
                          ParsedType ObjectType,
                          SourceLocation *TemplateKWLoc,
                          UnqualifiedId &Result);

private:
  //===--------------------------------------------------------------------===//
  // C++ 14: Templates [temp]

  // C++ 14.1: Template Parameters [temp.param]
  Decl *ParseDeclarationStartingWithTemplate(DeclaratorContext Context,
                                             SourceLocation &DeclEnd,
                                             ParsedAttributes &AccessAttrs,
                                             AccessSpecifier AS = AS_none);
  Decl *ParseTemplateDeclarationOrSpecialization(DeclaratorContext Context,
                                                 SourceLocation &DeclEnd,
                                                 ParsedAttributes &AccessAttrs,
                                                 AccessSpecifier AS);
  Decl *ParseSingleDeclarationAfterTemplate(
      DeclaratorContext Context, const ParsedTemplateInfo &TemplateInfo,
      ParsingDeclRAIIObject &DiagsFromParams, SourceLocation &DeclEnd,
      ParsedAttributes &AccessAttrs, AccessSpecifier AS = AS_none);
  bool ParseTemplateParameters(unsigned Depth,
                               SmallVectorImpl<NamedDecl *> &TemplateParams,
                               SourceLocation &LAngleLoc,
                               SourceLocation &RAngleLoc);
  bool ParseTemplateParameterList(unsigned Depth,
                                  SmallVectorImpl<NamedDecl*> &TemplateParams);
  bool isStartOfTemplateTypeParameter();
  NamedDecl *ParseTemplateParameter(unsigned Depth, unsigned Position);
  NamedDecl *ParseTypeParameter(unsigned Depth, unsigned Position);
  NamedDecl *ParseTemplateTemplateParameter(unsigned Depth, unsigned Position);
  NamedDecl *ParseNonTypeTemplateParameter(unsigned Depth, unsigned Position);
  void DiagnoseMisplacedEllipsis(SourceLocation EllipsisLoc,
                                 SourceLocation CorrectLoc,
                                 bool AlreadyHasEllipsis,
                                 bool IdentifierHasName);
  void DiagnoseMisplacedEllipsisInDeclarator(SourceLocation EllipsisLoc,
                                             Declarator &D);
  // C++ 14.3: Template arguments [temp.arg]
  typedef SmallVector<ParsedTemplateArgument, 16> TemplateArgList;

  bool ParseGreaterThanInTemplateList(SourceLocation &RAngleLoc,
                                      bool ConsumeLastToken,
                                      bool ObjCGenericList);
  bool ParseTemplateIdAfterTemplateName(bool ConsumeLastToken,
                                        SourceLocation &LAngleLoc,
                                        TemplateArgList &TemplateArgs,
                                        SourceLocation &RAngleLoc);

  bool AnnotateTemplateIdToken(TemplateTy Template, TemplateNameKind TNK,
                               CXXScopeSpec &SS,
                               SourceLocation TemplateKWLoc,
                               UnqualifiedId &TemplateName,
                               bool AllowTypeAnnotation = true);
  void AnnotateTemplateIdTokenAsType(bool IsClassName = false);
  bool IsTemplateArgumentList(unsigned Skip = 0);
  bool ParseTemplateArgumentList(TemplateArgList &TemplateArgs);
  ParsedTemplateArgument ParseTemplateTemplateArgument();
  ParsedTemplateArgument ParseTemplateArgument();
  Decl *ParseExplicitInstantiation(DeclaratorContext Context,
                                   SourceLocation ExternLoc,
                                   SourceLocation TemplateLoc,
                                   SourceLocation &DeclEnd,
                                   ParsedAttributes &AccessAttrs,
                                   AccessSpecifier AS = AS_none);

  //===--------------------------------------------------------------------===//
  // Modules
  DeclGroupPtrTy ParseModuleDecl();
  Decl *ParseModuleImport(SourceLocation AtLoc);
  bool parseMisplacedModuleImport();
  bool tryParseMisplacedModuleImport() {
    tok::TokenKind Kind = Tok.getKind();
    if (Kind == tok::annot_module_begin || Kind == tok::annot_module_end ||
        Kind == tok::annot_module_include)
      return parseMisplacedModuleImport();
    return false;
  }

  bool ParseModuleName(
      SourceLocation UseLoc,
      SmallVectorImpl<std::pair<IdentifierInfo *, SourceLocation>> &Path,
      bool IsImport);

  //===--------------------------------------------------------------------===//
  // C++11/G++: Type Traits [Type-Traits.html in the GCC manual]
  ExprResult ParseTypeTrait();

  /// Parse the given string as a type.
  ///
  /// This is a dangerous utility function currently employed only by API notes.
  /// It is not a general entry-point for safely parsing types from strings.
  ///
  /// \param typeStr The string to be parsed as a type.
  /// \param context The name of the context in which this string is being
  /// parsed, which will be used in diagnostics.
  /// \param includeLoc The location at which this parse was triggered.
  TypeResult parseTypeFromString(StringRef typeStr, StringRef context,
                                 SourceLocation includeLoc);

  //===--------------------------------------------------------------------===//
  // Embarcadero: Arary and Expression Traits
  ExprResult ParseArrayTypeTrait();
  ExprResult ParseExpressionTrait();

  //===--------------------------------------------------------------------===//
  // Preprocessor code-completion pass-through
  void CodeCompleteDirective(bool InConditional) override;
  void CodeCompleteInConditionalExclusion() override;
  void CodeCompleteMacroName(bool IsDefinition) override;
  void CodeCompletePreprocessorExpression() override;
  void CodeCompleteMacroArgument(IdentifierInfo *Macro, MacroInfo *MacroInfo,
                                 unsigned ArgumentIndex) override;
  void CodeCompleteNaturalLanguage() override;
};

}  // end namespace clang

#endif<|MERGE_RESOLUTION|>--- conflicted
+++ resolved
@@ -2506,33 +2506,21 @@
                                         SourceLocation *EndLoc,
                                         IdentifierInfo *ScopeName,
                                         SourceLocation ScopeLoc,
-<<<<<<< HEAD
-                                        AttributeList::Syntax Syntax);
-
-  void ParseSwiftNewtypeAttribute(IdentifierInfo &SwiftNewtype,
-                                  SourceLocation SwiftNewtypeLoc,
-                                  ParsedAttributes &attrs,
-                                  SourceLocation *endLoc,
-                                  IdentifierInfo *ScopeName,
-                                  SourceLocation ScopeLoc,
-                                  AttributeList::Syntax Syntax);
-
-  void ParseAttributeWithTypeArg(IdentifierInfo &AttrName,
-                                 SourceLocation AttrNameLoc,
-                                 ParsedAttributes &Attrs,
-                                 SourceLocation *EndLoc,
-                                 IdentifierInfo *ScopeName,
-                                 SourceLocation ScopeLoc,
-                                 AttributeList::Syntax Syntax);
-=======
                                         ParsedAttr::Syntax Syntax);
 
+    void ParseSwiftNewtypeAttribute(IdentifierInfo &SwiftNewtype,
+                                    SourceLocation SwiftNewtypeLoc,
+                                    ParsedAttributes &attrs,
+                                    SourceLocation *endLoc,
+                                    IdentifierInfo *ScopeName,
+                                    SourceLocation ScopeLoc,
+                                    ParsedAttr::Syntax Syntax);
+    
   void
   ParseAttributeWithTypeArg(IdentifierInfo &AttrName,
                             SourceLocation AttrNameLoc, ParsedAttributes &Attrs,
                             SourceLocation *EndLoc, IdentifierInfo *ScopeName,
                             SourceLocation ScopeLoc, ParsedAttr::Syntax Syntax);
->>>>>>> d119a808
 
   void ParseTypeofSpecifier(DeclSpec &DS);
   SourceLocation ParseDecltypeSpecifier(DeclSpec &DS);
