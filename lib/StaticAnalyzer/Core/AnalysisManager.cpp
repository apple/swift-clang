//===-- AnalysisManager.cpp -------------------------------------*- C++ -*-===//
//
//                     The LLVM Compiler Infrastructure
//
// This file is distributed under the University of Illinois Open Source
// License. See LICENSE.TXT for details.
//
//===----------------------------------------------------------------------===//

#include "clang/StaticAnalyzer/Core/PathSensitive/AnalysisManager.h"

using namespace clang;
using namespace ento;

void AnalysisManager::anchor() { }

AnalysisManager::AnalysisManager(
    ASTContext &ASTCtx, DiagnosticsEngine &diags, const LangOptions &lang,
    const PathDiagnosticConsumers &PDC, StoreManagerCreator storemgr,
    ConstraintManagerCreator constraintmgr, CheckerManager *checkerMgr,
    AnalyzerOptions &Options, CodeInjector *injector)
    : AnaCtxMgr(ASTCtx, Options.UnoptimizedCFG,
                Options.includeImplicitDtorsInCFG(),
                /*AddInitializers=*/true, Options.includeTemporaryDtorsInCFG(),
                Options.includeLifetimeInCFG(),
                // Adding LoopExit elements to the CFG is a requirement for loop
                // unrolling.
                Options.includeLoopExitInCFG() || Options.shouldUnrollLoops(),
                Options.includeScopesInCFG(),
                Options.shouldSynthesizeBodies(),
                Options.shouldConditionalizeStaticInitializers(),
                /*addCXXNewAllocator=*/true,
                Options.includeRichConstructorsInCFG(),
<<<<<<< HEAD
                Options.shouldElideConstructors(),
=======
>>>>>>> 793912eb
                injector),
      Ctx(ASTCtx), Diags(diags), LangOpts(lang), PathConsumers(PDC),
      CreateStoreMgr(storemgr), CreateConstraintMgr(constraintmgr),
      CheckerMgr(checkerMgr), options(Options) {
  AnaCtxMgr.getCFGBuildOptions().setAllAlwaysAdd();
}

AnalysisManager::~AnalysisManager() {
  FlushDiagnostics();
  for (PathDiagnosticConsumers::iterator I = PathConsumers.begin(),
       E = PathConsumers.end(); I != E; ++I) {
    delete *I;
  }
}

void AnalysisManager::FlushDiagnostics() {
  PathDiagnosticConsumer::FilesMade filesMade;
  for (PathDiagnosticConsumers::iterator I = PathConsumers.begin(),
       E = PathConsumers.end();
       I != E; ++I) {
    (*I)->FlushDiagnostics(&filesMade);
  }
}<|MERGE_RESOLUTION|>--- conflicted
+++ resolved
@@ -26,15 +26,10 @@
                 // Adding LoopExit elements to the CFG is a requirement for loop
                 // unrolling.
                 Options.includeLoopExitInCFG() || Options.shouldUnrollLoops(),
-                Options.includeScopesInCFG(),
                 Options.shouldSynthesizeBodies(),
                 Options.shouldConditionalizeStaticInitializers(),
                 /*addCXXNewAllocator=*/true,
                 Options.includeRichConstructorsInCFG(),
-<<<<<<< HEAD
-                Options.shouldElideConstructors(),
-=======
->>>>>>> 793912eb
                 injector),
       Ctx(ASTCtx), Diags(diags), LangOpts(lang), PathConsumers(PDC),
       CreateStoreMgr(storemgr), CreateConstraintMgr(constraintmgr),
