--- conflicted
+++ resolved
@@ -74,12 +74,7 @@
   // named LangOpts::CurrentModule, if we've loaded it).
   Module *SourceModule;
 
-<<<<<<< HEAD
-private:
   /// \brief The unshadowed top-level modules that are known.
-=======
-  /// \brief The top-level modules that are known.
->>>>>>> eb2307ce
   llvm::StringMap<Module *> Modules;
 
   /// \brief The number of modules we have created in total.
