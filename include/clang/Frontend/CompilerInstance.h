//===-- CompilerInstance.h - Clang Compiler Instance ------------*- C++ -*-===//
//
//                     The LLVM Compiler Infrastructure
//
// This file is distributed under the University of Illinois Open Source
// License. See LICENSE.TXT for details.
//
//===----------------------------------------------------------------------===//

#ifndef LLVM_CLANG_FRONTEND_COMPILERINSTANCE_H_
#define LLVM_CLANG_FRONTEND_COMPILERINSTANCE_H_

#include "clang/AST/ASTConsumer.h"
#include "clang/Basic/Diagnostic.h"
#include "clang/Basic/SourceManager.h"
#include "clang/Frontend/CompilerInvocation.h"
#include "clang/Frontend/PCHContainerOperations.h"
#include "clang/Frontend/Utils.h"
#include "clang/Lex/HeaderSearchOptions.h"
#include "clang/Lex/ModuleLoader.h"
#include "llvm/ADT/ArrayRef.h"
#include "llvm/ADT/DenseMap.h"
#include "llvm/ADT/IntrusiveRefCntPtr.h"
#include "llvm/ADT/StringRef.h"
#include <cassert>
#include <list>
#include <memory>
#include <string>
#include <utility>

namespace llvm {
class raw_fd_ostream;
class Timer;
class TimerGroup;
}

namespace clang {
class ASTContext;
class ASTReader;
class CodeCompleteConsumer;
class DiagnosticsEngine;
class DiagnosticConsumer;
class ExternalASTSource;
class FileEntry;
class FileManager;
class FrontendAction;
class MemoryBufferCache;
class Module;
class Preprocessor;
class Sema;
class SourceManager;
class TargetInfo;

/// CompilerInstance - Helper class for managing a single instance of the Clang
/// compiler.
///
/// The CompilerInstance serves two purposes:
///  (1) It manages the various objects which are necessary to run the compiler,
///      for example the preprocessor, the target information, and the AST
///      context.
///  (2) It provides utility routines for constructing and manipulating the
///      common Clang objects.
///
/// The compiler instance generally owns the instance of all the objects that it
/// manages. However, clients can still share objects by manually setting the
/// object and retaking ownership prior to destroying the CompilerInstance.
///
/// The compiler instance is intended to simplify clients, but not to lock them
/// in to the compiler instance for everything. When possible, utility functions
/// come in two forms; a short form that reuses the CompilerInstance objects,
/// and a long form that takes explicit instances of any required objects.
class CompilerInstance : public ModuleLoader {
  /// The options used in this compiler instance.
  std::shared_ptr<CompilerInvocation> Invocation;

  /// The diagnostics engine instance.
  IntrusiveRefCntPtr<DiagnosticsEngine> Diagnostics;

  /// The target being compiled for.
  IntrusiveRefCntPtr<TargetInfo> Target;

  /// Auxiliary Target info.
  IntrusiveRefCntPtr<TargetInfo> AuxTarget;

  /// The virtual file system.
  IntrusiveRefCntPtr<vfs::FileSystem> VirtualFileSystem;

  /// The file manager.
  IntrusiveRefCntPtr<FileManager> FileMgr;

  /// The source manager.
  IntrusiveRefCntPtr<SourceManager> SourceMgr;

  /// The cache of PCM files.
  IntrusiveRefCntPtr<MemoryBufferCache> PCMCache;

  /// The preprocessor.
  std::shared_ptr<Preprocessor> PP;

  /// The AST context.
  IntrusiveRefCntPtr<ASTContext> Context;

  /// An optional sema source that will be attached to sema.
  IntrusiveRefCntPtr<ExternalSemaSource> ExternalSemaSrc;

  /// The AST consumer.
  std::unique_ptr<ASTConsumer> Consumer;

  /// The code completion consumer.
  std::unique_ptr<CodeCompleteConsumer> CompletionConsumer;

  /// \brief The semantic analysis object.
  std::unique_ptr<Sema> TheSema;

  /// \brief The frontend timer group.
  std::unique_ptr<llvm::TimerGroup> FrontendTimerGroup;

  /// \brief The frontend timer.
  std::unique_ptr<llvm::Timer> FrontendTimer;

  /// \brief The ASTReader, if one exists.
  IntrusiveRefCntPtr<ASTReader> ModuleManager;

  /// \brief The module dependency collector for crashdumps
  std::shared_ptr<ModuleDependencyCollector> ModuleDepCollector;

  /// \brief The module provider.
  std::shared_ptr<PCHContainerOperations> ThePCHContainerOperations;

  /// \brief The dependency file generator.
  std::unique_ptr<DependencyFileGenerator> TheDependencyFileGenerator;

  std::vector<std::shared_ptr<DependencyCollector>> DependencyCollectors;

  /// \brief The set of top-level modules that has already been loaded,
  /// along with the module map
  llvm::DenseMap<const IdentifierInfo *, Module *> KnownModules;

  /// \brief The set of top-level modules that has already been built on the
  /// fly as part of this overall compilation action.
  std::map<std::string, std::string> BuiltModules;

  /// Should we delete the BuiltModules when we're done?
  bool DeleteBuiltModules = true;

  /// \brief The location of the module-import keyword for the last module
  /// import. 
  SourceLocation LastModuleImportLoc;
  
  /// \brief The result of the last module import.
  ///
  ModuleLoadResult LastModuleImportResult;

  /// \brief Whether we should (re)build the global module index once we
  /// have finished with this translation unit.
  bool BuildGlobalModuleIndex = false;

  /// \brief We have a full global module index, with all modules.
  bool HaveFullGlobalModuleIndex = false;

  /// \brief One or more modules failed to build.
  bool ModuleBuildFailed = false;

  /// \brief Holds information about the output file.
  ///
  /// If TempFilename is not empty we must rename it to Filename at the end.
  /// TempFilename may be empty and Filename non-empty if creating the temporary
  /// failed.
  struct OutputFile {
    std::string Filename;
    std::string TempFilename;

    OutputFile(std::string filename, std::string tempFilename)
        : Filename(std::move(filename)), TempFilename(std::move(tempFilename)) {
    }
  };

  /// If the output doesn't support seeking (terminal, pipe). we switch
  /// the stream to a buffer_ostream. These are the buffer and the original
  /// stream.
  std::unique_ptr<llvm::raw_fd_ostream> NonSeekStream;

  /// The list of active output files.
  std::list<OutputFile> OutputFiles;

<<<<<<< HEAD
  /// \brief An optional callback function used to wrap all FrontendActions
  /// produced to generate imported modules before they are executed.
  std::function<std::unique_ptr<FrontendAction>
    (const FrontendOptions &opts, std::unique_ptr<FrontendAction> action)>
    GenModuleActionWrapper;
=======
  /// Force an output buffer.
  std::unique_ptr<llvm::raw_pwrite_stream> OutputStream;
>>>>>>> 284236c0

  CompilerInstance(const CompilerInstance &) = delete;
  void operator=(const CompilerInstance &) = delete;
public:
  explicit CompilerInstance(
      std::shared_ptr<PCHContainerOperations> PCHContainerOps =
          std::make_shared<PCHContainerOperations>(),
      MemoryBufferCache *SharedPCMCache = nullptr);
  ~CompilerInstance() override;

  /// @name High-Level Operations
  /// {

  /// ExecuteAction - Execute the provided action against the compiler's
  /// CompilerInvocation object.
  ///
  /// This function makes the following assumptions:
  ///
  ///  - The invocation options should be initialized. This function does not
  ///    handle the '-help' or '-version' options, clients should handle those
  ///    directly.
  ///
  ///  - The diagnostics engine should have already been created by the client.
  ///
  ///  - No other CompilerInstance state should have been initialized (this is
  ///    an unchecked error).
  ///
  ///  - Clients should have initialized any LLVM target features that may be
  ///    required.
  ///
  ///  - Clients should eventually call llvm_shutdown() upon the completion of
  ///    this routine to ensure that any managed objects are properly destroyed.
  ///
  /// Note that this routine may write output to 'stderr'.
  ///
  /// \param Act - The action to execute.
  /// \return - True on success.
  //
  // FIXME: This function should take the stream to write any debugging /
  // verbose output to as an argument.
  //
  // FIXME: Eliminate the llvm_shutdown requirement, that should either be part
  // of the context or else not CompilerInstance specific.
  bool ExecuteAction(FrontendAction &Act);

  /// }
  /// @name Compiler Invocation and Options
  /// {

  bool hasInvocation() const { return Invocation != nullptr; }

  CompilerInvocation &getInvocation() {
    assert(Invocation && "Compiler instance has no invocation!");
    return *Invocation;
  }

  /// setInvocation - Replace the current invocation.
  void setInvocation(std::shared_ptr<CompilerInvocation> Value);

  /// \brief Indicates whether we should (re)build the global module index.
  bool shouldBuildGlobalModuleIndex() const;
  
  /// \brief Set the flag indicating whether we should (re)build the global
  /// module index.
  void setBuildGlobalModuleIndex(bool Build) {
    BuildGlobalModuleIndex = Build;
  }

  /// }
  /// @name Forwarding Methods
  /// {

  AnalyzerOptionsRef getAnalyzerOpts() {
    return Invocation->getAnalyzerOpts();
  }

  CodeGenOptions &getCodeGenOpts() {
    return Invocation->getCodeGenOpts();
  }
  const CodeGenOptions &getCodeGenOpts() const {
    return Invocation->getCodeGenOpts();
  }

  DependencyOutputOptions &getDependencyOutputOpts() {
    return Invocation->getDependencyOutputOpts();
  }
  const DependencyOutputOptions &getDependencyOutputOpts() const {
    return Invocation->getDependencyOutputOpts();
  }

  DiagnosticOptions &getDiagnosticOpts() {
    return Invocation->getDiagnosticOpts();
  }
  const DiagnosticOptions &getDiagnosticOpts() const {
    return Invocation->getDiagnosticOpts();
  }

  FileSystemOptions &getFileSystemOpts() {
    return Invocation->getFileSystemOpts();
  }
  const FileSystemOptions &getFileSystemOpts() const {
    return Invocation->getFileSystemOpts();
  }

  FrontendOptions &getFrontendOpts() {
    return Invocation->getFrontendOpts();
  }
  const FrontendOptions &getFrontendOpts() const {
    return Invocation->getFrontendOpts();
  }

  HeaderSearchOptions &getHeaderSearchOpts() {
    return Invocation->getHeaderSearchOpts();
  }
  const HeaderSearchOptions &getHeaderSearchOpts() const {
    return Invocation->getHeaderSearchOpts();
  }
  std::shared_ptr<HeaderSearchOptions> getHeaderSearchOptsPtr() const {
    return Invocation->getHeaderSearchOptsPtr();
  }

  APINotesOptions &getAPINotesOpts() {
    return Invocation->getAPINotesOpts();
  }
  const APINotesOptions &getAPINotesOpts() const {
    return Invocation->getAPINotesOpts();
  }

  LangOptions &getLangOpts() {
    return *Invocation->getLangOpts();
  }
  const LangOptions &getLangOpts() const {
    return *Invocation->getLangOpts();
  }

  PreprocessorOptions &getPreprocessorOpts() {
    return Invocation->getPreprocessorOpts();
  }
  const PreprocessorOptions &getPreprocessorOpts() const {
    return Invocation->getPreprocessorOpts();
  }

  PreprocessorOutputOptions &getPreprocessorOutputOpts() {
    return Invocation->getPreprocessorOutputOpts();
  }
  const PreprocessorOutputOptions &getPreprocessorOutputOpts() const {
    return Invocation->getPreprocessorOutputOpts();
  }

  TargetOptions &getTargetOpts() {
    return Invocation->getTargetOpts();
  }
  const TargetOptions &getTargetOpts() const {
    return Invocation->getTargetOpts();
  }

  /// }
  /// @name Diagnostics Engine
  /// {

  bool hasDiagnostics() const { return Diagnostics != nullptr; }

  /// Get the current diagnostics engine.
  DiagnosticsEngine &getDiagnostics() const {
    assert(Diagnostics && "Compiler instance has no diagnostics!");
    return *Diagnostics;
  }

  /// setDiagnostics - Replace the current diagnostics engine.
  void setDiagnostics(DiagnosticsEngine *Value);

  DiagnosticConsumer &getDiagnosticClient() const {
    assert(Diagnostics && Diagnostics->getClient() && 
           "Compiler instance has no diagnostic client!");
    return *Diagnostics->getClient();
  }

  /// }
  /// @name Target Info
  /// {

  bool hasTarget() const { return Target != nullptr; }

  TargetInfo &getTarget() const {
    assert(Target && "Compiler instance has no target!");
    return *Target;
  }

  /// Replace the current Target.
  void setTarget(TargetInfo *Value);

  /// }
  /// @name AuxTarget Info
  /// {

  TargetInfo *getAuxTarget() const { return AuxTarget.get(); }

  /// Replace the current AuxTarget.
  void setAuxTarget(TargetInfo *Value);

  /// }
  /// @name Virtual File System
  /// {

  bool hasVirtualFileSystem() const { return VirtualFileSystem != nullptr; }

  vfs::FileSystem &getVirtualFileSystem() const {
    assert(hasVirtualFileSystem() &&
           "Compiler instance has no virtual file system");
    return *VirtualFileSystem;
  }

  /// \brief Replace the current virtual file system.
  ///
  /// \note Most clients should use setFileManager, which will implicitly reset
  /// the virtual file system to the one contained in the file manager.
  void setVirtualFileSystem(IntrusiveRefCntPtr<vfs::FileSystem> FS) {
    VirtualFileSystem = std::move(FS);
  }

  /// }
  /// @name File Manager
  /// {

  bool hasFileManager() const { return FileMgr != nullptr; }

  /// Return the current file manager to the caller.
  FileManager &getFileManager() const {
    assert(FileMgr && "Compiler instance has no file manager!");
    return *FileMgr;
  }
  
  void resetAndLeakFileManager() {
    BuryPointer(FileMgr.get());
    FileMgr.resetWithoutRelease();
  }

  /// \brief Replace the current file manager and virtual file system.
  void setFileManager(FileManager *Value);

  /// }
  /// @name Source Manager
  /// {

  bool hasSourceManager() const { return SourceMgr != nullptr; }

  /// Return the current source manager.
  SourceManager &getSourceManager() const {
    assert(SourceMgr && "Compiler instance has no source manager!");
    return *SourceMgr;
  }
  
  void resetAndLeakSourceManager() {
    BuryPointer(SourceMgr.get());
    SourceMgr.resetWithoutRelease();
  }

  /// setSourceManager - Replace the current source manager.
  void setSourceManager(SourceManager *Value);

  /// }
  /// @name Preprocessor
  /// {

  bool hasPreprocessor() const { return PP != nullptr; }

  /// Return the current preprocessor.
  Preprocessor &getPreprocessor() const {
    assert(PP && "Compiler instance has no preprocessor!");
    return *PP;
  }

  std::shared_ptr<Preprocessor> getPreprocessorPtr() { return PP; }

  void resetAndLeakPreprocessor() {
    BuryPointer(new std::shared_ptr<Preprocessor>(PP));
  }

  /// Replace the current preprocessor.
  void setPreprocessor(std::shared_ptr<Preprocessor> Value);

  /// }
  /// @name ASTContext
  /// {

  bool hasASTContext() const { return Context != nullptr; }

  ASTContext &getASTContext() const {
    assert(Context && "Compiler instance has no AST context!");
    return *Context;
  }
  
  void resetAndLeakASTContext() {
    BuryPointer(Context.get());
    Context.resetWithoutRelease();
  }

  /// setASTContext - Replace the current AST context.
  void setASTContext(ASTContext *Value);

  /// \brief Replace the current Sema; the compiler instance takes ownership
  /// of S.
  void setSema(Sema *S);
  
  /// }
  /// @name ASTConsumer
  /// {

  bool hasASTConsumer() const { return (bool)Consumer; }

  ASTConsumer &getASTConsumer() const {
    assert(Consumer && "Compiler instance has no AST consumer!");
    return *Consumer;
  }

  /// takeASTConsumer - Remove the current AST consumer and give ownership to
  /// the caller.
  std::unique_ptr<ASTConsumer> takeASTConsumer() { return std::move(Consumer); }

  /// setASTConsumer - Replace the current AST consumer; the compiler instance
  /// takes ownership of \p Value.
  void setASTConsumer(std::unique_ptr<ASTConsumer> Value);

  /// }
  /// @name Semantic analysis
  /// {
  bool hasSema() const { return (bool)TheSema; }

  Sema &getSema() const { 
    assert(TheSema && "Compiler instance has no Sema object!");
    return *TheSema;
  }

  std::unique_ptr<Sema> takeSema();
  void resetAndLeakSema();

  /// }
  /// @name Module Management
  /// {

  IntrusiveRefCntPtr<ASTReader> getModuleManager() const;
  void setModuleManager(IntrusiveRefCntPtr<ASTReader> Reader);

  std::shared_ptr<ModuleDependencyCollector> getModuleDepCollector() const;
  void setModuleDepCollector(
      std::shared_ptr<ModuleDependencyCollector> Collector);

  std::shared_ptr<PCHContainerOperations> getPCHContainerOperations() const {
    return ThePCHContainerOperations;
  }

  /// Return the appropriate PCHContainerWriter depending on the
  /// current CodeGenOptions.
  const PCHContainerWriter &getPCHContainerWriter() const {
    assert(Invocation && "cannot determine module format without invocation");
    StringRef Format = getHeaderSearchOpts().ModuleFormat;
    auto *Writer = ThePCHContainerOperations->getWriterOrNull(Format);
    if (!Writer) {
      if (Diagnostics)
        Diagnostics->Report(diag::err_module_format_unhandled) << Format;
      llvm::report_fatal_error("unknown module format");
    }
    return *Writer;
  }

  /// Return the appropriate PCHContainerReader depending on the
  /// current CodeGenOptions.
  const PCHContainerReader &getPCHContainerReader() const {
    assert(Invocation && "cannot determine module format without invocation");
    StringRef Format = getHeaderSearchOpts().ModuleFormat;
    auto *Reader = ThePCHContainerOperations->getReaderOrNull(Format);
    if (!Reader) {
      if (Diagnostics)
        Diagnostics->Report(diag::err_module_format_unhandled) << Format;
      llvm::report_fatal_error("unknown module format");
    }
    return *Reader;
  }

  /// }
  /// @name Code Completion
  /// {

  bool hasCodeCompletionConsumer() const { return (bool)CompletionConsumer; }

  CodeCompleteConsumer &getCodeCompletionConsumer() const {
    assert(CompletionConsumer &&
           "Compiler instance has no code completion consumer!");
    return *CompletionConsumer;
  }

  /// setCodeCompletionConsumer - Replace the current code completion consumer;
  /// the compiler instance takes ownership of \p Value.
  void setCodeCompletionConsumer(CodeCompleteConsumer *Value);

  /// }
  /// @name Frontend timer
  /// {

  bool hasFrontendTimer() const { return (bool)FrontendTimer; }

  llvm::Timer &getFrontendTimer() const {
    assert(FrontendTimer && "Compiler instance has no frontend timer!");
    return *FrontendTimer;
  }

  /// }
  /// @name Output Files
  /// {

  /// addOutputFile - Add an output file onto the list of tracked output files.
  ///
  /// \param OutFile - The output file info.
  void addOutputFile(OutputFile &&OutFile);

  /// clearOutputFiles - Clear the output file list. The underlying output
  /// streams must have been closed beforehand.
  ///
  /// \param EraseFiles - If true, attempt to erase the files from disk.
  void clearOutputFiles(bool EraseFiles);

  /// }
  /// @name Construction Utility Methods
  /// {

  /// Create the diagnostics engine using the invocation's diagnostic options
  /// and replace any existing one with it.
  ///
  /// Note that this routine also replaces the diagnostic client,
  /// allocating one if one is not provided.
  ///
  /// \param Client If non-NULL, a diagnostic client that will be
  /// attached to (and, then, owned by) the DiagnosticsEngine inside this AST
  /// unit.
  ///
  /// \param ShouldOwnClient If Client is non-NULL, specifies whether 
  /// the diagnostic object should take ownership of the client.
  void createDiagnostics(DiagnosticConsumer *Client = nullptr,
                         bool ShouldOwnClient = true);

  /// Create a DiagnosticsEngine object with a the TextDiagnosticPrinter.
  ///
  /// If no diagnostic client is provided, this creates a
  /// DiagnosticConsumer that is owned by the returned diagnostic
  /// object, if using directly the caller is responsible for
  /// releasing the returned DiagnosticsEngine's client eventually.
  ///
  /// \param Opts - The diagnostic options; note that the created text
  /// diagnostic object contains a reference to these options.
  ///
  /// \param Client If non-NULL, a diagnostic client that will be
  /// attached to (and, then, owned by) the returned DiagnosticsEngine
  /// object.
  ///
  /// \param CodeGenOpts If non-NULL, the code gen options in use, which may be
  /// used by some diagnostics printers (for logging purposes only).
  ///
  /// \return The new object on success, or null on failure.
  static IntrusiveRefCntPtr<DiagnosticsEngine>
  createDiagnostics(DiagnosticOptions *Opts,
                    DiagnosticConsumer *Client = nullptr,
                    bool ShouldOwnClient = true,
                    const CodeGenOptions *CodeGenOpts = nullptr);

  /// Create the file manager and replace any existing one with it.
  ///
  /// \return The new file manager on success, or null on failure.
  FileManager *createFileManager();

  /// Create the source manager and replace any existing one with it.
  void createSourceManager(FileManager &FileMgr);

  /// Create the preprocessor, using the invocation, file, and source managers,
  /// and replace any existing one with it.
  void createPreprocessor(TranslationUnitKind TUKind);

  std::string getSpecificModuleCachePath();

  /// Create the AST context.
  void createASTContext();

  /// Create an external AST source to read a PCH file and attach it to the AST
  /// context.
  void createPCHExternalASTSource(StringRef Path, bool DisablePCHValidation,
                                  bool AllowPCHWithCompilerErrors,
                                  void *DeserializationListener,
                                  bool OwnDeserializationListener);

  /// Create an external AST source to read a PCH file.
  ///
  /// \return - The new object on success, or null on failure.
  static IntrusiveRefCntPtr<ASTReader> createPCHExternalASTSource(
      StringRef Path, StringRef Sysroot, bool DisablePCHValidation,
      bool AllowPCHWithCompilerErrors, Preprocessor &PP, ASTContext &Context,
      const PCHContainerReader &PCHContainerRdr,
      ArrayRef<std::shared_ptr<ModuleFileExtension>> Extensions,
      DependencyFileGenerator *DependencyFile,
      ArrayRef<std::shared_ptr<DependencyCollector>> DependencyCollectors,
      void *DeserializationListener, bool OwnDeserializationListener,
      bool Preamble, bool UseGlobalModuleIndex);

  /// Create a code completion consumer using the invocation; note that this
  /// will cause the source manager to truncate the input source file at the
  /// completion point.
  void createCodeCompletionConsumer();

  /// Create a code completion consumer to print code completion results, at
  /// \p Filename, \p Line, and \p Column, to the given output stream \p OS.
  static CodeCompleteConsumer *createCodeCompletionConsumer(
      Preprocessor &PP, StringRef Filename, unsigned Line, unsigned Column,
      const CodeCompleteOptions &Opts, raw_ostream &OS);

  /// \brief Create the Sema object to be used for parsing.
  void createSema(TranslationUnitKind TUKind,
                  CodeCompleteConsumer *CompletionConsumer);
  
  /// Create the frontend timer and replace any existing one with it.
  void createFrontendTimer();

  /// Create the default output file (from the invocation's options) and add it
  /// to the list of tracked output files.
  ///
  /// The files created by this function always use temporary files to write to
  /// their result (that is, the data is written to a temporary file which will
  /// atomically replace the target output on success).
  ///
  /// \return - Null on error.
  std::unique_ptr<raw_pwrite_stream>
  createDefaultOutputFile(bool Binary = true, StringRef BaseInput = "",
                          StringRef Extension = "");

  /// Create a new output file and add it to the list of tracked output files,
  /// optionally deriving the output path name.
  ///
  /// \return - Null on error.
  std::unique_ptr<raw_pwrite_stream>
  createOutputFile(StringRef OutputPath, bool Binary, bool RemoveFileOnSignal,
                   StringRef BaseInput, StringRef Extension, bool UseTemporary,
                   bool CreateMissingDirectories = false);

  /// Create a new output file, optionally deriving the output path name.
  ///
  /// If \p OutputPath is empty, then createOutputFile will derive an output
  /// path location as \p BaseInput, with any suffix removed, and \p Extension
  /// appended. If \p OutputPath is not stdout and \p UseTemporary
  /// is true, createOutputFile will create a new temporary file that must be
  /// renamed to \p OutputPath in the end.
  ///
  /// \param OutputPath - If given, the path to the output file.
  /// \param Error [out] - On failure, the error.
  /// \param BaseInput - If \p OutputPath is empty, the input path name to use
  /// for deriving the output path.
  /// \param Extension - The extension to use for derived output names.
  /// \param Binary - The mode to open the file in.
  /// \param RemoveFileOnSignal - Whether the file should be registered with
  /// llvm::sys::RemoveFileOnSignal. Note that this is not safe for
  /// multithreaded use, as the underlying signal mechanism is not reentrant
  /// \param UseTemporary - Create a new temporary file that must be renamed to
  /// OutputPath in the end.
  /// \param CreateMissingDirectories - When \p UseTemporary is true, create
  /// missing directories in the output path.
  /// \param ResultPathName [out] - If given, the result path name will be
  /// stored here on success.
  /// \param TempPathName [out] - If given, the temporary file path name
  /// will be stored here on success.
  std::unique_ptr<raw_pwrite_stream>
  createOutputFile(StringRef OutputPath, std::error_code &Error, bool Binary,
                   bool RemoveFileOnSignal, StringRef BaseInput,
                   StringRef Extension, bool UseTemporary,
                   bool CreateMissingDirectories, std::string *ResultPathName,
                   std::string *TempPathName);

  std::unique_ptr<raw_pwrite_stream> createNullOutputFile();

  /// }
  /// @name Initialization Utility Methods
  /// {

  /// InitializeSourceManager - Initialize the source manager to set InputFile
  /// as the main file.
  ///
  /// \return True on success.
  bool InitializeSourceManager(const FrontendInputFile &Input);

  /// InitializeSourceManager - Initialize the source manager to set InputFile
  /// as the main file.
  ///
  /// \return True on success.
  static bool InitializeSourceManager(const FrontendInputFile &Input,
                                      DiagnosticsEngine &Diags,
                                      FileManager &FileMgr,
                                      SourceManager &SourceMgr,
                                      HeaderSearch *HS,
                                      DependencyOutputOptions &DepOpts,
                                      const FrontendOptions &Opts);

  /// }

  void setOutputStream(std::unique_ptr<llvm::raw_pwrite_stream> OutStream) {
    OutputStream = std::move(OutStream);
  }

  std::unique_ptr<llvm::raw_pwrite_stream> takeOutputStream() {
    return std::move(OutputStream);
  }

  // Create module manager.
  void createModuleManager();

  bool loadModuleFile(StringRef FileName);

  ModuleLoadResult loadModule(SourceLocation ImportLoc, ModuleIdPath Path,
                              Module::NameVisibilityKind Visibility,
                              bool IsInclusionDirective) override;

  void loadModuleFromSource(SourceLocation ImportLoc, StringRef ModuleName,
                            StringRef Source) override;

  void makeModuleVisible(Module *Mod, Module::NameVisibilityKind Visibility,
                         SourceLocation ImportLoc) override;

  bool hadModuleLoaderFatalFailure() const {
    return ModuleLoader::HadFatalFailure;
  }

  GlobalModuleIndex *loadGlobalModuleIndex(SourceLocation TriggerLoc) override;

  bool lookupMissingImports(StringRef Name, SourceLocation TriggerLoc) override;

  void setGenModuleActionWrapper(std::function<std::unique_ptr<FrontendAction>
    (const FrontendOptions &Opts, std::unique_ptr<FrontendAction> Action)> Wrapper) {
    GenModuleActionWrapper = Wrapper;
  };

  std::function<std::unique_ptr<FrontendAction>
    (const FrontendOptions &Opts, std::unique_ptr<FrontendAction> Action)>
  getGenModuleActionWrapper() const { return GenModuleActionWrapper; }

  void addDependencyCollector(std::shared_ptr<DependencyCollector> Listener) {
    DependencyCollectors.push_back(std::move(Listener));
  }

  void setExternalSemaSource(IntrusiveRefCntPtr<ExternalSemaSource> ESS);

  MemoryBufferCache &getPCMCache() const { return *PCMCache; }
};

} // end namespace clang

#endif<|MERGE_RESOLUTION|>--- conflicted
+++ resolved
@@ -183,16 +183,14 @@
   /// The list of active output files.
   std::list<OutputFile> OutputFiles;
 
-<<<<<<< HEAD
   /// \brief An optional callback function used to wrap all FrontendActions
   /// produced to generate imported modules before they are executed.
   std::function<std::unique_ptr<FrontendAction>
     (const FrontendOptions &opts, std::unique_ptr<FrontendAction> action)>
     GenModuleActionWrapper;
-=======
+
   /// Force an output buffer.
   std::unique_ptr<llvm::raw_pwrite_stream> OutputStream;
->>>>>>> 284236c0
 
   CompilerInstance(const CompilerInstance &) = delete;
   void operator=(const CompilerInstance &) = delete;
