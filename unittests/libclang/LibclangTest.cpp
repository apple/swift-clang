//===- unittests/libclang/LibclangTest.cpp --- libclang tests -------------===//
//
//                     The LLVM Compiler Infrastructure
//
// This file is distributed under the University of Illinois Open Source
// License. See LICENSE.TXT for details.
//
//===----------------------------------------------------------------------===//

#include "clang-c/Index.h"
#include "clang-c/Refactor.h"
#include "llvm/Support/Debug.h"
#include "llvm/Support/FileSystem.h"
#include "llvm/Support/Path.h"
#include "llvm/Support/raw_ostream.h"
#include "gtest/gtest.h"
#include <fstream>
#include <functional>
#include <map>
#include <memory>
#include <set>
#define DEBUG_TYPE "libclang-test"

TEST(libclang, clang_parseTranslationUnit2_InvalidArgs) {
  EXPECT_EQ(CXError_InvalidArguments,
            clang_parseTranslationUnit2(nullptr, nullptr, nullptr, 0, nullptr,
                                        0, 0, nullptr));
}

TEST(libclang, clang_createTranslationUnit_InvalidArgs) {
  EXPECT_EQ(nullptr, clang_createTranslationUnit(nullptr, nullptr));
}

TEST(libclang, clang_createTranslationUnit2_InvalidArgs) {
  EXPECT_EQ(CXError_InvalidArguments,
            clang_createTranslationUnit2(nullptr, nullptr, nullptr));

  CXTranslationUnit TU = reinterpret_cast<CXTranslationUnit>(1);
  EXPECT_EQ(CXError_InvalidArguments,
            clang_createTranslationUnit2(nullptr, nullptr, &TU));
  EXPECT_EQ(nullptr, TU);
}

namespace {
struct TestVFO {
  const char *Contents;
  CXVirtualFileOverlay VFO;

  TestVFO(const char *Contents) : Contents(Contents) {
    VFO = clang_VirtualFileOverlay_create(0);
  }

  void map(const char *VPath, const char *RPath) {
    CXErrorCode Err = clang_VirtualFileOverlay_addFileMapping(VFO, VPath, RPath);
    EXPECT_EQ(Err, CXError_Success);
  }

  void mapError(const char *VPath, const char *RPath, CXErrorCode ExpErr) {
    CXErrorCode Err = clang_VirtualFileOverlay_addFileMapping(VFO, VPath, RPath);
    EXPECT_EQ(Err, ExpErr);
  }

  ~TestVFO() {
    if (Contents) {
      char *BufPtr;
      unsigned BufSize;
      clang_VirtualFileOverlay_writeToBuffer(VFO, 0, &BufPtr, &BufSize);
      std::string BufStr(BufPtr, BufSize);
      EXPECT_STREQ(Contents, BufStr.c_str());
      clang_free(BufPtr);
    }
    clang_VirtualFileOverlay_dispose(VFO);
  }
};
}

TEST(libclang, VirtualFileOverlay_Basic) {
  const char *contents =
      "{\n"
      "  'version': 0,\n"
      "  'roots': [\n"
      "    {\n"
      "      'type': 'directory',\n"
      "      'name': \"/path/virtual\",\n"
      "      'contents': [\n"
      "        {\n"
      "          'type': 'file',\n"
      "          'name': \"foo.h\",\n"
      "          'external-contents': \"/real/foo.h\"\n"
      "        }\n"
      "      ]\n"
      "    }\n"
      "  ]\n"
      "}\n";
  TestVFO T(contents);
  T.map("/path/virtual/foo.h", "/real/foo.h");
}

TEST(libclang, VirtualFileOverlay_Unicode) {
  const char *contents =
      "{\n"
      "  'version': 0,\n"
      "  'roots': [\n"
      "    {\n"
      "      'type': 'directory',\n"
      "      'name': \"/path/\\u266B\",\n"
      "      'contents': [\n"
      "        {\n"
      "          'type': 'file',\n"
      "          'name': \"\\u2602.h\",\n"
      "          'external-contents': \"/real/\\u2602.h\"\n"
      "        }\n"
      "      ]\n"
      "    }\n"
      "  ]\n"
      "}\n";
  TestVFO T(contents);
  T.map("/path/♫/☂.h", "/real/☂.h");
}

TEST(libclang, VirtualFileOverlay_InvalidArgs) {
  TestVFO T(nullptr);
  T.mapError("/path/./virtual/../foo.h", "/real/foo.h",
             CXError_InvalidArguments);
}

TEST(libclang, VirtualFileOverlay_RemapDirectories) {
  const char *contents =
      "{\n"
      "  'version': 0,\n"
      "  'roots': [\n"
      "    {\n"
      "      'type': 'directory',\n"
      "      'name': \"/another/dir\",\n"
      "      'contents': [\n"
      "        {\n"
      "          'type': 'file',\n"
      "          'name': \"foo2.h\",\n"
      "          'external-contents': \"/real/foo2.h\"\n"
      "        }\n"
      "      ]\n"
      "    },\n"
      "    {\n"
      "      'type': 'directory',\n"
      "      'name': \"/path/virtual/dir\",\n"
      "      'contents': [\n"
      "        {\n"
      "          'type': 'file',\n"
      "          'name': \"foo1.h\",\n"
      "          'external-contents': \"/real/foo1.h\"\n"
      "        },\n"
      "        {\n"
      "          'type': 'file',\n"
      "          'name': \"foo3.h\",\n"
      "          'external-contents': \"/real/foo3.h\"\n"
      "        },\n"
      "        {\n"
      "          'type': 'directory',\n"
      "          'name': \"in/subdir\",\n"
      "          'contents': [\n"
      "            {\n"
      "              'type': 'file',\n"
      "              'name': \"foo4.h\",\n"
      "              'external-contents': \"/real/foo4.h\"\n"
      "            }\n"
      "          ]\n"
      "        }\n"
      "      ]\n"
      "    }\n"
      "  ]\n"
      "}\n";
  TestVFO T(contents);
  T.map("/path/virtual/dir/foo1.h", "/real/foo1.h");
  T.map("/another/dir/foo2.h", "/real/foo2.h");
  T.map("/path/virtual/dir/foo3.h", "/real/foo3.h");
  T.map("/path/virtual/dir/in/subdir/foo4.h", "/real/foo4.h");
}

TEST(libclang, VirtualFileOverlay_CaseInsensitive) {
  const char *contents =
      "{\n"
      "  'version': 0,\n"
      "  'case-sensitive': 'false',\n"
      "  'roots': [\n"
      "    {\n"
      "      'type': 'directory',\n"
      "      'name': \"/path/virtual\",\n"
      "      'contents': [\n"
      "        {\n"
      "          'type': 'file',\n"
      "          'name': \"foo.h\",\n"
      "          'external-contents': \"/real/foo.h\"\n"
      "        }\n"
      "      ]\n"
      "    }\n"
      "  ]\n"
      "}\n";
  TestVFO T(contents);
  T.map("/path/virtual/foo.h", "/real/foo.h");
  clang_VirtualFileOverlay_setCaseSensitivity(T.VFO, false);
}

TEST(libclang, VirtualFileOverlay_SharedPrefix) {
  const char *contents =
      "{\n"
      "  'version': 0,\n"
      "  'roots': [\n"
      "    {\n"
      "      'type': 'directory',\n"
      "      'name': \"/path/foo\",\n"
      "      'contents': [\n"
      "        {\n"
      "          'type': 'file',\n"
      "          'name': \"bar\",\n"
      "          'external-contents': \"/real/bar\"\n"
      "        },\n"
      "        {\n"
      "          'type': 'file',\n"
      "          'name': \"bar.h\",\n"
      "          'external-contents': \"/real/bar.h\"\n"
      "        }\n"
      "      ]\n"
      "    },\n"
      "    {\n"
      "      'type': 'directory',\n"
      "      'name': \"/path/foobar\",\n"
      "      'contents': [\n"
      "        {\n"
      "          'type': 'file',\n"
      "          'name': \"baz.h\",\n"
      "          'external-contents': \"/real/baz.h\"\n"
      "        }\n"
      "      ]\n"
      "    },\n"
      "    {\n"
      "      'type': 'directory',\n"
      "      'name': \"/path\",\n"
      "      'contents': [\n"
      "        {\n"
      "          'type': 'file',\n"
      "          'name': \"foobarbaz.h\",\n"
      "          'external-contents': \"/real/foobarbaz.h\"\n"
      "        }\n"
      "      ]\n"
      "    }\n"
      "  ]\n"
      "}\n";
  TestVFO T(contents);
  T.map("/path/foo/bar.h", "/real/bar.h");
  T.map("/path/foo/bar", "/real/bar");
  T.map("/path/foobar/baz.h", "/real/baz.h");
  T.map("/path/foobarbaz.h", "/real/foobarbaz.h");
}

TEST(libclang, VirtualFileOverlay_AdjacentDirectory) {
  const char *contents =
      "{\n"
      "  'version': 0,\n"
      "  'roots': [\n"
      "    {\n"
      "      'type': 'directory',\n"
      "      'name': \"/path/dir1\",\n"
      "      'contents': [\n"
      "        {\n"
      "          'type': 'file',\n"
      "          'name': \"foo.h\",\n"
      "          'external-contents': \"/real/foo.h\"\n"
      "        },\n"
      "        {\n"
      "          'type': 'directory',\n"
      "          'name': \"subdir\",\n"
      "          'contents': [\n"
      "            {\n"
      "              'type': 'file',\n"
      "              'name': \"bar.h\",\n"
      "              'external-contents': \"/real/bar.h\"\n"
      "            }\n"
      "          ]\n"
      "        }\n"
      "      ]\n"
      "    },\n"
      "    {\n"
      "      'type': 'directory',\n"
      "      'name': \"/path/dir2\",\n"
      "      'contents': [\n"
      "        {\n"
      "          'type': 'file',\n"
      "          'name': \"baz.h\",\n"
      "          'external-contents': \"/real/baz.h\"\n"
      "        }\n"
      "      ]\n"
      "    }\n"
      "  ]\n"
      "}\n";
  TestVFO T(contents);
  T.map("/path/dir1/foo.h", "/real/foo.h");
  T.map("/path/dir1/subdir/bar.h", "/real/bar.h");
  T.map("/path/dir2/baz.h", "/real/baz.h");
}

TEST(libclang, VirtualFileOverlay_TopLevel) {
  const char *contents =
      "{\n"
      "  'version': 0,\n"
      "  'roots': [\n"
      "    {\n"
      "      'type': 'directory',\n"
      "      'name': \"/\",\n"
      "      'contents': [\n"
      "        {\n"
      "          'type': 'file',\n"
      "          'name': \"foo.h\",\n"
      "          'external-contents': \"/real/foo.h\"\n"
      "        }\n"
      "      ]\n"
      "    }\n"
      "  ]\n"
      "}\n";
  TestVFO T(contents);
  T.map("/foo.h", "/real/foo.h");
}

TEST(libclang, VirtualFileOverlay_Empty) {
  const char *contents =
      "{\n"
      "  'version': 0,\n"
      "  'roots': [\n"
      "  ]\n"
      "}\n";
  TestVFO T(contents);
}

TEST(libclang, ModuleMapDescriptor) {
  const char *Contents =
    "framework module TestFrame {\n"
    "  umbrella header \"TestFrame.h\"\n"
    "\n"
    "  export *\n"
    "  module * { export * }\n"
    "}\n";

  CXModuleMapDescriptor MMD = clang_ModuleMapDescriptor_create(0);

  clang_ModuleMapDescriptor_setFrameworkModuleName(MMD, "TestFrame");
  clang_ModuleMapDescriptor_setUmbrellaHeader(MMD, "TestFrame.h");

  char *BufPtr;
  unsigned BufSize;
  clang_ModuleMapDescriptor_writeToBuffer(MMD, 0, &BufPtr, &BufSize);
  std::string BufStr(BufPtr, BufSize);
  EXPECT_STREQ(Contents, BufStr.c_str());
  clang_free(BufPtr);
  clang_ModuleMapDescriptor_dispose(MMD);
}

class LibclangParseTest : public ::testing::Test {
  std::set<std::string> Files;
  typedef std::unique_ptr<std::string> fixed_addr_string;
  std::map<fixed_addr_string, fixed_addr_string> UnsavedFileContents;
public:
  std::string TestDir;
  CXIndex Index;
  CXTranslationUnit ClangTU;
  unsigned TUFlags;
  std::vector<CXUnsavedFile> UnsavedFiles;

  void SetUp() override {
    llvm::SmallString<256> Dir;
    ASSERT_FALSE(llvm::sys::fs::createUniqueDirectory("libclang-test", Dir));
    TestDir = Dir.str();
    TUFlags = CXTranslationUnit_DetailedPreprocessingRecord |
      clang_defaultEditingTranslationUnitOptions();
    Index = clang_createIndex(0, 0);
    ClangTU = nullptr;
  }
  void TearDown() override {
    clang_disposeTranslationUnit(ClangTU);
    clang_disposeIndex(Index);
    for (const std::string &Path : Files)
      llvm::sys::fs::remove(Path);
    llvm::sys::fs::remove(TestDir);
  }
  void WriteFile(std::string &Filename, const std::string &Contents) {
    if (!llvm::sys::path::is_absolute(Filename)) {
      llvm::SmallString<256> Path(TestDir);
      llvm::sys::path::append(Path, Filename);
      Filename = Path.str();
      Files.insert(Filename);
    }
    llvm::sys::fs::create_directories(llvm::sys::path::parent_path(Filename));
    std::ofstream OS(Filename);
    OS << Contents;
    assert(OS.good());
  }
  void MapUnsavedFile(std::string Filename, const std::string &Contents) {
    if (!llvm::sys::path::is_absolute(Filename)) {
      llvm::SmallString<256> Path(TestDir);
      llvm::sys::path::append(Path, Filename);
      Filename = Path.str();
    }
    auto it = UnsavedFileContents.insert(std::make_pair(
        fixed_addr_string(new std::string(Filename)),
        fixed_addr_string(new std::string(Contents))));
    UnsavedFiles.push_back({
        it.first->first->c_str(),   // filename
        it.first->second->c_str(),  // contents
        it.first->second->size()    // length
    });
  }
  template<typename F>
  void Traverse(const F &TraversalFunctor) {
    CXCursor TuCursor = clang_getTranslationUnitCursor(ClangTU);
    std::reference_wrapper<const F> FunctorRef = std::cref(TraversalFunctor);
    clang_visitChildren(TuCursor,
        &TraverseStateless<std::reference_wrapper<const F>>,
        &FunctorRef);
  }
private:
  template<typename TState>
  static CXChildVisitResult TraverseStateless(CXCursor cx, CXCursor parent,
      CXClientData data) {
    TState *State = static_cast<TState*>(data);
    return State->get()(cx, parent);
  }
};

TEST_F(LibclangParseTest, AllSkippedRanges) {
  std::string Header = "header.h", Main = "main.cpp";
  WriteFile(Header,
    "#ifdef MANGOS\n"
    "printf(\"mmm\");\n"
    "#endif");
  WriteFile(Main,
    "#include \"header.h\"\n"
    "#ifdef KIWIS\n"
    "printf(\"mmm!!\");\n"
    "#endif");

  ClangTU = clang_parseTranslationUnit(Index, Main.c_str(), nullptr, 0,
                                       nullptr, 0, TUFlags);

  CXSourceRangeList *Ranges = clang_getAllSkippedRanges(ClangTU);
  EXPECT_EQ(2U, Ranges->count);
  
  CXSourceLocation cxl;
  unsigned line;
  cxl = clang_getRangeStart(Ranges->ranges[0]);
  clang_getSpellingLocation(cxl, nullptr, &line, nullptr, nullptr);
  EXPECT_EQ(1U, line);
  cxl = clang_getRangeEnd(Ranges->ranges[0]);
  clang_getSpellingLocation(cxl, nullptr, &line, nullptr, nullptr);
  EXPECT_EQ(3U, line);

  cxl = clang_getRangeStart(Ranges->ranges[1]);
  clang_getSpellingLocation(cxl, nullptr, &line, nullptr, nullptr);
  EXPECT_EQ(2U, line);
  cxl = clang_getRangeEnd(Ranges->ranges[1]);
  clang_getSpellingLocation(cxl, nullptr, &line, nullptr, nullptr);
  EXPECT_EQ(4U, line);

  clang_disposeSourceRangeList(Ranges);
}

class LibclangReparseTest : public LibclangParseTest {
public:
  void DisplayDiagnostics() {
    unsigned NumDiagnostics = clang_getNumDiagnostics(ClangTU);
    for (unsigned i = 0; i < NumDiagnostics; ++i) {
      auto Diag = clang_getDiagnostic(ClangTU, i);
      DEBUG(llvm::dbgs() << clang_getCString(clang_formatDiagnostic(
          Diag, clang_defaultDiagnosticDisplayOptions())) << "\n");
      clang_disposeDiagnostic(Diag);
    }
  }
  bool ReparseTU(unsigned num_unsaved_files, CXUnsavedFile* unsaved_files) {
    if (clang_reparseTranslationUnit(ClangTU, num_unsaved_files, unsaved_files,
                                     clang_defaultReparseOptions(ClangTU))) {
      DEBUG(llvm::dbgs() << "Reparse failed\n");
      return false;
    }
    DisplayDiagnostics();
    return true;
  }
};


TEST_F(LibclangReparseTest, Reparse) {
  const char *HeaderTop = "#ifndef H\n#define H\nstruct Foo { int bar;";
  const char *HeaderBottom = "\n};\n#endif\n";
  const char *CppFile = "#include \"HeaderFile.h\"\nint main() {"
                         " Foo foo; foo.bar = 7; foo.baz = 8; }\n";
  std::string HeaderName = "HeaderFile.h";
  std::string CppName = "CppFile.cpp";
  WriteFile(CppName, CppFile);
  WriteFile(HeaderName, std::string(HeaderTop) + HeaderBottom);

  ClangTU = clang_parseTranslationUnit(Index, CppName.c_str(), nullptr, 0,
                                       nullptr, 0, TUFlags);
  EXPECT_EQ(1U, clang_getNumDiagnostics(ClangTU));
  DisplayDiagnostics();

  // Immedaitely reparse.
  ASSERT_TRUE(ReparseTU(0, nullptr /* No unsaved files. */));
  EXPECT_EQ(1U, clang_getNumDiagnostics(ClangTU));

  std::string NewHeaderContents =
      std::string(HeaderTop) + "int baz;" + HeaderBottom;
  WriteFile(HeaderName, NewHeaderContents);

  // Reparse after fix.
  ASSERT_TRUE(ReparseTU(0, nullptr /* No unsaved files. */));
  EXPECT_EQ(0U, clang_getNumDiagnostics(ClangTU));
}

TEST_F(LibclangReparseTest, ReparseWithModule) {
  const char *HeaderTop = "#ifndef H\n#define H\nstruct Foo { int bar;";
  const char *HeaderBottom = "\n};\n#endif\n";
  const char *MFile = "#include \"HeaderFile.h\"\nint main() {"
                         " struct Foo foo; foo.bar = 7; foo.baz = 8; }\n";
  const char *ModFile = "module A { header \"HeaderFile.h\" }\n";
  std::string HeaderName = "HeaderFile.h";
  std::string MName = "MFile.m";
  std::string ModName = "module.modulemap";
  WriteFile(MName, MFile);
  WriteFile(HeaderName, std::string(HeaderTop) + HeaderBottom);
  WriteFile(ModName, ModFile);

  std::string ModulesCache = std::string("-fmodules-cache-path=") + TestDir;
  const char *Args[] = { "-fmodules", ModulesCache.c_str(),
                         "-I", TestDir.c_str() };
  int NumArgs = sizeof(Args) / sizeof(Args[0]);
  ClangTU = clang_parseTranslationUnit(Index, MName.c_str(), Args, NumArgs,
                                       nullptr, 0, TUFlags);
  EXPECT_EQ(1U, clang_getNumDiagnostics(ClangTU));
  DisplayDiagnostics();

  // Immedaitely reparse.
  ASSERT_TRUE(ReparseTU(0, nullptr /* No unsaved files. */));
  EXPECT_EQ(1U, clang_getNumDiagnostics(ClangTU));

  std::string NewHeaderContents =
      std::string(HeaderTop) + "int baz;" + HeaderBottom;
  WriteFile(HeaderName, NewHeaderContents);

  // Reparse after fix.
  ASSERT_TRUE(ReparseTU(0, nullptr /* No unsaved files. */));
  EXPECT_EQ(0U, clang_getNumDiagnostics(ClangTU));
}

TEST_F(LibclangReparseTest, clang_parseTranslationUnit2FullArgv) {
  // Provide a fake GCC 99.9.9 standard library that always overrides any local
  // GCC installation.
  std::string EmptyFiles[] = {"lib/gcc/arm-linux-gnueabi/99.9.9/crtbegin.o",
                              "include/arm-linux-gnueabi/.keep",
                              "include/c++/99.9.9/vector"};

  for (auto &Name : EmptyFiles)
    WriteFile(Name, "\n");

  std::string Filename = "test.cc";
  WriteFile(Filename, "#include <vector>\n");

  std::string Clang = "bin/clang";
  WriteFile(Clang, "");

  const char *Argv[] = {Clang.c_str(), "-target", "arm-linux-gnueabi",
                        "-stdlib=libstdc++", "--gcc-toolchain="};

  EXPECT_EQ(CXError_Success,
            clang_parseTranslationUnit2FullArgv(Index, Filename.c_str(), Argv,
                                                sizeof(Argv) / sizeof(Argv[0]),
                                                nullptr, 0, TUFlags, &ClangTU));
  EXPECT_EQ(0U, clang_getNumDiagnostics(ClangTU));
  DisplayDiagnostics();
}

<<<<<<< HEAD
TEST(libclang, RefactoringAction) {
  std::string Name =
      clang_getCString(clang_RefactoringActionType_getName(CXRefactor_Rename));
  EXPECT_EQ(Name, "Rename");
}

TEST_F(LibclangParseTest, RefactoringFindRenamedCursor) {
  std::string Filename = "test.cpp";
  WriteFile(Filename, "int renamable = 0;\n");

  ClangTU = clang_parseTranslationUnit(Index, Filename.c_str(), nullptr, 0,
                                       nullptr, 0, TUFlags);
  CXSourceLocation Loc = clang_getLocation(
      ClangTU, clang_getFile(ClangTU, Filename.c_str()), 1, 5);
  CXSourceRange Range = clang_getRange(Loc, Loc);
  CXCursor Cursor;
  EXPECT_EQ(CXError_Success,
            clang_Refactoring_findRenamedCursor(ClangTU, Loc, Range, &Cursor));
  EXPECT_EQ(Cursor.kind, CXCursor_VarDecl);
}

TEST_F(LibclangParseTest, RefactoringRenameIndexedUnsavedFiles) {
  std::string Filename = "test.cpp";
  std::string PartialSource = "class Test { };\n";
  WriteFile(Filename, PartialSource);
  std::string FullSource = PartialSource + "Test t;\n";

  CXIndexedSymbolLocation IndexedLocations[2] = {
      {{1, 7}, CXCursor_DeclRefExpr}, {{2, 1}, CXCursor_DeclRefExpr}};
  CXIndexedSymbol Symbols[1] = {
      {IndexedLocations, 2, CXCursor_DeclRefExpr, /*Name=*/"Test"}};

  CXIndex Idx = clang_createIndex(0, 0);

  auto test = [&](CXUnsavedFile *File = nullptr) -> CXSymbolOccurrencesInFile {
    CXSymbolOccurrencesResult Result;
    CXErrorCode Err = clang_Refactoring_findSymbolOccurrencesInIndexedFile(
        Symbols, 1, Idx, Filename.c_str(), nullptr, 0, File, File ? 1 : 0,
        /*Options=*/nullptr, &Result);
    EXPECT_EQ(CXError_Success, Err);
    unsigned NumFiles = clang_SymbolOccurrences_getNumFiles(Result);
    EXPECT_EQ(NumFiles, 1u);
    CXSymbolOccurrencesInFile Occurrences;
    clang_SymbolOccurrences_getOccurrencesForFile(Result, 0, &Occurrences);
    return Occurrences;
  };
  CXSymbolOccurrencesInFile FileOccurrences = test();
  EXPECT_EQ(FileOccurrences.NumOccurrences, 1u);
  EXPECT_EQ(clang_getCString(FileOccurrences.Filename), Filename);
  EXPECT_EQ(FileOccurrences.Occurrences[0].NumNamePieces, 1u);
  EXPECT_EQ(FileOccurrences.Occurrences[0].NamePieces[0].Begin.Line, 1u);
  EXPECT_EQ(FileOccurrences.Occurrences[0].NamePieces[0].Begin.Column, 7u);

  CXUnsavedFile UnsavedFile = {Filename.c_str(), FullSource.c_str(),
                               FullSource.size()};
  CXSymbolOccurrencesInFile UnsavedFileOccurrences = test(&UnsavedFile);
  EXPECT_EQ(UnsavedFileOccurrences.NumOccurrences, 2u);
  EXPECT_EQ(clang_getCString(UnsavedFileOccurrences.Filename), Filename);
  EXPECT_EQ(UnsavedFileOccurrences.Occurrences[0].NumNamePieces, 1u);
  EXPECT_EQ(UnsavedFileOccurrences.Occurrences[0].NamePieces[0].Begin.Line, 1u);
  EXPECT_EQ(UnsavedFileOccurrences.Occurrences[0].NamePieces[0].Begin.Column,
            7u);
  EXPECT_EQ(UnsavedFileOccurrences.Occurrences[1].NumNamePieces, 1u);
  EXPECT_EQ(UnsavedFileOccurrences.Occurrences[1].NamePieces[0].Begin.Line, 2u);
  EXPECT_EQ(UnsavedFileOccurrences.Occurrences[1].NamePieces[0].Begin.Column,
            1u);
=======
class LibclangPrintingPolicyTest : public LibclangParseTest {
public:
  CXPrintingPolicy Policy = nullptr;

  void SetUp() override {
    LibclangParseTest::SetUp();
    std::string File = "file.cpp";
    WriteFile(File, "int i;\n");
    ClangTU = clang_parseTranslationUnit(Index, File.c_str(), nullptr, 0,
                                         nullptr, 0, TUFlags);
    CXCursor TUCursor = clang_getTranslationUnitCursor(ClangTU);
    Policy = clang_getCursorPrintingPolicy(TUCursor);
  }
  void TearDown() override {
    clang_PrintingPolicy_dispose(Policy);
    LibclangParseTest::TearDown();
  }
};

TEST_F(LibclangPrintingPolicyTest, SetAndGetProperties) {
  for (unsigned Value = 0; Value < 2; ++Value) {
    for (int I = 0; I < CXPrintingPolicy_LastProperty; ++I) {
      auto Property = static_cast<enum CXPrintingPolicyProperty>(I);

      clang_PrintingPolicy_setProperty(Policy, Property, Value);
      EXPECT_EQ(Value, clang_PrintingPolicy_getProperty(Policy, Property));
    }
  }
>>>>>>> 1064d9b1
}

TEST_F(LibclangReparseTest, PreprocessorSkippedRanges) {
  std::string Header = "header.h", Main = "main.cpp";
  WriteFile(Header,
    "#ifdef MANGOS\n"
    "printf(\"mmm\");\n"
    "#endif");
  WriteFile(Main,
    "#include \"header.h\"\n"
    "#ifdef GUAVA\n"
    "#endif\n"
    "#ifdef KIWIS\n"
    "printf(\"mmm!!\");\n"
    "#endif");

  for (int i = 0; i != 3; ++i) {
    unsigned flags = TUFlags | CXTranslationUnit_PrecompiledPreamble;
    if (i == 2)
      flags |= CXTranslationUnit_CreatePreambleOnFirstParse;

    if (i != 0)
       clang_disposeTranslationUnit(ClangTU);  // dispose from previous iter

    // parse once
    ClangTU = clang_parseTranslationUnit(Index, Main.c_str(), nullptr, 0,
                                         nullptr, 0, flags);
    if (i != 0) {
      // reparse
      ASSERT_TRUE(ReparseTU(0, nullptr /* No unsaved files. */));
    }

    // Check all ranges are there
    CXSourceRangeList *Ranges = clang_getAllSkippedRanges(ClangTU);
    EXPECT_EQ(3U, Ranges->count);

    CXSourceLocation cxl;
    unsigned line;
    cxl = clang_getRangeStart(Ranges->ranges[0]);
    clang_getSpellingLocation(cxl, nullptr, &line, nullptr, nullptr);
    EXPECT_EQ(1U, line);
    cxl = clang_getRangeEnd(Ranges->ranges[0]);
    clang_getSpellingLocation(cxl, nullptr, &line, nullptr, nullptr);
    EXPECT_EQ(3U, line);

    cxl = clang_getRangeStart(Ranges->ranges[1]);
    clang_getSpellingLocation(cxl, nullptr, &line, nullptr, nullptr);
    EXPECT_EQ(2U, line);
    cxl = clang_getRangeEnd(Ranges->ranges[1]);
    clang_getSpellingLocation(cxl, nullptr, &line, nullptr, nullptr);
    EXPECT_EQ(3U, line);

    cxl = clang_getRangeStart(Ranges->ranges[2]);
    clang_getSpellingLocation(cxl, nullptr, &line, nullptr, nullptr);
    EXPECT_EQ(4U, line);
    cxl = clang_getRangeEnd(Ranges->ranges[2]);
    clang_getSpellingLocation(cxl, nullptr, &line, nullptr, nullptr);
    EXPECT_EQ(6U, line);

    clang_disposeSourceRangeList(Ranges);

    // Check obtaining ranges by each file works
    CXFile cxf = clang_getFile(ClangTU, Header.c_str());
    Ranges = clang_getSkippedRanges(ClangTU, cxf);
    EXPECT_EQ(1U, Ranges->count);
    cxl = clang_getRangeStart(Ranges->ranges[0]);
    clang_getSpellingLocation(cxl, nullptr, &line, nullptr, nullptr);
    EXPECT_EQ(1U, line);
    clang_disposeSourceRangeList(Ranges);

    cxf = clang_getFile(ClangTU, Main.c_str());
    Ranges = clang_getSkippedRanges(ClangTU, cxf);
    EXPECT_EQ(2U, Ranges->count);
    cxl = clang_getRangeStart(Ranges->ranges[0]);
    clang_getSpellingLocation(cxl, nullptr, &line, nullptr, nullptr);
    EXPECT_EQ(2U, line);
    cxl = clang_getRangeStart(Ranges->ranges[1]);
    clang_getSpellingLocation(cxl, nullptr, &line, nullptr, nullptr);
    EXPECT_EQ(4U, line);
    clang_disposeSourceRangeList(Ranges);
  }
}<|MERGE_RESOLUTION|>--- conflicted
+++ resolved
@@ -574,7 +574,6 @@
   DisplayDiagnostics();
 }
 
-<<<<<<< HEAD
 TEST(libclang, RefactoringAction) {
   std::string Name =
       clang_getCString(clang_RefactoringActionType_getName(CXRefactor_Rename));
@@ -641,7 +640,8 @@
   EXPECT_EQ(UnsavedFileOccurrences.Occurrences[1].NamePieces[0].Begin.Line, 2u);
   EXPECT_EQ(UnsavedFileOccurrences.Occurrences[1].NamePieces[0].Begin.Column,
             1u);
-=======
+}
+
 class LibclangPrintingPolicyTest : public LibclangParseTest {
 public:
   CXPrintingPolicy Policy = nullptr;
@@ -670,7 +670,6 @@
       EXPECT_EQ(Value, clang_PrintingPolicy_getProperty(Policy, Property));
     }
   }
->>>>>>> 1064d9b1
 }
 
 TEST_F(LibclangReparseTest, PreprocessorSkippedRanges) {
