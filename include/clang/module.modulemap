--- conflicted
+++ resolved
@@ -138,11 +138,7 @@
   // importing the AST matchers library gives a link dependency on the AST
   // matchers (and thus the AST), which clang-format should not have.
   exclude header "Tooling/RefactoringCallbacks.h"
-<<<<<<< HEAD
   exclude header "Tooling/Refactor/USRFinder.h"
-  exclude header "Tooling/Refactoring/Rename/USRFinder.h"
 
   textual header "Tooling/Refactor/RefactoringActions.def"
-=======
->>>>>>> 19c24885
 }