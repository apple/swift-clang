//===- FrontendOptions.h ----------------------------------------*- C++ -*-===//
//
//                     The LLVM Compiler Infrastructure
//
// This file is distributed under the University of Illinois Open Source
// License. See LICENSE.TXT for details.
//
//===----------------------------------------------------------------------===//

#ifndef LLVM_CLANG_FRONTEND_FRONTENDOPTIONS_H
#define LLVM_CLANG_FRONTEND_FRONTENDOPTIONS_H

#include "clang/Frontend/CommandLineSourceLoc.h"
#include "clang/Serialization/ModuleFileExtension.h"
#include "clang/Sema/CodeCompleteOptions.h"
#include "llvm/ADT/StringRef.h"
#include <cassert>
#include <memory>
#include <string>
#include <vector>
#include <unordered_map>

namespace llvm {

class MemoryBuffer;

} // namespace llvm

namespace clang {

namespace frontend {

enum ActionKind {
  /// Parse ASTs and list Decl nodes.
  ASTDeclList,

  /// Parse ASTs and dump them.
  ASTDump,

  /// Parse ASTs and print them.
  ASTPrint,

  /// Parse ASTs and view them in Graphviz.
  ASTView,

  /// Dump out raw tokens.
  DumpRawTokens,

  /// Dump out preprocessed tokens.
  DumpTokens,

  /// Emit a .s file.
  EmitAssembly,

  /// Emit a .bc file.
  EmitBC,

  /// Translate input source into HTML.
  EmitHTML,

  /// Emit a .ll file.
  EmitLLVM,

  /// Generate LLVM IR, but do not emit anything.
  EmitLLVMOnly,

  /// Generate machine code, but don't emit anything.
  EmitCodeGenOnly,

  /// Emit a .o file.
  EmitObj,

  /// Parse and apply any fixits to the source.
  FixIt,

  /// Generate pre-compiled module from a module map.
  GenerateModule,

  /// Generate pre-compiled module from a C++ module interface file.
  GenerateModuleInterface,

  /// Generate pre-compiled header.
  GeneratePCH,

  /// Generate pre-tokenized header.
  GeneratePTH,

  /// Only execute frontend initialization.
  InitOnly,

  /// Dump information about a module file.
  ModuleFileInfo,

  /// Load and verify that a PCH file is usable.
  VerifyPCH,

  /// Parse and perform semantic analysis.
  ParseSyntaxOnly,

  /// Run a plugin action, \see ActionName.
  PluginAction,

  /// Print DeclContext and their Decls.
  PrintDeclContext,

  /// Print the "preamble" of the input file
  PrintPreamble,

  /// -E mode.
  PrintPreprocessedInput,

  /// Expand macros but not \#includes.
  RewriteMacros,

  /// ObjC->C Rewriter.
  RewriteObjC,

  /// Rewriter playground
  RewriteTest,

  /// Run one or more source code analyses.
  RunAnalysis,

  /// Dump template instantiations
  TemplightDump,

  /// Run migrator.
  MigrateSource,

  /// Just lex, no output.
  RunPreprocessorOnly
};

} // namespace frontend

/// The kind of a file that we've been handed as an input.
class InputKind {
private:
  unsigned Lang : 4;
  unsigned Fmt : 3;
  unsigned Preprocessed : 1;

public:
  /// The language for the input, used to select and validate the language
  /// standard and possible actions.
  enum Language {
    Unknown,

    /// Assembly: we accept this only so that we can preprocess it.
    Asm,

    /// LLVM IR: we accept this so that we can run the optimizer on it,
    /// and compile it to assembly or object code.
    LLVM_IR,

    ///@{ Languages that the frontend can parse and compile.
    C,
    CXX,
    ObjC,
    ObjCXX,
    OpenCL,
    CUDA,
    RenderScript,
    ///@}
  };

  /// The input file format.
  enum Format {
    Source,
    ModuleMap,
    Precompiled
  };

  constexpr InputKind(Language L = Unknown, Format F = Source,
                      bool PP = false)
      : Lang(L), Fmt(F), Preprocessed(PP) {}

  Language getLanguage() const { return static_cast<Language>(Lang); }
  Format getFormat() const { return static_cast<Format>(Fmt); }
  bool isPreprocessed() const { return Preprocessed; }

  /// Is the input kind fully-unknown?
  bool isUnknown() const { return Lang == Unknown && Fmt == Source; }

  /// Is the language of the input some dialect of Objective-C?
  bool isObjectiveC() const { return Lang == ObjC || Lang == ObjCXX; }

  InputKind getPreprocessed() const {
    return InputKind(getLanguage(), getFormat(), true);
  }

  InputKind withFormat(Format F) const {
    return InputKind(getLanguage(), F, isPreprocessed());
  }
};

/// \brief An input file for the front end.
class FrontendInputFile {
  /// \brief The file name, or "-" to read from standard input.
  std::string File;

  /// The input, if it comes from a buffer rather than a file. This object
  /// does not own the buffer, and the caller is responsible for ensuring
  /// that it outlives any users.
  llvm::MemoryBuffer *Buffer = nullptr;

  /// \brief The kind of input, e.g., C source, AST file, LLVM IR.
  InputKind Kind;

  /// \brief Whether we're dealing with a 'system' input (vs. a 'user' input).
  bool IsSystem = false;

public:
  FrontendInputFile() = default;
  FrontendInputFile(StringRef File, InputKind Kind, bool IsSystem = false)
      : File(File.str()), Kind(Kind), IsSystem(IsSystem) {}
  FrontendInputFile(llvm::MemoryBuffer *Buffer, InputKind Kind,
                    bool IsSystem = false)
      : Buffer(Buffer), Kind(Kind), IsSystem(IsSystem) {}

  InputKind getKind() const { return Kind; }
  bool isSystem() const { return IsSystem; }

  bool isEmpty() const { return File.empty() && Buffer == nullptr; }
  bool isFile() const { return !isBuffer(); }
  bool isBuffer() const { return Buffer != nullptr; }
  bool isPreprocessed() const { return Kind.isPreprocessed(); }

  StringRef getFile() const {
    assert(isFile());
    return File;
  }

  llvm::MemoryBuffer *getBuffer() const {
    assert(isBuffer());
    return Buffer;
  }
};

/// FrontendOptions - Options for controlling the behavior of the frontend.
class FrontendOptions {
public:
  /// Disable memory freeing on exit.
  unsigned DisableFree : 1;

  /// When generating PCH files, instruct the AST writer to create relocatable
  /// PCH files.
  unsigned RelocatablePCH : 1;

  /// Show the -help text.
  unsigned ShowHelp : 1;

  /// Show frontend performance metrics and statistics.
  unsigned ShowStats : 1;

  /// Show timers for individual actions.
  unsigned ShowTimers : 1;

  /// Show the -version text.
  unsigned ShowVersion : 1;

  /// Apply fixes even if there are unfixable errors.
  unsigned FixWhatYouCan : 1;

  /// Apply fixes only for warnings.
  unsigned FixOnlyWarnings : 1;

  /// Apply fixes and recompile.
  unsigned FixAndRecompile : 1;

  /// Apply fixes to temporary files.
  unsigned FixToTemporaries : 1;

  /// Emit ARC errors even if the migrator can fix them.
  unsigned ARCMTMigrateEmitARCErrors : 1;

  /// Skip over function bodies to speed up parsing in cases you do not need
  /// them (e.g. with code completion).
  unsigned SkipFunctionBodies : 1;

  /// Whether we can use the global module index if available.
  unsigned UseGlobalModuleIndex : 1;

  /// Whether we can generate the global module index if needed.
  unsigned GenerateGlobalModuleIndex : 1;

  /// Whether we include declaration dumps in AST dumps.
  unsigned ASTDumpDecls : 1;

  /// Whether we deserialize all decls when forming AST dumps.
  unsigned ASTDumpAll : 1;

  /// Whether we include lookup table dumps in AST dumps.
  unsigned ASTDumpLookups : 1;

  /// Whether we are performing an implicit module build.
  unsigned BuildingImplicitModule : 1;

  /// Whether we should embed all used files into the PCM file.
  unsigned ModulesEmbedAllFiles : 1;

  /// Whether timestamps should be written to the produced PCH file.
  unsigned IncludeTimestamps : 1;

  CodeCompleteOptions CodeCompleteOpts;

  enum {
    ARCMT_None,
    ARCMT_Check,
    ARCMT_Modify,
    ARCMT_Migrate
  } ARCMTAction = ARCMT_None;

  enum {
    ObjCMT_None = 0,

    /// \brief Enable migration to modern ObjC literals.
    ObjCMT_Literals = 0x1,

    /// \brief Enable migration to modern ObjC subscripting.
    ObjCMT_Subscripting = 0x2,

    /// \brief Enable migration to modern ObjC readonly property.
    ObjCMT_ReadonlyProperty = 0x4,

    /// \brief Enable migration to modern ObjC readwrite property.
    ObjCMT_ReadwriteProperty = 0x8,

    /// \brief Enable migration to modern ObjC property.
    ObjCMT_Property = (ObjCMT_ReadonlyProperty | ObjCMT_ReadwriteProperty),

    /// \brief Enable annotation of ObjCMethods of all kinds.
    ObjCMT_Annotation = 0x10,

    /// \brief Enable migration of ObjC methods to 'instancetype'.
    ObjCMT_Instancetype = 0x20,

    /// \brief Enable migration to NS_ENUM/NS_OPTIONS macros.
    ObjCMT_NsMacros = 0x40,

    /// \brief Enable migration to add conforming protocols.
    ObjCMT_ProtocolConformance = 0x80,

    /// \brief prefer 'atomic' property over 'nonatomic'.
    ObjCMT_AtomicProperty = 0x100,

    /// \brief annotate property with NS_RETURNS_INNER_POINTER
    ObjCMT_ReturnsInnerPointerProperty = 0x200,

    /// \brief use NS_NONATOMIC_IOSONLY for property 'atomic' attribute
    ObjCMT_NsAtomicIOSOnlyProperty = 0x400,

    /// \brief Enable inferring NS_DESIGNATED_INITIALIZER for ObjC methods.
    ObjCMT_DesignatedInitializer = 0x800,

    /// \brief Enable converting setter/getter expressions to property-dot syntx.
    ObjCMT_PropertyDotSyntax = 0x1000,

    ObjCMT_MigrateDecls = (ObjCMT_ReadonlyProperty | ObjCMT_ReadwriteProperty |
                           ObjCMT_Annotation | ObjCMT_Instancetype |
                           ObjCMT_NsMacros | ObjCMT_ProtocolConformance |
                           ObjCMT_NsAtomicIOSOnlyProperty |
                           ObjCMT_DesignatedInitializer),
    ObjCMT_MigrateAll = (ObjCMT_Literals | ObjCMT_Subscripting |
                         ObjCMT_MigrateDecls | ObjCMT_PropertyDotSyntax)
  };
  unsigned ObjCMTAction = ObjCMT_None;
  std::string ObjCMTWhiteListPath;

  std::string MTMigrateDir;
  std::string ARCMTMigrateReportOut;

  std::string IndexStorePath;
  unsigned IndexIgnoreSystemSymbols : 1;
  unsigned IndexRecordCodegenName : 1;

  /// The input files and their types.
  std::vector<FrontendInputFile> Inputs;

  /// When the input is a module map, the original module map file from which
  /// that map was inferred, if any (for umbrella modules).
  std::string OriginalModuleMap;

  /// The output file, if any.
  std::string OutputFile;

  /// If given, the new suffix for fix-it rewritten files.
  std::string FixItSuffix;

  /// If given, filter dumped AST Decl nodes by this substring.
  std::string ASTDumpFilter;

  /// If given, enable code completion at the provided location.
  ParsedSourceLocation CodeCompletionAt;

  /// The frontend action to perform.
  frontend::ActionKind ProgramAction = frontend::ParseSyntaxOnly;

  /// The name of the action to run when using a plugin action.
  std::string ActionName;

  /// Args to pass to the plugins
  std::unordered_map<std::string,std::vector<std::string>> PluginArgs;

  /// The list of plugin actions to run in addition to the normal action.
  std::vector<std::string> AddPluginActions;

  /// The list of plugins to load.
  std::vector<std::string> Plugins;

  /// The list of module file extensions.
  std::vector<std::shared_ptr<ModuleFileExtension>> ModuleFileExtensions;

  /// \brief The list of module map files to load before processing the input.
  std::vector<std::string> ModuleMapFiles;

  /// \brief The list of additional prebuilt module files to load before
  /// processing the input.
  std::vector<std::string> ModuleFiles;

  /// \brief The list of files to embed into the compiled module file.
  std::vector<std::string> ModulesEmbedFiles;

  /// \brief The list of AST files to merge.
  std::vector<std::string> ASTMergeFiles;

  /// \brief A list of arguments to forward to LLVM's option processing; this
  /// should only be used for debugging and experimental features.
  std::vector<std::string> LLVMArgs;

  /// \brief File name of the file that will provide record layouts
  /// (in the format produced by -fdump-record-layouts).
  std::string OverrideRecordLayoutsFile;

  /// \brief Auxiliary triple for CUDA compilation.
  std::string AuxTriple;

  /// \brief If non-empty, search the pch input file as if it was a header
  /// included by this file.
  std::string FindPchSource;

  /// Filename to write statistics to.
  std::string StatsFile;

public:
<<<<<<< HEAD
  FrontendOptions() :
    DisableFree(false), RelocatablePCH(false), ShowHelp(false),
    ShowStats(false), ShowTimers(false), ShowVersion(false),
    FixWhatYouCan(false), FixOnlyWarnings(false), FixAndRecompile(false),
    FixToTemporaries(false), ARCMTMigrateEmitARCErrors(false),
    SkipFunctionBodies(false), UseGlobalModuleIndex(true),
    GenerateGlobalModuleIndex(true), ASTDumpDecls(false), ASTDumpLookups(false),
    BuildingImplicitModule(false), ModulesEmbedAllFiles(false),
    IncludeTimestamps(true), ARCMTAction(ARCMT_None), ObjCMTAction(ObjCMT_None),
    IndexIgnoreSystemSymbols(false), IndexRecordCodegenName(false),
    ProgramAction(frontend::ParseSyntaxOnly)
  {}
=======
  FrontendOptions()
      : DisableFree(false), RelocatablePCH(false), ShowHelp(false),
        ShowStats(false), ShowTimers(false), ShowVersion(false),
        FixWhatYouCan(false), FixOnlyWarnings(false), FixAndRecompile(false),
        FixToTemporaries(false), ARCMTMigrateEmitARCErrors(false),
        SkipFunctionBodies(false), UseGlobalModuleIndex(true),
        GenerateGlobalModuleIndex(true), ASTDumpDecls(false),
        ASTDumpLookups(false), BuildingImplicitModule(false),
        ModulesEmbedAllFiles(false), IncludeTimestamps(true),
        IndexIgnoreSystemSymbols(false), IndexRecordCodegenName(false) {}
>>>>>>> a467ce1c

  /// getInputKindForExtension - Return the appropriate input kind for a file
  /// extension. For example, "c" would return InputKind::C.
  ///
  /// \return The input kind for the extension, or InputKind::Unknown if the
  /// extension is not recognized.
  static InputKind getInputKindForExtension(StringRef Extension);
};

} // namespace clang

#endif // LLVM_CLANG_FRONTEND_FRONTENDOPTIONS_H<|MERGE_RESOLUTION|>--- conflicted
+++ resolved
@@ -443,20 +443,6 @@
   std::string StatsFile;
 
 public:
-<<<<<<< HEAD
-  FrontendOptions() :
-    DisableFree(false), RelocatablePCH(false), ShowHelp(false),
-    ShowStats(false), ShowTimers(false), ShowVersion(false),
-    FixWhatYouCan(false), FixOnlyWarnings(false), FixAndRecompile(false),
-    FixToTemporaries(false), ARCMTMigrateEmitARCErrors(false),
-    SkipFunctionBodies(false), UseGlobalModuleIndex(true),
-    GenerateGlobalModuleIndex(true), ASTDumpDecls(false), ASTDumpLookups(false),
-    BuildingImplicitModule(false), ModulesEmbedAllFiles(false),
-    IncludeTimestamps(true), ARCMTAction(ARCMT_None), ObjCMTAction(ObjCMT_None),
-    IndexIgnoreSystemSymbols(false), IndexRecordCodegenName(false),
-    ProgramAction(frontend::ParseSyntaxOnly)
-  {}
-=======
   FrontendOptions()
       : DisableFree(false), RelocatablePCH(false), ShowHelp(false),
         ShowStats(false), ShowTimers(false), ShowVersion(false),
@@ -467,7 +453,6 @@
         ASTDumpLookups(false), BuildingImplicitModule(false),
         ModulesEmbedAllFiles(false), IncludeTimestamps(true),
         IndexIgnoreSystemSymbols(false), IndexRecordCodegenName(false) {}
->>>>>>> a467ce1c
 
   /// getInputKindForExtension - Return the appropriate input kind for a file
   /// extension. For example, "c" would return InputKind::C.
