--- conflicted
+++ resolved
@@ -747,7 +747,6 @@
   return std::make_pair(Result, true);
 }
 
-<<<<<<< HEAD
 Module *ModuleMap::createShadowedModule(StringRef Name, bool IsFramework,
                                         Module *ShadowingModule) {
 
@@ -758,13 +757,13 @@
   Result->ShadowingModule = ShadowingModule;
   Result->IsAvailable = false;
   ModuleScopeIDs[Result] = CurrentModuleScopeID;
-
-=======
+  return Result;
+}
+
 Module *ModuleMap::createGlobalModuleForInterfaceUnit(SourceLocation Loc) {
   auto *Result = new Module("<global>", Loc, nullptr, /*IsFramework*/ false,
                             /*IsExplicit*/ true, NumCreatedModules++);
   Result->Kind = Module::GlobalModuleFragment;
->>>>>>> 9a30feb0
   return Result;
 }
 
