--- conflicted
+++ resolved
@@ -280,14 +280,8 @@
   virtual llvm::Constant *BuildByrefLayout(CodeGen::CodeGenModule &CGM,
                                            QualType T) = 0;
 
-<<<<<<< HEAD
-  virtual llvm::Constant *GetClassGlobal(const std::string &Name,
-                                         bool ForDefinition,
-                                         bool Weak) = 0;
-=======
-  virtual llvm::GlobalVariable *GetClassGlobal(StringRef Name,
-                                               bool Weak = false) = 0;
->>>>>>> c143b104
+  virtual llvm::Constant *GetClassGlobal(StringRef Name, bool ForDefinition,
+                                         bool Weak = false) = 0;
 
   struct MessageSendInfo {
     const CGFunctionInfo &CallInfo;
