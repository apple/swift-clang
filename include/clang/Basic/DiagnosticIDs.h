--- conflicted
+++ resolved
@@ -30,11 +30,7 @@
     enum {
       DIAG_SIZE_COMMON        =  300,
       DIAG_SIZE_DRIVER        =  200,
-<<<<<<< HEAD
-      DIAG_SIZE_FRONTEND      =  101, // swift-clang has 1 extra diag
-=======
-      DIAG_SIZE_FRONTEND      =  150,
->>>>>>> ce5ca6bc
+      DIAG_SIZE_FRONTEND      =  151, // swift-clang has 1 extra diag
       DIAG_SIZE_SERIALIZATION =  120,
       DIAG_SIZE_LEX           =  400,
       DIAG_SIZE_PARSE         =  500,
