--- conflicted
+++ resolved
@@ -443,29 +443,8 @@
   }
 
   // Check whether we can build this module at all.
-<<<<<<< HEAD
-  clang::Module::Requirement Requirement;
-  clang::Module::UnresolvedHeaderDirective MissingHeader;
-  clang::Module *ShadowingModule = nullptr;
-  if (!M->isAvailable(CI.getLangOpts(), CI.getTarget(), Requirement,
-                      MissingHeader, ShadowingModule)) {
-
-    assert(!ShadowingModule &&
-           "lookup of module by name should never find shadowed module");
-
-    if (MissingHeader.FileNameLoc.isValid()) {
-      CI.getDiagnostics().Report(MissingHeader.FileNameLoc,
-                                 diag::err_module_header_missing)
-        << MissingHeader.IsUmbrella << MissingHeader.FileName;
-    } else {
-      CI.getDiagnostics().Report(diag::err_module_unavailable)
-        << M->getFullModuleName() << Requirement.second << Requirement.first;
-    }
-
-=======
   if (Preprocessor::checkModuleIsAvailable(CI.getLangOpts(), CI.getTarget(),
                                            CI.getDiagnostics(), M))
->>>>>>> a2380ee7
     return nullptr;
 
   // Inform the preprocessor that includes from within the input buffer should
@@ -876,13 +855,6 @@
       CI.getDiagnostics().Report(diag::err_module_map_not_found) << Filename;
   }
 
-  // Add a module declaration scope so that modules from -fmodule-map-file
-  // arguments may shadow modules found implicitly in search paths.
-  CI.getPreprocessor()
-      .getHeaderSearchInfo()
-      .getModuleMap()
-      .finishModuleDeclarationScope();
-
   // If we were asked to load any module files, do so now.
   for (const auto &ModuleFile : CI.getFrontendOpts().ModuleFiles)
     if (!CI.loadModuleFile(ModuleFile))
