set(LLVM_LINK_COMPONENTS
  ${LLVM_TARGETS_TO_BUILD}
  Support
  TestingSupport
  )

# By default MSVC has a 2^16 limit on the number of sections in an object file,
# and this needs more than that.
if (MSVC)
  set_source_files_properties(RecursiveASTVisitorTest.cpp PROPERTIES COMPILE_FLAGS /bigobj)
  set_source_files_properties(RecursiveASTVisitorTestExprVisitor.cpp PROPERTIES COMPILE_FLAGS /bigobj)
endif()

add_clang_unittest(ToolingTests
  ASTSelectionTest.cpp
  CastExprTest.cpp
  CommentHandlerTest.cpp
  CompilationDatabaseTest.cpp
  DiagnosticsYamlTest.cpp
  ExecutionTest.cpp
  FixItTest.cpp
  HeaderIncludesTest.cpp
  LexicallyOrderedRecursiveASTVisitorTest.cpp
  LookupTest.cpp
  QualTypeNamesTest.cpp
  RangeSelectorTest.cpp
  RecursiveASTVisitorTests/Attr.cpp
  RecursiveASTVisitorTests/Class.cpp
  RecursiveASTVisitorTests/ConstructExpr.cpp
  RecursiveASTVisitorTests/CXXBoolLiteralExpr.cpp
  RecursiveASTVisitorTests/CXXMemberCall.cpp
  RecursiveASTVisitorTests/CXXOperatorCallExprTraverser.cpp
  RecursiveASTVisitorTests/DeclRefExpr.cpp
  RecursiveASTVisitorTests/ImplicitCtor.cpp
  RecursiveASTVisitorTests/InitListExprPostOrder.cpp
  RecursiveASTVisitorTests/InitListExprPostOrderNoQueue.cpp
  RecursiveASTVisitorTests/InitListExprPreOrder.cpp
  RecursiveASTVisitorTests/InitListExprPreOrderNoQueue.cpp
  RecursiveASTVisitorTests/IntegerLiteral.cpp
  RecursiveASTVisitorTests/LambdaDefaultCapture.cpp
  RecursiveASTVisitorTests/LambdaExpr.cpp
  RecursiveASTVisitorTests/NestedNameSpecifiers.cpp
  RecursiveASTVisitorTests/ParenExpr.cpp
  RecursiveASTVisitorTests/TemplateArgumentLocTraverser.cpp
  RecursiveASTVisitorTests/TraversalScope.cpp
  RecursiveASTVisitorTestDeclVisitor.cpp
  RecursiveASTVisitorTestPostOrderVisitor.cpp
  RecursiveASTVisitorTestTypeLocVisitor.cpp
  RefactoringActionRulesTest.cpp
  RefactoringCallbacksTest.cpp
  RefactoringTest.cpp
  ReplacementsYamlTest.cpp
  RewriterTest.cpp
  SourceCodeTest.cpp
  StencilTest.cpp
  ToolingTest.cpp
  TransformerTest.cpp
  )

target_link_libraries(ToolingTests
  PRIVATE
  clangAST
  clangASTMatchers
  clangBasic
  clangFormat
  clangFrontend
  clangLex
  clangRewrite
  clangSerialization
  clangTooling
  clangToolingCore
  clangToolingInclusions
  clangToolingRefactor
<<<<<<< HEAD
  clangToolingRefactoring
  LLVMSupport
  LLVMTestingSupport
=======
>>>>>>> 5c556b2b
  )


add_subdirectory(Syntax)<|MERGE_RESOLUTION|>--- conflicted
+++ resolved
@@ -71,12 +71,7 @@
   clangToolingCore
   clangToolingInclusions
   clangToolingRefactor
-<<<<<<< HEAD
   clangToolingRefactoring
-  LLVMSupport
-  LLVMTestingSupport
-=======
->>>>>>> 5c556b2b
   )
 
 
