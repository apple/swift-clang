--- conflicted
+++ resolved
@@ -148,7 +148,7 @@
 
 namespace {
 
-/// Helper class for \see Preprocessor::Handle_Pragma.
+/// \brief Helper class for \see Preprocessor::Handle_Pragma.
 class LexingFor_PragmaRAII {
   Preprocessor &PP;
   bool InMacroArgPreExpansion;
@@ -588,7 +588,7 @@
   return LookUpIdentifierInfo(MacroTok);
 }
 
-/// Handle \#pragma push_macro.
+/// \brief Handle \#pragma push_macro.
 ///
 /// The syntax is:
 /// \code
@@ -611,7 +611,7 @@
   PragmaPushMacroInfo[IdentInfo].push_back(MI);
 }
 
-/// Handle \#pragma pop_macro.
+/// \brief Handle \#pragma pop_macro.
 ///
 /// The syntax is:
 /// \code
@@ -1051,20 +1051,6 @@
         PP.EnterToken(DumpAnnot);
       } else {
         PP.Diag(Identifier, diag::warn_pragma_debug_missing_argument)
-            << II->getName();
-      }
-    } else if (II->isStr("diag_mapping")) {
-      Token DiagName;
-      PP.LexUnexpandedToken(DiagName);
-      if (DiagName.is(tok::eod))
-        PP.getDiagnostics().dump();
-      else if (DiagName.is(tok::string_literal) && !DiagName.hasUDSuffix()) {
-        StringLiteralParser Literal(DiagName, PP);
-        if (Literal.hadError)
-          return;
-        PP.getDiagnostics().dump(Literal.GetString());
-      } else {
-        PP.Diag(DiagName, diag::warn_pragma_debug_missing_argument)
             << II->getName();
       }
     } else if (II->isStr("llvm_fatal_error")) {
@@ -1730,7 +1716,7 @@
   }
 };
 
-/// Handle "\#pragma region [...]"
+/// \brief Handle "\#pragma region [...]"
 ///
 /// The syntax is
 /// \code
@@ -1790,18 +1776,13 @@
   ModuleHandler->AddPragma(new PragmaModuleEndHandler());
   ModuleHandler->AddPragma(new PragmaModuleBuildHandler());
   ModuleHandler->AddPragma(new PragmaModuleLoadHandler());
-<<<<<<< HEAD
-    
-  // Add region pragmas.
-  AddPragmaHandler(new PragmaRegionHandler("region"));
-  AddPragmaHandler(new PragmaRegionHandler("endregion"));
-=======
->>>>>>> 793912eb
 
   // MS extensions.
   if (LangOpts.MicrosoftExt) {
     AddPragmaHandler(new PragmaWarningHandler());
     AddPragmaHandler(new PragmaIncludeAliasHandler());
+    AddPragmaHandler(new PragmaRegionHandler("region"));
+    AddPragmaHandler(new PragmaRegionHandler("endregion"));
   }
 
   // Pragmas added by plugins
