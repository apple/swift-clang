--- conflicted
+++ resolved
@@ -2,11 +2,7 @@
 
 // The number of supported attributes should never go down!
 
-<<<<<<< HEAD
-// CHECK: #pragma clang attribute supports 61 attributes:
-=======
-// CHECK: #pragma clang attribute supports 59 attributes:
->>>>>>> ba882797
+// CHECK: #pragma clang attribute supports 62 attributes:
 // CHECK-NEXT: AMDGPUFlatWorkGroupSize (SubjectMatchRule_function)
 // CHECK-NEXT: AMDGPUNumSGPR (SubjectMatchRule_function)
 // CHECK-NEXT: AMDGPUNumVGPR (SubjectMatchRule_function)
