--- conflicted
+++ resolved
@@ -1,18 +1,7 @@
-<<<<<<< HEAD
-// RUN: %clang_analyze_cc1 -std=c++98 -fcxx-exceptions -fexceptions -analyzer-checker=debug.DumpCFG -analyzer-config cfg-rich-constructors=false %s > %t 2>&1
-// RUN: FileCheck --input-file=%t -check-prefixes=CHECK,CXX98,WARNINGS,CXX98-WARNINGS %s
-// RUN: %clang_analyze_cc1 -std=c++98 -fcxx-exceptions -fexceptions -analyzer-checker=debug.DumpCFG -analyzer-config cfg-rich-constructors=true %s > %t 2>&1
-// RUN: FileCheck --input-file=%t -check-prefixes=CHECK,CXX98,ANALYZER,CXX98-ANALYZER %s
-// RUN: %clang_analyze_cc1 -std=c++11 -fcxx-exceptions -fexceptions -analyzer-checker=debug.DumpCFG -analyzer-config cfg-rich-constructors=false %s > %t 2>&1
-// RUN: FileCheck --input-file=%t -check-prefixes=CHECK,CXX11,WARNINGS,CXX11-WARNINGS %s
-// RUN: %clang_analyze_cc1 -std=c++11 -fcxx-exceptions -fexceptions -analyzer-checker=debug.DumpCFG -analyzer-config cfg-rich-constructors=true %s > %t 2>&1
-// RUN: FileCheck --input-file=%t -check-prefixes=CHECK,CXX11,ANALYZER,CXX11-ANALYZER %s
-=======
 // RUN: %clang_analyze_cc1 -fcxx-exceptions -fexceptions -analyzer-checker=debug.DumpCFG -analyzer-config cfg-rich-constructors=false %s > %t 2>&1
 // RUN: FileCheck --input-file=%t -check-prefixes=CHECK,WARNINGS %s
 // RUN: %clang_analyze_cc1 -fcxx-exceptions -fexceptions -analyzer-checker=debug.DumpCFG -analyzer-config cfg-rich-constructors=true %s > %t 2>&1
 // RUN: FileCheck --input-file=%t -check-prefixes=CHECK,ANALYZER %s
->>>>>>> 793912eb
 
 // This file tests how we construct two different flavors of the Clang CFG -
 // the CFG used by the Sema analysis-based warnings and the CFG used by the
@@ -25,8 +14,6 @@
 
 class A {
 public:
-  int x;
-
 // CHECK:      [B1 (ENTRY)]
 // CHECK-NEXT:   Succs (1): B0
 // CHECK:      [B0 (EXIT)]
@@ -63,11 +50,7 @@
 // CHECK-NEXT:   4: [B1.3] (ImplicitCastExpr, NoOp, const class A)
 // CHECK-NEXT:   5: const A &b = a;
 // WARNINGS-NEXT:   6: A() (CXXConstructExpr, class A)
-<<<<<<< HEAD
-// ANALYZER-NEXT:   6: A() (CXXConstructExpr, [B1.9], class A)
-=======
 // ANALYZER-NEXT:   6: A() (CXXConstructExpr, [B1.7], [B1.9], class A)
->>>>>>> 793912eb
 // CHECK-NEXT:   7: [B1.6] (BindTemporary)
 // CHECK-NEXT:   8: [B1.7] (ImplicitCastExpr, NoOp, const class A)
 // CHECK-NEXT:   9: [B1.8]
@@ -87,290 +70,6 @@
 // CHECK:      [B2 (ENTRY)]
 // CHECK-NEXT:   Succs (1): B1
 // CHECK:      [B1]
-<<<<<<< HEAD
-// WARNINGS-NEXT:   1: A() (CXXConstructExpr, class A)
-// CXX98-ANALYZER-NEXT:   1: A() (CXXConstructExpr, [B1.2], class A)
-// CXX11-ANALYZER-NEXT:   1: A() (CXXConstructExpr, [B1.3], class A)
-// CHECK-NEXT:   2: [B1.1] (BindTemporary)
-// CXX98-NEXT:   3: [B1.2].x
-// CXX98-NEXT:   4: [B1.3]
-// CXX98-NEXT:   5: const int &x = A().x;
-// CXX98-NEXT:   6: [B1.5].~A() (Implicit destructor)
-// CXX11-NEXT:   3: [B1.2]
-// CXX11-NEXT:   4: [B1.3].x
-// CXX11-NEXT:   5: [B1.4] (ImplicitCastExpr, NoOp, const int)
-// CXX11-NEXT:   6: const int &x = A().x;
-// CXX11-NEXT:   7: [B1.6].~A() (Implicit destructor)
-// CHECK-NEXT:   Preds (1): B2
-// CHECK-NEXT:   Succs (1): B0
-// CHECK:      [B0 (EXIT)]
-// CHECK-NEXT:   Preds (1): B1
-void test_const_ref_to_field() {
-  const int &x = A().x;
-}
-
-// CHECK:        [B2 (ENTRY)]
-// CHECK-NEXT:     Succs (1): B1
-// CHECK:        [B1]
-// WARNINGS-NEXT:     1: A() (CXXConstructExpr, class A)
-// CXX98-ANALYZER-NEXT:     1: A() (CXXConstructExpr, [B1.2], class A)
-// CXX11-ANALYZER-NEXT:     1: A() (CXXConstructExpr, [B1.3], class A)
-// CHECK-NEXT:     2: [B1.1] (BindTemporary)
-// CXX98-NEXT:     3: A::x
-// CXX98-NEXT:     4: &[B1.3]
-// CXX98-NEXT:     5: [B1.2] .* [B1.4]
-// CXX98-NEXT:     6: [B1.5]
-// CXX98-NEXT:     7: const int &x = A() .* &A::x;
-// CXX98-NEXT:     8: [B1.7].~A() (Implicit destructor)
-// CXX11-NEXT:     3: [B1.2]
-// CXX11-NEXT:     4: A::x
-// CXX11-NEXT:     5: &[B1.4]
-// CXX11-NEXT:     6: [B1.3] .* [B1.5]
-// CXX11-NEXT:     7: [B1.6] (ImplicitCastExpr, NoOp, const int)
-// CXX11-NEXT:     8: const int &x = A() .* &A::x;
-// CXX11-NEXT:     9: [B1.8].~A() (Implicit destructor)
-// CHECK-NEXT:     Preds (1): B2
-// CHECK-NEXT:     Succs (1): B0
-// CHECK:        [B0 (EXIT)]
-// CHECK-NEXT:     Preds (1): B1
-void test_pointer_to_member() {
-  const int &x = A().*&A::x;
-}
-
-// FIXME: There should be automatic destructors at the end of scope.
-// CHECK:        [B2 (ENTRY)]
-// CHECK-NEXT:     Succs (1): B1
-// CHECK:        [B1]
-// WARNINGS-NEXT:     1: A() (CXXConstructExpr, class A)
-// ANALYZER-NEXT:     1: A() (CXXConstructExpr, [B1.4], class A)
-// CHECK-NEXT:     2: [B1.1] (BindTemporary)
-// CHECK-NEXT:     3: [B1.2] (ImplicitCastExpr, NoOp, const class A)
-// CHECK-NEXT:     4: [B1.3]
-// CHECK-NEXT:     5: {[B1.4]}
-// CHECK-NEXT:     6: B b = {A()};
-// WARNINGS-NEXT:     7: A() (CXXConstructExpr, class A)
-// ANALYZER-NEXT:     7: A() (CXXConstructExpr, [B1.10], class A)
-// CHECK-NEXT:     8: [B1.7] (BindTemporary)
-// CHECK-NEXT:     9: [B1.8] (ImplicitCastExpr, NoOp, const class A)
-// CHECK-NEXT:    10: [B1.9]
-// CHECK-NEXT:    11: {[B1.10]}
-// WARNINGS-NEXT:    12: A() (CXXConstructExpr, class A)
-// ANALYZER-NEXT:    12: A() (CXXConstructExpr, [B1.15], class A)
-// CHECK-NEXT:    13: [B1.12] (BindTemporary)
-// CHECK-NEXT:    14: [B1.13] (ImplicitCastExpr, NoOp, const class A)
-// CHECK-NEXT:    15: [B1.14]
-// CHECK-NEXT:    16: {[B1.15]}
-// CHECK-NEXT:    17: {[B1.10], [B1.15]}
-// CHECK-NEXT:    18: B bb[2] = {A(), A()};
-// CHECK-NEXT:     Preds (1): B2
-// CHECK-NEXT:     Succs (1): B0
-// CHECK:        [B0 (EXIT)]
-// CHECK-NEXT:     Preds (1): B1
-void test_aggregate_lifetime_extension() {
-  struct B {
-    const A &x;
-  };
-
-  B b = {A()};
-  B bb[2] = {A(), A()};
-}
-
-// In C++98 such class 'C' will not be an aggregate.
-#if __cplusplus >= 201103L
-// FIXME: There should be automatic destructors at the end of the scope.
-// CXX11:        [B2 (ENTRY)]
-// CXX11-NEXT:     Succs (1): B1
-// CXX11:        [B1]
-// CXX11-WARNINGS-NEXT:     1: A() (CXXConstructExpr, class A)
-// CXX11-ANALYZER-NEXT:     1: A() (CXXConstructExpr, [B1.2], [B1.4], class A)
-// CXX11-NEXT:     2: [B1.1] (BindTemporary)
-// CXX11-NEXT:     3: [B1.2] (ImplicitCastExpr, NoOp, const class A)
-// CXX11-NEXT:     4: [B1.3]
-// CXX11-NEXT:     5: [B1.4] (CXXConstructExpr, const class A)
-// CXX11-WARNINGS-NEXT:     6: A() (CXXConstructExpr, class A)
-// CXX11-ANALYZER-NEXT:     6: A() (CXXConstructExpr, [B1.7], [B1.9], class A)
-// CXX11-NEXT:     7: [B1.6] (BindTemporary)
-// CXX11-NEXT:     8: [B1.7] (ImplicitCastExpr, NoOp, const class A)
-// CXX11-NEXT:     9: [B1.8]
-// CXX11-NEXT:    10: [B1.9] (CXXConstructExpr, const class A)
-// FIXME: Why does it look as if the initializer list consumes uncopied objects?
-// CXX11-NEXT:    11: {[B1.2], [B1.7]}
-// CXX11-NEXT:    12: [B1.11] (BindTemporary)
-// CXX11-NEXT:    13: [B1.12]
-// CXX11-NEXT:    14: {[B1.13]}
-// Double curly braces trigger regexps, escape as per FileCheck manual.
-// CXX11-NEXT:    15: C c = {{[{][{]}}A(), A(){{[}][}]}};
-// CXX11-NEXT:    16: ~A() (Temporary object destructor)
-// CXX11-NEXT:    17: ~A() (Temporary object destructor)
-// CXX11-WARNINGS-NEXT:    18: A() (CXXConstructExpr, class A)
-// CXX11-ANALYZER-NEXT:    18: A() (CXXConstructExpr, [B1.19], [B1.21], class A)
-// CXX11-NEXT:    19: [B1.18] (BindTemporary)
-// CXX11-NEXT:    20: [B1.19] (ImplicitCastExpr, NoOp, const class A)
-// CXX11-NEXT:    21: [B1.20]
-// CXX11-NEXT:    22: [B1.21] (CXXConstructExpr, const class A)
-// CXX11-WARNINGS-NEXT:    23: A() (CXXConstructExpr, class A)
-// CXX11-ANALYZER-NEXT:    23: A() (CXXConstructExpr, [B1.24], [B1.26], class A)
-// CXX11-NEXT:    24: [B1.23] (BindTemporary)
-// CXX11-NEXT:    25: [B1.24] (ImplicitCastExpr, NoOp, const class A)
-// CXX11-NEXT:    26: [B1.25]
-// CXX11-NEXT:    27: [B1.26] (CXXConstructExpr, const class A)
-// FIXME: Why does it look as if the initializer list consumes uncopied objects?
-// CXX11-NEXT:    28: {[B1.19], [B1.24]}
-// CXX11-NEXT:    29: [B1.28] (BindTemporary)
-// CXX11-NEXT:    30: [B1.29]
-// CXX11-NEXT:    31: {[B1.30]}
-// CXX11-WARNINGS-NEXT:    32: A() (CXXConstructExpr, class A)
-// CXX11-ANALYZER-NEXT:    32: A() (CXXConstructExpr, [B1.33], [B1.35], class A)
-// CXX11-NEXT:    33: [B1.32] (BindTemporary)
-// CXX11-NEXT:    34: [B1.33] (ImplicitCastExpr, NoOp, const class A)
-// CXX11-NEXT:    35: [B1.34]
-// CXX11-NEXT:    36: [B1.35] (CXXConstructExpr, const class A)
-// CXX11-WARNINGS-NEXT:    37: A() (CXXConstructExpr, class A)
-// CXX11-ANALYZER-NEXT:    37: A() (CXXConstructExpr, [B1.38], [B1.40], class A)
-// CXX11-NEXT:    38: [B1.37] (BindTemporary)
-// CXX11-NEXT:    39: [B1.38] (ImplicitCastExpr, NoOp, const class A)
-// CXX11-NEXT:    40: [B1.39]
-// CXX11-NEXT:    41: [B1.40] (CXXConstructExpr, const class A)
-// FIXME: Why does it look as if the initializer list consumes uncopied objects?
-// CXX11-NEXT:    42: {[B1.33], [B1.38]}
-// CXX11-NEXT:    43: [B1.42] (BindTemporary)
-// CXX11-NEXT:    44: [B1.43]
-// CXX11-NEXT:    45: {[B1.44]}
-// Double curly braces trigger regexps, escape as per FileCheck manual.
-// CXX11-NEXT:    46: {{[{][{]}}[B1.30]}, {[B1.44]{{[}][}]}}
-// Double curly braces trigger regexps, escape as per FileCheck manual.
-// CXX11-NEXT:    47: C cc[2] = {{[{][{][{]}}A(), A(){{[}][}]}}, {{[{][{]}}A(), A(){{[}][}][}]}};
-// CXX11-NEXT:    48: ~A() (Temporary object destructor)
-// CXX11-NEXT:    49: ~A() (Temporary object destructor)
-// CXX11-NEXT:    50: ~A() (Temporary object destructor)
-// CXX11-NEXT:    51: ~A() (Temporary object destructor)
-// CXX11-NEXT:     Preds (1): B2
-// CXX11-NEXT:     Succs (1): B0
-// CXX11:        [B0 (EXIT)]
-// CXX11-NEXT:     Preds (1): B1
-void test_aggregate_array_lifetime_extension() {
-  struct C {
-    const A (&z)[2];
-  };
-
-  // Until C++17 there are elidable copies here, so there should be 9 temporary
-  // destructors of A()s. There are no destructors of 'c' and 'cc' because this
-  // aggregate has no destructor. Instead, arrays are lifetime-extended,
-  // and copies of A()s within them need to be destroyed via automatic
-  // destructors.
-  C c = {{A(), A()}};
-  C cc[2] = {{{A(), A()}}, {{A(), A()}}};
-}
-#endif
-
-// CHECK:        [B2 (ENTRY)]
-// CHECK-NEXT:     Succs (1): B1
-// CHECK:        [B1]
-// WARNINGS-NEXT:     1: A() (CXXConstructExpr, class A)
-// ANALYZER-NEXT:     1: A() (CXXConstructExpr, [B1.2], [B1.4], class A)
-// CHECK-NEXT:     2: [B1.1] (BindTemporary)
-// CHECK-NEXT:     3: [B1.2] (ImplicitCastExpr, NoOp, const class A)
-// CHECK-NEXT:     4: [B1.3]
-// CHECK-NEXT:     5: [B1.4] (CXXConstructExpr, class A)
-// WARNINGS-NEXT:     6: A() (CXXConstructExpr, class A)
-// ANALYZER-NEXT:     6: A() (CXXConstructExpr, [B1.7], [B1.9], class A)
-// CHECK-NEXT:     7: [B1.6] (BindTemporary)
-// CHECK-NEXT:     8: [B1.7] (ImplicitCastExpr, NoOp, const class A)
-// CHECK-NEXT:     9: [B1.8]
-// CHECK-NEXT:    10: [B1.9] (CXXConstructExpr, class A)
-// WARNINGS-NEXT:    11: A() (CXXConstructExpr, class A)
-// ANALYZER-NEXT:    11: A() (CXXConstructExpr, [B1.12], [B1.14], class A)
-// CHECK-NEXT:    12: [B1.11] (BindTemporary)
-// CHECK-NEXT:    13: [B1.12] (ImplicitCastExpr, NoOp, const class A)
-// CHECK-NEXT:    14: [B1.13]
-// CHECK-NEXT:    15: [B1.14] (CXXConstructExpr, class A)
-// FIXME: Why does it look as if the initializer list consumes uncopied objects?
-// CHECK-NEXT:    16: {[B1.7], [B1.12]}
-// FIXME: Why does it look as if the initializer list consumes uncopied objects?
-// CHECK-NEXT:    17: {[B1.2], {[B1.7], [B1.12]}}
-// CHECK-NEXT:    18: D d = {A(), {A(), A()}};
-// CHECK-NEXT:    19: ~A() (Temporary object destructor)
-// CHECK-NEXT:    20: ~A() (Temporary object destructor)
-// CHECK-NEXT:    21: ~A() (Temporary object destructor)
-// WARNINGS-NEXT:    22: A() (CXXConstructExpr, class A)
-// ANALYZER-NEXT:    22: A() (CXXConstructExpr, [B1.23], [B1.25], class A)
-// CHECK-NEXT:    23: [B1.22] (BindTemporary)
-// CHECK-NEXT:    24: [B1.23] (ImplicitCastExpr, NoOp, const class A)
-// CHECK-NEXT:    25: [B1.24]
-// CHECK-NEXT:    26: [B1.25] (CXXConstructExpr, class A)
-// WARNINGS-NEXT:    27: A() (CXXConstructExpr, class A)
-// ANALYZER-NEXT:    27: A() (CXXConstructExpr, [B1.28], [B1.30], class A)
-// CHECK-NEXT:    28: [B1.27] (BindTemporary)
-// CHECK-NEXT:    29: [B1.28] (ImplicitCastExpr, NoOp, const class A)
-// CHECK-NEXT:    30: [B1.29]
-// CHECK-NEXT:    31: [B1.30] (CXXConstructExpr, class A)
-// WARNINGS-NEXT:    32: A() (CXXConstructExpr, class A)
-// ANALYZER-NEXT:    32: A() (CXXConstructExpr, [B1.33], [B1.35], class A)
-// CHECK-NEXT:    33: [B1.32] (BindTemporary)
-// CHECK-NEXT:    34: [B1.33] (ImplicitCastExpr, NoOp, const class A)
-// CHECK-NEXT:    35: [B1.34]
-// CHECK-NEXT:    36: [B1.35] (CXXConstructExpr, class A)
-// FIXME: Why does it look as if the initializer list consumes uncopied objects?
-// CHECK-NEXT:    37: {[B1.28], [B1.33]}
-// FIXME: Why does it look as if the initializer list consumes uncopied objects?
-// CHECK-NEXT:    38: {[B1.23], {[B1.28], [B1.33]}}
-// WARNINGS-NEXT:    39: A() (CXXConstructExpr, class A)
-// ANALYZER-NEXT:    39: A() (CXXConstructExpr, [B1.40], [B1.42], class A)
-// CHECK-NEXT:    40: [B1.39] (BindTemporary)
-// CHECK-NEXT:    41: [B1.40] (ImplicitCastExpr, NoOp, const class A)
-// CHECK-NEXT:    42: [B1.41]
-// CHECK-NEXT:    43: [B1.42] (CXXConstructExpr, class A)
-// WARNINGS-NEXT:    44: A() (CXXConstructExpr, class A)
-// ANALYZER-NEXT:    44: A() (CXXConstructExpr, [B1.45], [B1.47], class A)
-// CHECK-NEXT:    45: [B1.44] (BindTemporary)
-// CHECK-NEXT:    46: [B1.45] (ImplicitCastExpr, NoOp, const class A)
-// CHECK-NEXT:    47: [B1.46]
-// CHECK-NEXT:    48: [B1.47] (CXXConstructExpr, class A)
-// WARNINGS-NEXT:    49: A() (CXXConstructExpr, class A)
-// ANALYZER-NEXT:    49: A() (CXXConstructExpr, [B1.50], [B1.52], class A)
-// CHECK-NEXT:    50: [B1.49] (BindTemporary)
-// CHECK-NEXT:    51: [B1.50] (ImplicitCastExpr, NoOp, const class A)
-// CHECK-NEXT:    52: [B1.51]
-// CHECK-NEXT:    53: [B1.52] (CXXConstructExpr, class A)
-// FIXME: Why does it look as if the initializer list consumes uncopied objects?
-// CHECK-NEXT:    54: {[B1.45], [B1.50]}
-// FIXME: Why does it look as if the initializer list consumes uncopied objects?
-// CHECK-NEXT:    55: {[B1.40], {[B1.45], [B1.50]}}
-// Double curly braces trigger regexps, escape as per FileCheck manual.
-// CHECK-NEXT:    56: {{[{][{]}}[B1.23], {[B1.28], [B1.33]{{[}][}]}}, {[B1.40], {[B1.45], [B1.50]{{[}][}][}]}}
-// Double curly braces trigger regexps, escape as per FileCheck manual.
-// CHECK-NEXT:    57: D dd[2] = {{[{][{]}}A(), {A(), A(){{[}][}]}}, {A(), {A(), A(){{[}][}][}]}};
-// CHECK-NEXT:    58: ~A() (Temporary object destructor)
-// CHECK-NEXT:    59: ~A() (Temporary object destructor)
-// CHECK-NEXT:    60: ~A() (Temporary object destructor)
-// CHECK-NEXT:    61: ~A() (Temporary object destructor)
-// CHECK-NEXT:    62: ~A() (Temporary object destructor)
-// CHECK-NEXT:    63: ~A() (Temporary object destructor)
-// CHECK-NEXT:    64: [B1.57].~D() (Implicit destructor)
-// CHECK-NEXT:    65: [B1.18].~D() (Implicit destructor)
-// CHECK-NEXT:     Preds (1): B2
-// CHECK-NEXT:     Succs (1): B0
-// CHECK:        [B0 (EXIT)]
-// CHECK-NEXT:     Preds (1): B1
-void test_aggregate_with_nontrivial_own_destructor() {
-  struct D {
-    A y;
-    A w[2];
-  };
-
-  // Until C++17 there are elidable copies here, so there should be 9 temporary
-  // destructors of A()s. Destructors of 'd' and 'dd' should implicitly
-  // take care of the copies, so there should not be automatic destructors
-  // for copies of A()s.
-  D d = {A(), {A(), A()}};
-  D dd[2] = {{A(), {A(), A()}}, {A(), {A(), A()}}};
-}
-
-// CHECK:      [B2 (ENTRY)]
-// CHECK-NEXT:   Succs (1): B1
-// CHECK:      [B1]
-=======
->>>>>>> 793912eb
 // WARNINGS-NEXT:   1:  (CXXConstructExpr, class A [2])
 // ANALYZER-NEXT:   1:  (CXXConstructExpr, [B1.2], class A [2])
 // CHECK-NEXT:   2: A a[2];
@@ -689,8 +388,7 @@
 // CHECK:      [B4]
 // CHECK-NEXT:   1: a
 // CHECK-NEXT:   2: [B4.1] (ImplicitCastExpr, NoOp, const class A)
-// WARNINGS-NEXT:   3: [B4.2] (CXXConstructExpr, class A)
-// ANALYZER-NEXT:   3: [B4.2] (CXXConstructExpr, [B4.4], class A)
+// CHECK-NEXT:   3: [B4.2] (CXXConstructExpr, class A)
 // CHECK-NEXT:   4: A b = a;
 // CHECK-NEXT:   5: b
 // CHECK-NEXT:   6: [B4.5] (ImplicitCastExpr, NoOp, const class A)
@@ -780,8 +478,7 @@
 // CHECK:      [B10]
 // CHECK-NEXT:   1: a
 // CHECK-NEXT:   2: [B10.1] (ImplicitCastExpr, NoOp, const class A)
-// WARNINGS-NEXT:   3: [B10.2] (CXXConstructExpr, class A)
-// ANALYZER-NEXT:   3: [B10.2] (CXXConstructExpr, [B10.4], class A)
+// CHECK-NEXT:   3: [B10.2] (CXXConstructExpr, class A)
 // CHECK-NEXT:   4: A b = a;
 // CHECK-NEXT:   5: b
 // CHECK-NEXT:   6: [B10.5] (ImplicitCastExpr, NoOp, const class A)
@@ -1064,8 +761,7 @@
 // CHECK:      [B4]
 // CHECK-NEXT:   1: a
 // CHECK-NEXT:   2: [B4.1] (ImplicitCastExpr, NoOp, const class A)
-// WARNINGS-NEXT:   3: [B4.2] (CXXConstructExpr, class A)
-// ANALYZER-NEXT:   3: [B4.2] (CXXConstructExpr, [B4.4], class A)
+// CHECK-NEXT:   3: [B4.2] (CXXConstructExpr, class A)
 // CHECK-NEXT:   4: A b = a;
 // CHECK-NEXT:   5: b
 // CHECK-NEXT:   6: [B4.5] (ImplicitCastExpr, NoOp, const class A)
@@ -1155,8 +851,7 @@
 // CHECK:      [B10]
 // CHECK-NEXT:   1: b
 // CHECK-NEXT:   2: [B10.1] (ImplicitCastExpr, NoOp, const class A)
-// WARNINGS-NEXT:   3: [B10.2] (CXXConstructExpr, class A)
-// ANALYZER-NEXT:   3: [B10.2] (CXXConstructExpr, [B10.4], class A)
+// CHECK-NEXT:   3: [B10.2] (CXXConstructExpr, class A)
 // CHECK-NEXT:   4: A c = b;
 // CHECK-NEXT:   5: c
 // CHECK-NEXT:   6: [B10.5] (ImplicitCastExpr, NoOp, const class A)
