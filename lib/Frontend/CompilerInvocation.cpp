//===- CompilerInvocation.cpp ---------------------------------------------===//
//
//                     The LLVM Compiler Infrastructure
//
// This file is distributed under the University of Illinois Open Source
// License. See LICENSE.TXT for details.
//
//===----------------------------------------------------------------------===//

#include "clang/Frontend/CompilerInvocation.h"
#include "TestModuleFileExtension.h"
#include "clang/Basic/Builtins.h"
#include "clang/Basic/CharInfo.h"
#include "clang/Basic/CommentOptions.h"
#include "clang/Basic/DebugInfoOptions.h"
#include "clang/Basic/Diagnostic.h"
#include "clang/Basic/DiagnosticOptions.h"
#include "clang/Basic/FileSystemOptions.h"
#include "clang/Basic/LLVM.h"
#include "clang/Basic/LangOptions.h"
#include "clang/Basic/ObjCRuntime.h"
#include "clang/Basic/Sanitizers.h"
#include "clang/Basic/SourceLocation.h"
#include "clang/Basic/TargetOptions.h"
#include "clang/Basic/Version.h"
#include "clang/Basic/Visibility.h"
#include "clang/Basic/XRayInstr.h"
#include "clang/Config/config.h"
#include "clang/Driver/DriverDiagnostic.h"
#include "clang/Driver/Options.h"
#include "clang/Frontend/CodeGenOptions.h"
#include "clang/Frontend/CommandLineSourceLoc.h"
#include "clang/Frontend/DependencyOutputOptions.h"
#include "clang/Frontend/FrontendDiagnostic.h"
#include "clang/Frontend/FrontendOptions.h"
#include "clang/Frontend/LangStandard.h"
#include "clang/Frontend/MigratorOptions.h"
#include "clang/Frontend/PreprocessorOutputOptions.h"
#include "clang/Frontend/Utils.h"
#include "clang/Lex/HeaderSearchOptions.h"
#include "clang/Lex/PreprocessorOptions.h"
#include "clang/Sema/CodeCompleteOptions.h"
#include "clang/Serialization/ModuleFileExtension.h"
#include "clang/StaticAnalyzer/Core/AnalyzerOptions.h"
#include "llvm/ADT/APInt.h"
#include "llvm/ADT/ArrayRef.h"
#include "llvm/ADT/CachedHashString.h"
#include "llvm/ADT/Hashing.h"
#include "llvm/ADT/None.h"
#include "llvm/ADT/Optional.h"
#include "llvm/ADT/SmallString.h"
#include "llvm/ADT/SmallVector.h"
#include "llvm/ADT/StringRef.h"
#include "llvm/ADT/StringSwitch.h"
#include "llvm/ADT/Triple.h"
#include "llvm/ADT/Twine.h"
#include "llvm/IR/DebugInfoMetadata.h"
#include "llvm/Linker/Linker.h"
#include "llvm/MC/MCTargetOptions.h"
#include "llvm/Option/Arg.h"
#include "llvm/Option/ArgList.h"
#include "llvm/Option/OptSpecifier.h"
#include "llvm/Option/OptTable.h"
#include "llvm/Option/Option.h"
#include "llvm/ProfileData/InstrProfReader.h"
#include "llvm/Support/CodeGen.h"
#include "llvm/Support/Compiler.h"
#include "llvm/Support/Error.h"
#include "llvm/Support/ErrorHandling.h"
#include "llvm/Support/ErrorOr.h"
#include "llvm/Support/FileSystem.h"
#include "llvm/Support/Host.h"
#include "llvm/Support/MathExtras.h"
#include "llvm/Support/MemoryBuffer.h"
#include "llvm/Support/Path.h"
#include "llvm/Support/Process.h"
#include "llvm/Support/Regex.h"
#include "llvm/Support/VersionTuple.h"
#include "llvm/Support/VirtualFileSystem.h"
#include "llvm/Support/raw_ostream.h"
#include "llvm/Target/TargetOptions.h"
#include <algorithm>
#include <atomic>
#include <cassert>
#include <cstddef>
#include <cstring>
#include <memory>
#include <string>
#include <tuple>
#include <utility>
#include <vector>

using namespace clang;
using namespace driver;
using namespace options;
using namespace llvm::opt;

//===----------------------------------------------------------------------===//
// Initialization.
//===----------------------------------------------------------------------===//

CompilerInvocationBase::CompilerInvocationBase()
    : LangOpts(new LangOptions()), TargetOpts(new TargetOptions()),
      DiagnosticOpts(new DiagnosticOptions()),
      HeaderSearchOpts(new HeaderSearchOptions()),
      PreprocessorOpts(new PreprocessorOptions()) {}

CompilerInvocationBase::CompilerInvocationBase(const CompilerInvocationBase &X)
    : LangOpts(new LangOptions(*X.getLangOpts())),
      TargetOpts(new TargetOptions(X.getTargetOpts())),
      DiagnosticOpts(new DiagnosticOptions(X.getDiagnosticOpts())),
      HeaderSearchOpts(new HeaderSearchOptions(X.getHeaderSearchOpts())),
      PreprocessorOpts(new PreprocessorOptions(X.getPreprocessorOpts())) {}

CompilerInvocationBase::~CompilerInvocationBase() = default;

//===----------------------------------------------------------------------===//
// Deserialization (from args)
//===----------------------------------------------------------------------===//

static unsigned getOptimizationLevel(ArgList &Args, InputKind IK,
                                     DiagnosticsEngine &Diags) {
  unsigned DefaultOpt = llvm::CodeGenOpt::None;
  if (IK.getLanguage() == InputKind::OpenCL && !Args.hasArg(OPT_cl_opt_disable))
    DefaultOpt = llvm::CodeGenOpt::Default;

  if (Arg *A = Args.getLastArg(options::OPT_O_Group)) {
    if (A->getOption().matches(options::OPT_O0))
      return llvm::CodeGenOpt::None;

    if (A->getOption().matches(options::OPT_Ofast))
      return llvm::CodeGenOpt::Aggressive;

    assert(A->getOption().matches(options::OPT_O));

    StringRef S(A->getValue());
    if (S == "s" || S == "z" || S.empty())
      return llvm::CodeGenOpt::Default;

    if (S == "g")
      return llvm::CodeGenOpt::Less;

    return getLastArgIntValue(Args, OPT_O, DefaultOpt, Diags);
  }

  return DefaultOpt;
}

static unsigned getOptimizationLevelSize(ArgList &Args) {
  if (Arg *A = Args.getLastArg(options::OPT_O_Group)) {
    if (A->getOption().matches(options::OPT_O)) {
      switch (A->getValue()[0]) {
      default:
        return 0;
      case 's':
        return 1;
      case 'z':
        return 2;
      }
    }
  }
  return 0;
}

static void addDiagnosticArgs(ArgList &Args, OptSpecifier Group,
                              OptSpecifier GroupWithValue,
                              std::vector<std::string> &Diagnostics) {
  for (auto *A : Args.filtered(Group)) {
    if (A->getOption().getKind() == Option::FlagClass) {
      // The argument is a pure flag (such as OPT_Wall or OPT_Wdeprecated). Add
      // its name (minus the "W" or "R" at the beginning) to the warning list.
      Diagnostics.push_back(A->getOption().getName().drop_front(1));
    } else if (A->getOption().matches(GroupWithValue)) {
      // This is -Wfoo= or -Rfoo=, where foo is the name of the diagnostic group.
      Diagnostics.push_back(A->getOption().getName().drop_front(1).rtrim("=-"));
    } else {
      // Otherwise, add its value (for OPT_W_Joined and similar).
      for (const auto *Arg : A->getValues())
        Diagnostics.emplace_back(Arg);
    }
  }
}

// Parse the Static Analyzer configuration. If \p Diags is set to nullptr,
// it won't verify the input.
static void parseAnalyzerConfigs(AnalyzerOptions &AnOpts,
                                 DiagnosticsEngine *Diags);

static void getAllNoBuiltinFuncValues(ArgList &Args,
                                      std::vector<std::string> &Funcs) {
  SmallVector<const char *, 8> Values;
  for (const auto &Arg : Args) {
    const Option &O = Arg->getOption();
    if (O.matches(options::OPT_fno_builtin_)) {
      const char *FuncName = Arg->getValue();
      if (Builtin::Context::isBuiltinFunc(FuncName))
        Values.push_back(FuncName);
    }
  }
  Funcs.insert(Funcs.end(), Values.begin(), Values.end());
}

static bool ParseAnalyzerArgs(AnalyzerOptions &Opts, ArgList &Args,
                              DiagnosticsEngine &Diags) {
  bool Success = true;
  if (Arg *A = Args.getLastArg(OPT_analyzer_store)) {
    StringRef Name = A->getValue();
    AnalysisStores Value = llvm::StringSwitch<AnalysisStores>(Name)
#define ANALYSIS_STORE(NAME, CMDFLAG, DESC, CREATFN) \
      .Case(CMDFLAG, NAME##Model)
#include "clang/StaticAnalyzer/Core/Analyses.def"
      .Default(NumStores);
    if (Value == NumStores) {
      Diags.Report(diag::err_drv_invalid_value)
        << A->getAsString(Args) << Name;
      Success = false;
    } else {
      Opts.AnalysisStoreOpt = Value;
    }
  }

  if (Arg *A = Args.getLastArg(OPT_analyzer_constraints)) {
    StringRef Name = A->getValue();
    AnalysisConstraints Value = llvm::StringSwitch<AnalysisConstraints>(Name)
#define ANALYSIS_CONSTRAINTS(NAME, CMDFLAG, DESC, CREATFN) \
      .Case(CMDFLAG, NAME##Model)
#include "clang/StaticAnalyzer/Core/Analyses.def"
      .Default(NumConstraints);
    if (Value == NumConstraints) {
      Diags.Report(diag::err_drv_invalid_value)
        << A->getAsString(Args) << Name;
      Success = false;
    } else {
      Opts.AnalysisConstraintsOpt = Value;
    }
  }

  if (Arg *A = Args.getLastArg(OPT_analyzer_output)) {
    StringRef Name = A->getValue();
    AnalysisDiagClients Value = llvm::StringSwitch<AnalysisDiagClients>(Name)
#define ANALYSIS_DIAGNOSTICS(NAME, CMDFLAG, DESC, CREATFN) \
      .Case(CMDFLAG, PD_##NAME)
#include "clang/StaticAnalyzer/Core/Analyses.def"
      .Default(NUM_ANALYSIS_DIAG_CLIENTS);
    if (Value == NUM_ANALYSIS_DIAG_CLIENTS) {
      Diags.Report(diag::err_drv_invalid_value)
        << A->getAsString(Args) << Name;
      Success = false;
    } else {
      Opts.AnalysisDiagOpt = Value;
    }
  }

  if (Arg *A = Args.getLastArg(OPT_analyzer_purge)) {
    StringRef Name = A->getValue();
    AnalysisPurgeMode Value = llvm::StringSwitch<AnalysisPurgeMode>(Name)
#define ANALYSIS_PURGE(NAME, CMDFLAG, DESC) \
      .Case(CMDFLAG, NAME)
#include "clang/StaticAnalyzer/Core/Analyses.def"
      .Default(NumPurgeModes);
    if (Value == NumPurgeModes) {
      Diags.Report(diag::err_drv_invalid_value)
        << A->getAsString(Args) << Name;
      Success = false;
    } else {
      Opts.AnalysisPurgeOpt = Value;
    }
  }

  if (Arg *A = Args.getLastArg(OPT_analyzer_inlining_mode)) {
    StringRef Name = A->getValue();
    AnalysisInliningMode Value = llvm::StringSwitch<AnalysisInliningMode>(Name)
#define ANALYSIS_INLINING_MODE(NAME, CMDFLAG, DESC) \
      .Case(CMDFLAG, NAME)
#include "clang/StaticAnalyzer/Core/Analyses.def"
      .Default(NumInliningModes);
    if (Value == NumInliningModes) {
      Diags.Report(diag::err_drv_invalid_value)
        << A->getAsString(Args) << Name;
      Success = false;
    } else {
      Opts.InliningMode = Value;
    }
  }

  Opts.ShowCheckerHelp = Args.hasArg(OPT_analyzer_checker_help);
  Opts.ShowConfigOptionsList = Args.hasArg(OPT_analyzer_config_help);
  Opts.ShowEnabledCheckerList = Args.hasArg(OPT_analyzer_list_enabled_checkers);
  Opts.ShouldEmitErrorsOnInvalidConfigValue =
      /* negated */!llvm::StringSwitch<bool>(
                   Args.getLastArgValue(OPT_analyzer_config_compatibility_mode))
        .Case("true", true)
        .Case("false", false)
        .Default(false);
  Opts.DisableAllChecks = Args.hasArg(OPT_analyzer_disable_all_checks);

  Opts.visualizeExplodedGraphWithGraphViz =
    Args.hasArg(OPT_analyzer_viz_egraph_graphviz);
  Opts.DumpExplodedGraphTo = Args.getLastArgValue(OPT_analyzer_dump_egraph);
  Opts.NoRetryExhausted = Args.hasArg(OPT_analyzer_disable_retry_exhausted);
  Opts.AnalyzeAll = Args.hasArg(OPT_analyzer_opt_analyze_headers);
  Opts.AnalyzerDisplayProgress = Args.hasArg(OPT_analyzer_display_progress);
  Opts.AnalyzeNestedBlocks =
    Args.hasArg(OPT_analyzer_opt_analyze_nested_blocks);
  Opts.AnalyzeSpecificFunction = Args.getLastArgValue(OPT_analyze_function);
  Opts.UnoptimizedCFG = Args.hasArg(OPT_analysis_UnoptimizedCFG);
  Opts.TrimGraph = Args.hasArg(OPT_trim_egraph);
  Opts.maxBlockVisitOnPath =
      getLastArgIntValue(Args, OPT_analyzer_max_loop, 4, Diags);
  Opts.PrintStats = Args.hasArg(OPT_analyzer_stats);
  Opts.InlineMaxStackDepth =
      getLastArgIntValue(Args, OPT_analyzer_inline_max_stack_depth,
                         Opts.InlineMaxStackDepth, Diags);

  Opts.CheckersControlList.clear();
  for (const Arg *A :
       Args.filtered(OPT_analyzer_checker, OPT_analyzer_disable_checker)) {
    A->claim();
    bool enable = (A->getOption().getID() == OPT_analyzer_checker);
    // We can have a list of comma separated checker names, e.g:
    // '-analyzer-checker=cocoa,unix'
    StringRef checkerList = A->getValue();
    SmallVector<StringRef, 4> checkers;
    checkerList.split(checkers, ",");
    for (auto checker : checkers)
      Opts.CheckersControlList.emplace_back(checker, enable);
  }

  // Go through the analyzer configuration options.
  for (const auto *A : Args.filtered(OPT_analyzer_config)) {

    // We can have a list of comma separated config names, e.g:
    // '-analyzer-config key1=val1,key2=val2'
    StringRef configList = A->getValue();
    SmallVector<StringRef, 4> configVals;
    configList.split(configVals, ",");
    for (const auto &configVal : configVals) {
      StringRef key, val;
      std::tie(key, val) = configVal.split("=");
      if (val.empty()) {
        Diags.Report(SourceLocation(),
                     diag::err_analyzer_config_no_value) << configVal;
        Success = false;
        break;
      }
      if (val.find('=') != StringRef::npos) {
        Diags.Report(SourceLocation(),
                     diag::err_analyzer_config_multiple_values)
          << configVal;
        Success = false;
        break;
      }

      // TODO: Check checker options too, possibly in CheckerRegistry.
      // Leave unknown non-checker configs unclaimed.
      if (!key.contains(":") && Opts.isUnknownAnalyzerConfig(key)) {
        if (Opts.ShouldEmitErrorsOnInvalidConfigValue)
          Diags.Report(diag::err_analyzer_config_unknown) << key;
        continue;
      }

      A->claim();
      Opts.Config[key] = val;
    }
  }

  if (Opts.ShouldEmitErrorsOnInvalidConfigValue)
    parseAnalyzerConfigs(Opts, &Diags);
  else
    parseAnalyzerConfigs(Opts, nullptr);

  llvm::raw_string_ostream os(Opts.FullCompilerInvocation);
  for (unsigned i = 0; i < Args.getNumInputArgStrings(); ++i) {
    if (i != 0)
      os << " ";
    os << Args.getArgString(i);
  }
  os.flush();

  return Success;
}

static StringRef getStringOption(AnalyzerOptions::ConfigTable &Config,
                                 StringRef OptionName, StringRef DefaultVal) {
  return Config.insert({OptionName, DefaultVal}).first->second;
}

static void initOption(AnalyzerOptions::ConfigTable &Config,
                       DiagnosticsEngine *Diags,
                       StringRef &OptionField, StringRef Name,
                       StringRef DefaultVal) {
  // String options may be known to invalid (e.g. if the expected string is a
  // file name, but the file does not exist), those will have to be checked in
  // parseConfigs.
  OptionField = getStringOption(Config, Name, DefaultVal);
}

static void initOption(AnalyzerOptions::ConfigTable &Config,
                       DiagnosticsEngine *Diags,
                       bool &OptionField, StringRef Name, bool DefaultVal) {
  auto PossiblyInvalidVal = llvm::StringSwitch<Optional<bool>>(
                 getStringOption(Config, Name, (DefaultVal ? "true" : "false")))
      .Case("true", true)
      .Case("false", false)
      .Default(None);

  if (!PossiblyInvalidVal) {
    if (Diags)
      Diags->Report(diag::err_analyzer_config_invalid_input)
        << Name << "a boolean";
    else
      OptionField = DefaultVal;
  } else
    OptionField = PossiblyInvalidVal.getValue();
}

static void initOption(AnalyzerOptions::ConfigTable &Config,
                       DiagnosticsEngine *Diags,
                       unsigned &OptionField, StringRef Name,
                       unsigned DefaultVal) {

  OptionField = DefaultVal;
  bool HasFailed = getStringOption(Config, Name, std::to_string(DefaultVal))
                     .getAsInteger(10, OptionField);
  if (Diags && HasFailed)
    Diags->Report(diag::err_analyzer_config_invalid_input)
      << Name << "an unsigned";
}

static void parseAnalyzerConfigs(AnalyzerOptions &AnOpts,
                                 DiagnosticsEngine *Diags) {
  // TODO: There's no need to store the entire configtable, it'd be plenty
  // enough tostore checker options.

#define ANALYZER_OPTION(TYPE, NAME, CMDFLAG, DESC, DEFAULT_VAL)                \
  initOption(AnOpts.Config, Diags, AnOpts.NAME, CMDFLAG, DEFAULT_VAL);

#define ANALYZER_OPTION_DEPENDS_ON_USER_MODE(TYPE, NAME, CMDFLAG, DESC,        \
                                           SHALLOW_VAL, DEEP_VAL)              \
  switch (AnOpts.getUserMode()) {                                              \
  case UMK_Shallow:                                                            \
    initOption(AnOpts.Config, Diags, AnOpts.NAME, CMDFLAG, SHALLOW_VAL);       \
    break;                                                                     \
  case UMK_Deep:                                                               \
    initOption(AnOpts.Config, Diags, AnOpts.NAME, CMDFLAG, DEEP_VAL);          \
    break;                                                                     \
  }                                                                            \

#include "clang/StaticAnalyzer/Core/AnalyzerOptions.def"
#undef ANALYZER_OPTION
#undef ANALYZER_OPTION_DEPENDS_ON_USER_MODE

  // At this point, AnalyzerOptions is configured. Let's validate some options.

  if (!Diags)
    return;

  if (!AnOpts.CTUDir.empty() && !llvm::sys::fs::is_directory(AnOpts.CTUDir))
    Diags->Report(diag::err_analyzer_config_invalid_input) << "ctu-dir"
                                                           << "a filename";

  if (!AnOpts.ModelPath.empty() &&
      !llvm::sys::fs::is_directory(AnOpts.ModelPath))
    Diags->Report(diag::err_analyzer_config_invalid_input) << "model-path"
                                                           << "a filename";
}

static bool ParseMigratorArgs(MigratorOptions &Opts, ArgList &Args) {
  Opts.NoNSAllocReallocError = Args.hasArg(OPT_migrator_no_nsalloc_error);
  Opts.NoFinalizeRemoval = Args.hasArg(OPT_migrator_no_finalize_removal);
  return true;
}

static void ParseCommentArgs(CommentOptions &Opts, ArgList &Args) {
  Opts.BlockCommandNames = Args.getAllArgValues(OPT_fcomment_block_commands);
  Opts.ParseAllComments = Args.hasArg(OPT_fparse_all_comments);
}

static StringRef getCodeModel(ArgList &Args, DiagnosticsEngine &Diags) {
  if (Arg *A = Args.getLastArg(OPT_mcode_model)) {
    StringRef Value = A->getValue();
    if (Value == "small" || Value == "kernel" || Value == "medium" ||
        Value == "large" || Value == "tiny")
      return Value;
    Diags.Report(diag::err_drv_invalid_value) << A->getAsString(Args) << Value;
  }
  return "default";
}

static llvm::Reloc::Model getRelocModel(ArgList &Args,
                                        DiagnosticsEngine &Diags) {
  if (Arg *A = Args.getLastArg(OPT_mrelocation_model)) {
    StringRef Value = A->getValue();
    auto RM = llvm::StringSwitch<llvm::Optional<llvm::Reloc::Model>>(Value)
                  .Case("static", llvm::Reloc::Static)
                  .Case("pic", llvm::Reloc::PIC_)
                  .Case("ropi", llvm::Reloc::ROPI)
                  .Case("rwpi", llvm::Reloc::RWPI)
                  .Case("ropi-rwpi", llvm::Reloc::ROPI_RWPI)
                  .Case("dynamic-no-pic", llvm::Reloc::DynamicNoPIC)
                  .Default(None);
    if (RM.hasValue())
      return *RM;
    Diags.Report(diag::err_drv_invalid_value) << A->getAsString(Args) << Value;
  }
  return llvm::Reloc::PIC_;
}

/// Create a new Regex instance out of the string value in \p RpassArg.
/// It returns a pointer to the newly generated Regex instance.
static std::shared_ptr<llvm::Regex>
GenerateOptimizationRemarkRegex(DiagnosticsEngine &Diags, ArgList &Args,
                                Arg *RpassArg) {
  StringRef Val = RpassArg->getValue();
  std::string RegexError;
  std::shared_ptr<llvm::Regex> Pattern = std::make_shared<llvm::Regex>(Val);
  if (!Pattern->isValid(RegexError)) {
    Diags.Report(diag::err_drv_optimization_remark_pattern)
        << RegexError << RpassArg->getAsString(Args);
    Pattern.reset();
  }
  return Pattern;
}

static bool parseDiagnosticLevelMask(StringRef FlagName,
                                     const std::vector<std::string> &Levels,
                                     DiagnosticsEngine *Diags,
                                     DiagnosticLevelMask &M) {
  bool Success = true;
  for (const auto &Level : Levels) {
    DiagnosticLevelMask const PM =
      llvm::StringSwitch<DiagnosticLevelMask>(Level)
        .Case("note",    DiagnosticLevelMask::Note)
        .Case("remark",  DiagnosticLevelMask::Remark)
        .Case("warning", DiagnosticLevelMask::Warning)
        .Case("error",   DiagnosticLevelMask::Error)
        .Default(DiagnosticLevelMask::None);
    if (PM == DiagnosticLevelMask::None) {
      Success = false;
      if (Diags)
        Diags->Report(diag::err_drv_invalid_value) << FlagName << Level;
    }
    M = M | PM;
  }
  return Success;
}

static void parseSanitizerKinds(StringRef FlagName,
                                const std::vector<std::string> &Sanitizers,
                                DiagnosticsEngine &Diags, SanitizerSet &S) {
  for (const auto &Sanitizer : Sanitizers) {
    SanitizerMask K = parseSanitizerValue(Sanitizer, /*AllowGroups=*/false);
    if (K == 0)
      Diags.Report(diag::err_drv_invalid_value) << FlagName << Sanitizer;
    else
      S.set(K, true);
  }
}

static void parseXRayInstrumentationBundle(StringRef FlagName, StringRef Bundle,
                                           ArgList &Args, DiagnosticsEngine &D,
                                           XRayInstrSet &S) {
  llvm::SmallVector<StringRef, 2> BundleParts;
  llvm::SplitString(Bundle, BundleParts, ",");
  for (const auto B : BundleParts) {
    auto Mask = parseXRayInstrValue(B);
    if (Mask == XRayInstrKind::None)
      if (B != "none")
        D.Report(diag::err_drv_invalid_value) << FlagName << Bundle;
      else
        S.Mask = Mask;
    else if (Mask == XRayInstrKind::All)
      S.Mask = Mask;
    else
      S.set(Mask, true);
  }
}

// Set the profile kind for fprofile-instrument.
static void setPGOInstrumentor(CodeGenOptions &Opts, ArgList &Args,
                               DiagnosticsEngine &Diags) {
  Arg *A = Args.getLastArg(OPT_fprofile_instrument_EQ);
  if (A == nullptr)
    return;
  StringRef S = A->getValue();
  unsigned I = llvm::StringSwitch<unsigned>(S)
                   .Case("none", CodeGenOptions::ProfileNone)
                   .Case("clang", CodeGenOptions::ProfileClangInstr)
                   .Case("llvm", CodeGenOptions::ProfileIRInstr)
                   .Default(~0U);
  if (I == ~0U) {
    Diags.Report(diag::err_drv_invalid_pgo_instrumentor) << A->getAsString(Args)
                                                         << S;
    return;
  }
  auto Instrumentor = static_cast<CodeGenOptions::ProfileInstrKind>(I);
  Opts.setProfileInstr(Instrumentor);
}

// Set the profile kind using fprofile-instrument-use-path.
static void setPGOUseInstrumentor(CodeGenOptions &Opts,
                                  const Twine &ProfileName) {
  auto ReaderOrErr = llvm::IndexedInstrProfReader::create(ProfileName);
  // In error, return silently and let Clang PGOUse report the error message.
  if (auto E = ReaderOrErr.takeError()) {
    llvm::consumeError(std::move(E));
    Opts.setProfileUse(CodeGenOptions::ProfileClangInstr);
    return;
  }
  std::unique_ptr<llvm::IndexedInstrProfReader> PGOReader =
    std::move(ReaderOrErr.get());
  if (PGOReader->isIRLevelProfile())
    Opts.setProfileUse(CodeGenOptions::ProfileIRInstr);
  else
    Opts.setProfileUse(CodeGenOptions::ProfileClangInstr);
}

static bool ParseCodeGenArgs(CodeGenOptions &Opts, ArgList &Args, InputKind IK,
                             DiagnosticsEngine &Diags,
                             const TargetOptions &TargetOpts,
                             const FrontendOptions &FrontendOpts) {
  bool Success = true;
  llvm::Triple Triple = llvm::Triple(TargetOpts.Triple);

  unsigned OptimizationLevel = getOptimizationLevel(Args, IK, Diags);
  // TODO: This could be done in Driver
  unsigned MaxOptLevel = 3;
  if (OptimizationLevel > MaxOptLevel) {
    // If the optimization level is not supported, fall back on the default
    // optimization
    Diags.Report(diag::warn_drv_optimization_value)
        << Args.getLastArg(OPT_O)->getAsString(Args) << "-O" << MaxOptLevel;
    OptimizationLevel = MaxOptLevel;
  }
  Opts.OptimizationLevel = OptimizationLevel;

  // At O0 we want to fully disable inlining outside of cases marked with
  // 'alwaysinline' that are required for correctness.
  Opts.setInlining((Opts.OptimizationLevel == 0)
                       ? CodeGenOptions::OnlyAlwaysInlining
                       : CodeGenOptions::NormalInlining);
  // Explicit inlining flags can disable some or all inlining even at
  // optimization levels above zero.
  if (Arg *InlineArg = Args.getLastArg(
          options::OPT_finline_functions, options::OPT_finline_hint_functions,
          options::OPT_fno_inline_functions, options::OPT_fno_inline)) {
    if (Opts.OptimizationLevel > 0) {
      const Option &InlineOpt = InlineArg->getOption();
      if (InlineOpt.matches(options::OPT_finline_functions))
        Opts.setInlining(CodeGenOptions::NormalInlining);
      else if (InlineOpt.matches(options::OPT_finline_hint_functions))
        Opts.setInlining(CodeGenOptions::OnlyHintInlining);
      else
        Opts.setInlining(CodeGenOptions::OnlyAlwaysInlining);
    }
  }

  Opts.ExperimentalNewPassManager = Args.hasFlag(
      OPT_fexperimental_new_pass_manager, OPT_fno_experimental_new_pass_manager,
      /* Default */ ENABLE_EXPERIMENTAL_NEW_PASS_MANAGER);

  Opts.DebugPassManager =
      Args.hasFlag(OPT_fdebug_pass_manager, OPT_fno_debug_pass_manager,
                   /* Default */ false);

  if (Arg *A = Args.getLastArg(OPT_fveclib)) {
    StringRef Name = A->getValue();
    if (Name == "Accelerate")
      Opts.setVecLib(CodeGenOptions::Accelerate);
    else if (Name == "SVML")
      Opts.setVecLib(CodeGenOptions::SVML);
    else if (Name == "none")
      Opts.setVecLib(CodeGenOptions::NoLibrary);
    else
      Diags.Report(diag::err_drv_invalid_value) << A->getAsString(Args) << Name;
  }

  if (Arg *A = Args.getLastArg(OPT_debug_info_kind_EQ)) {
    unsigned Val =
        llvm::StringSwitch<unsigned>(A->getValue())
            .Case("line-tables-only", codegenoptions::DebugLineTablesOnly)
            .Case("line-directives-only", codegenoptions::DebugDirectivesOnly)
            .Case("limited", codegenoptions::LimitedDebugInfo)
            .Case("standalone", codegenoptions::FullDebugInfo)
            .Default(~0U);
    if (Val == ~0U)
      Diags.Report(diag::err_drv_invalid_value) << A->getAsString(Args)
                                                << A->getValue();
    else
      Opts.setDebugInfo(static_cast<codegenoptions::DebugInfoKind>(Val));
  }
  if (Arg *A = Args.getLastArg(OPT_debugger_tuning_EQ)) {
    unsigned Val = llvm::StringSwitch<unsigned>(A->getValue())
                       .Case("gdb", unsigned(llvm::DebuggerKind::GDB))
                       .Case("lldb", unsigned(llvm::DebuggerKind::LLDB))
                       .Case("sce", unsigned(llvm::DebuggerKind::SCE))
                       .Default(~0U);
    if (Val == ~0U)
      Diags.Report(diag::err_drv_invalid_value) << A->getAsString(Args)
                                                << A->getValue();
    else
      Opts.setDebuggerTuning(static_cast<llvm::DebuggerKind>(Val));
  }
  Opts.DwarfVersion = getLastArgIntValue(Args, OPT_dwarf_version_EQ, 0, Diags);
  Opts.DebugColumnInfo = Args.hasArg(OPT_dwarf_column_info);
  Opts.EmitCodeView = Args.hasArg(OPT_gcodeview);
  Opts.CodeViewGHash = Args.hasArg(OPT_gcodeview_ghash);
  Opts.MacroDebugInfo = Args.hasArg(OPT_debug_info_macro);
  Opts.WholeProgramVTables = Args.hasArg(OPT_fwhole_program_vtables);
  Opts.LTOVisibilityPublicStd = Args.hasArg(OPT_flto_visibility_public_std);
  Opts.SplitDwarfFile = Args.getLastArgValue(OPT_split_dwarf_file);
  Opts.SplitDwarfInlining = !Args.hasArg(OPT_fno_split_dwarf_inlining);

  if (Arg *A =
          Args.getLastArg(OPT_enable_split_dwarf, OPT_enable_split_dwarf_EQ)) {
    if (A->getOption().matches(options::OPT_enable_split_dwarf)) {
      Opts.setSplitDwarfMode(CodeGenOptions::SplitFileFission);
    } else {
      StringRef Name = A->getValue();
      if (Name == "single")
        Opts.setSplitDwarfMode(CodeGenOptions::SingleFileFission);
      else if (Name == "split")
        Opts.setSplitDwarfMode(CodeGenOptions::SplitFileFission);
      else
        Diags.Report(diag::err_drv_invalid_value)
            << A->getAsString(Args) << Name;
    }
  }

  Opts.DebugTypeExtRefs = Args.hasArg(OPT_dwarf_ext_refs);
  Opts.DebugExplicitImport = Args.hasArg(OPT_dwarf_explicit_import);
  Opts.DebugFwdTemplateParams = Args.hasArg(OPT_debug_forward_template_params);
  Opts.EmbedSource = Args.hasArg(OPT_gembed_source);

  for (const auto &Arg : Args.getAllArgValues(OPT_fdebug_prefix_map_EQ))
    Opts.DebugPrefixMap.insert(StringRef(Arg).split('='));

  if (const Arg *A =
          Args.getLastArg(OPT_emit_llvm_uselists, OPT_no_emit_llvm_uselists))
    Opts.EmitLLVMUseLists = A->getOption().getID() == OPT_emit_llvm_uselists;

  Opts.DisableLLVMPasses = Args.hasArg(OPT_disable_llvm_passes);
  Opts.DisableLifetimeMarkers = Args.hasArg(OPT_disable_lifetimemarkers);
  Opts.DisableO0ImplyOptNone = Args.hasArg(OPT_disable_O0_optnone);
  Opts.DisableRedZone = Args.hasArg(OPT_disable_red_zone);
  Opts.IndirectTlsSegRefs = Args.hasArg(OPT_mno_tls_direct_seg_refs);
  Opts.ForbidGuardVariables = Args.hasArg(OPT_fforbid_guard_variables);
  Opts.UseRegisterSizedBitfieldAccess = Args.hasArg(
    OPT_fuse_register_sized_bitfield_access);
  Opts.RelaxedAliasing = Args.hasArg(OPT_relaxed_aliasing);
  Opts.StructPathTBAA = !Args.hasArg(OPT_no_struct_path_tbaa);
  Opts.NewStructPathTBAA = !Args.hasArg(OPT_no_struct_path_tbaa) &&
                           Args.hasArg(OPT_new_struct_path_tbaa);
  Opts.FineGrainedBitfieldAccesses =
      Args.hasFlag(OPT_ffine_grained_bitfield_accesses,
                   OPT_fno_fine_grained_bitfield_accesses, false);
  Opts.DwarfDebugFlags = Args.getLastArgValue(OPT_dwarf_debug_flags);
  Opts.MergeAllConstants = Args.hasArg(OPT_fmerge_all_constants);
  Opts.NoCommon = Args.hasArg(OPT_fno_common);
  Opts.NoImplicitFloat = Args.hasArg(OPT_no_implicit_float);
  Opts.OptimizeSize = getOptimizationLevelSize(Args);
  Opts.SimplifyLibCalls = !(Args.hasArg(OPT_fno_builtin) ||
                            Args.hasArg(OPT_ffreestanding));
  if (Opts.SimplifyLibCalls)
    getAllNoBuiltinFuncValues(Args, Opts.NoBuiltinFuncs);
  Opts.UnrollLoops =
      Args.hasFlag(OPT_funroll_loops, OPT_fno_unroll_loops,
                   (Opts.OptimizationLevel > 1));
  Opts.RerollLoops = Args.hasArg(OPT_freroll_loops);

  Opts.DisableIntegratedAS = Args.hasArg(OPT_fno_integrated_as);
  Opts.Autolink = !Args.hasArg(OPT_fno_autolink);
  Opts.SampleProfileFile = Args.getLastArgValue(OPT_fprofile_sample_use_EQ);
  Opts.DebugInfoForProfiling = Args.hasFlag(
      OPT_fdebug_info_for_profiling, OPT_fno_debug_info_for_profiling, false);
  Opts.DebugNameTable = static_cast<unsigned>(
      Args.hasArg(OPT_ggnu_pubnames)
          ? llvm::DICompileUnit::DebugNameTableKind::GNU
          : Args.hasArg(OPT_gpubnames)
                ? llvm::DICompileUnit::DebugNameTableKind::Default
                : llvm::DICompileUnit::DebugNameTableKind::None);
  Opts.DebugRangesBaseAddress = Args.hasArg(OPT_fdebug_ranges_base_address);

  setPGOInstrumentor(Opts, Args, Diags);
  Opts.InstrProfileOutput =
      Args.getLastArgValue(OPT_fprofile_instrument_path_EQ);
  Opts.ProfileInstrumentUsePath =
      Args.getLastArgValue(OPT_fprofile_instrument_use_path_EQ);
  if (!Opts.ProfileInstrumentUsePath.empty())
    setPGOUseInstrumentor(Opts, Opts.ProfileInstrumentUsePath);
  Opts.ProfileRemappingFile =
      Args.getLastArgValue(OPT_fprofile_remapping_file_EQ);
  if (!Opts.ProfileRemappingFile.empty() && !Opts.ExperimentalNewPassManager) {
    Diags.Report(diag::err_drv_argument_only_allowed_with)
      << Args.getLastArg(OPT_fprofile_remapping_file_EQ)->getAsString(Args)
      << "-fexperimental-new-pass-manager";
  }

  Opts.CoverageMapping =
      Args.hasFlag(OPT_fcoverage_mapping, OPT_fno_coverage_mapping, false);
  Opts.DumpCoverageMapping = Args.hasArg(OPT_dump_coverage_mapping);
  Opts.AsmVerbose = Args.hasArg(OPT_masm_verbose);
  Opts.PreserveAsmComments = !Args.hasArg(OPT_fno_preserve_as_comments);
  Opts.AssumeSaneOperatorNew = !Args.hasArg(OPT_fno_assume_sane_operator_new);
  Opts.ObjCAutoRefCountExceptions = Args.hasArg(OPT_fobjc_arc_exceptions);
  Opts.CXAAtExit = !Args.hasArg(OPT_fno_use_cxa_atexit);
  Opts.RegisterGlobalDtorsWithAtExit =
      Args.hasArg(OPT_fregister_global_dtors_with_atexit);
  Opts.CXXCtorDtorAliases = Args.hasArg(OPT_mconstructor_aliases);
  Opts.CodeModel = TargetOpts.CodeModel;
  Opts.DebugPass = Args.getLastArgValue(OPT_mdebug_pass);
  Opts.DisableFPElim =
      (Args.hasArg(OPT_mdisable_fp_elim) || Args.hasArg(OPT_pg));
  Opts.DisableFree = Args.hasArg(OPT_disable_free);
  Opts.DiscardValueNames = Args.hasArg(OPT_discard_value_names);
  Opts.DisableTailCalls = Args.hasArg(OPT_mdisable_tail_calls);
  Opts.NoEscapingBlockTailCalls =
      Args.hasArg(OPT_fno_escaping_block_tail_calls);
  Opts.FloatABI = Args.getLastArgValue(OPT_mfloat_abi);
  Opts.LessPreciseFPMAD = Args.hasArg(OPT_cl_mad_enable) ||
                          Args.hasArg(OPT_cl_unsafe_math_optimizations) ||
                          Args.hasArg(OPT_cl_fast_relaxed_math);
  Opts.LimitFloatPrecision = Args.getLastArgValue(OPT_mlimit_float_precision);
  Opts.NoInfsFPMath = (Args.hasArg(OPT_menable_no_infinities) ||
                       Args.hasArg(OPT_cl_finite_math_only) ||
                       Args.hasArg(OPT_cl_fast_relaxed_math));
  Opts.NoNaNsFPMath = (Args.hasArg(OPT_menable_no_nans) ||
                       Args.hasArg(OPT_cl_unsafe_math_optimizations) ||
                       Args.hasArg(OPT_cl_finite_math_only) ||
                       Args.hasArg(OPT_cl_fast_relaxed_math));
  Opts.NoSignedZeros = (Args.hasArg(OPT_fno_signed_zeros) ||
                        Args.hasArg(OPT_cl_no_signed_zeros) ||
                        Args.hasArg(OPT_cl_unsafe_math_optimizations) ||
                        Args.hasArg(OPT_cl_fast_relaxed_math));
  Opts.Reassociate = Args.hasArg(OPT_mreassociate);
  Opts.FlushDenorm = Args.hasArg(OPT_cl_denorms_are_zero) ||
                     (Args.hasArg(OPT_fcuda_is_device) &&
                      Args.hasArg(OPT_fcuda_flush_denormals_to_zero));
  Opts.CorrectlyRoundedDivSqrt =
      Args.hasArg(OPT_cl_fp32_correctly_rounded_divide_sqrt);
  Opts.UniformWGSize =
      Args.hasArg(OPT_cl_uniform_work_group_size);
  Opts.Reciprocals = Args.getAllArgValues(OPT_mrecip_EQ);
  Opts.ReciprocalMath = Args.hasArg(OPT_freciprocal_math);
  Opts.NoTrappingMath = Args.hasArg(OPT_fno_trapping_math);
  Opts.StrictFloatCastOverflow =
      !Args.hasArg(OPT_fno_strict_float_cast_overflow);

  Opts.NoZeroInitializedInBSS = Args.hasArg(OPT_mno_zero_initialized_in_bss);
  Opts.NumRegisterParameters = getLastArgIntValue(Args, OPT_mregparm, 0, Diags);
  Opts.NoExecStack = Args.hasArg(OPT_mno_exec_stack);
  Opts.FatalWarnings = Args.hasArg(OPT_massembler_fatal_warnings);
  Opts.EnableSegmentedStacks = Args.hasArg(OPT_split_stacks);
  Opts.RelaxAll = Args.hasArg(OPT_mrelax_all);
  Opts.IncrementalLinkerCompatible =
      Args.hasArg(OPT_mincremental_linker_compatible);
  Opts.PIECopyRelocations =
      Args.hasArg(OPT_mpie_copy_relocations);
  Opts.NoPLT = Args.hasArg(OPT_fno_plt);
  Opts.OmitLeafFramePointer = Args.hasArg(OPT_momit_leaf_frame_pointer);
  Opts.SaveTempLabels = Args.hasArg(OPT_msave_temp_labels);
  Opts.NoDwarfDirectoryAsm = Args.hasArg(OPT_fno_dwarf_directory_asm);
  Opts.SoftFloat = Args.hasArg(OPT_msoft_float);
  Opts.StrictEnums = Args.hasArg(OPT_fstrict_enums);
  Opts.StrictReturn = !Args.hasArg(OPT_fno_strict_return);
  Opts.StrictVTablePointers = Args.hasArg(OPT_fstrict_vtable_pointers);
  Opts.ForceEmitVTables = Args.hasArg(OPT_fforce_emit_vtables);
  Opts.UnsafeFPMath = Args.hasArg(OPT_menable_unsafe_fp_math) ||
                      Args.hasArg(OPT_cl_unsafe_math_optimizations) ||
                      Args.hasArg(OPT_cl_fast_relaxed_math);
  Opts.UnwindTables = Args.hasArg(OPT_munwind_tables);
  Opts.RelocationModel = getRelocModel(Args, Diags);
  Opts.ThreadModel = Args.getLastArgValue(OPT_mthread_model, "posix");
  if (Opts.ThreadModel != "posix" && Opts.ThreadModel != "single")
    Diags.Report(diag::err_drv_invalid_value)
        << Args.getLastArg(OPT_mthread_model)->getAsString(Args)
        << Opts.ThreadModel;
  Opts.TrapFuncName = Args.getLastArgValue(OPT_ftrap_function_EQ);
  Opts.UseInitArray = Args.hasArg(OPT_fuse_init_array);

  Opts.FunctionSections = Args.hasFlag(OPT_ffunction_sections,
                                       OPT_fno_function_sections, false);
  Opts.DataSections = Args.hasFlag(OPT_fdata_sections,
                                   OPT_fno_data_sections, false);
  Opts.StackSizeSection =
      Args.hasFlag(OPT_fstack_size_section, OPT_fno_stack_size_section, false);
  Opts.UniqueSectionNames = Args.hasFlag(OPT_funique_section_names,
                                         OPT_fno_unique_section_names, true);

  Opts.MergeFunctions = Args.hasArg(OPT_fmerge_functions);

  Opts.NoUseJumpTables = Args.hasArg(OPT_fno_jump_tables);

  Opts.NullPointerIsValid = Args.hasArg(OPT_fno_delete_null_pointer_checks);

  Opts.ProfileSampleAccurate = Args.hasArg(OPT_fprofile_sample_accurate);

  Opts.PrepareForLTO = Args.hasArg(OPT_flto, OPT_flto_EQ);
  Opts.PrepareForThinLTO = false;
  if (Arg *A = Args.getLastArg(OPT_flto_EQ)) {
    StringRef S = A->getValue();
    if (S == "thin")
      Opts.PrepareForThinLTO = true;
    else if (S != "full")
      Diags.Report(diag::err_drv_invalid_value) << A->getAsString(Args) << S;
  }
  Opts.LTOUnit = Args.hasFlag(OPT_flto_unit, OPT_fno_lto_unit, false);
  if (Arg *A = Args.getLastArg(OPT_fthinlto_index_EQ)) {
    if (IK.getLanguage() != InputKind::LLVM_IR)
      Diags.Report(diag::err_drv_argument_only_allowed_with)
          << A->getAsString(Args) << "-x ir";
    Opts.ThinLTOIndexFile = Args.getLastArgValue(OPT_fthinlto_index_EQ);
  }
  if (Arg *A = Args.getLastArg(OPT_save_temps_EQ))
    Opts.SaveTempsFilePrefix =
        llvm::StringSwitch<std::string>(A->getValue())
            .Case("obj", FrontendOpts.OutputFile)
            .Default(llvm::sys::path::filename(FrontendOpts.OutputFile).str());

  Opts.ThinLinkBitcodeFile = Args.getLastArgValue(OPT_fthin_link_bitcode_EQ);

  Opts.MSVolatile = Args.hasArg(OPT_fms_volatile);

  Opts.VectorizeLoop = Args.hasArg(OPT_vectorize_loops);
  Opts.VectorizeSLP = Args.hasArg(OPT_vectorize_slp);

  Opts.PreferVectorWidth = Args.getLastArgValue(OPT_mprefer_vector_width_EQ);

  Opts.MainFileName = Args.getLastArgValue(OPT_main_file_name);
  Opts.VerifyModule = !Args.hasArg(OPT_disable_llvm_verifier);

  Opts.ControlFlowGuard = Args.hasArg(OPT_cfguard);

  Opts.DisableGCov = Args.hasArg(OPT_test_coverage);
  Opts.EmitGcovArcs = Args.hasArg(OPT_femit_coverage_data);
  Opts.EmitGcovNotes = Args.hasArg(OPT_femit_coverage_notes);
  if (Opts.EmitGcovArcs || Opts.EmitGcovNotes) {
    Opts.CoverageDataFile = Args.getLastArgValue(OPT_coverage_data_file);
    Opts.CoverageNotesFile = Args.getLastArgValue(OPT_coverage_notes_file);
    Opts.CoverageExtraChecksum = Args.hasArg(OPT_coverage_cfg_checksum);
    Opts.CoverageNoFunctionNamesInData =
        Args.hasArg(OPT_coverage_no_function_names_in_data);
    Opts.ProfileFilterFiles =
        Args.getLastArgValue(OPT_fprofile_filter_files_EQ);
    Opts.ProfileExcludeFiles =
        Args.getLastArgValue(OPT_fprofile_exclude_files_EQ);
    Opts.CoverageExitBlockBeforeBody =
        Args.hasArg(OPT_coverage_exit_block_before_body);
    if (Args.hasArg(OPT_coverage_version_EQ)) {
      StringRef CoverageVersion = Args.getLastArgValue(OPT_coverage_version_EQ);
      if (CoverageVersion.size() != 4) {
        Diags.Report(diag::err_drv_invalid_value)
            << Args.getLastArg(OPT_coverage_version_EQ)->getAsString(Args)
            << CoverageVersion;
      } else {
        memcpy(Opts.CoverageVersion, CoverageVersion.data(), 4);
      }
    }
  }
  // Handle -fembed-bitcode option.
  if (Arg *A = Args.getLastArg(OPT_fembed_bitcode_EQ)) {
    StringRef Name = A->getValue();
    unsigned Model = llvm::StringSwitch<unsigned>(Name)
        .Case("off", CodeGenOptions::Embed_Off)
        .Case("all", CodeGenOptions::Embed_All)
        .Case("bitcode", CodeGenOptions::Embed_Bitcode)
        .Case("marker", CodeGenOptions::Embed_Marker)
        .Default(~0U);
    if (Model == ~0U) {
      Diags.Report(diag::err_drv_invalid_value) << A->getAsString(Args) << Name;
      Success = false;
    } else
      Opts.setEmbedBitcode(
          static_cast<CodeGenOptions::EmbedBitcodeKind>(Model));
  }
  // FIXME: For backend options that are not yet recorded as function
  // attributes in the IR, keep track of them so we can embed them in a
  // separate data section and use them when building the bitcode.
  if (Opts.getEmbedBitcode() == CodeGenOptions::Embed_All) {
    for (const auto &A : Args) {
      // Do not encode output and input.
      if (A->getOption().getID() == options::OPT_o ||
          A->getOption().getID() == options::OPT_INPUT ||
          A->getOption().getID() == options::OPT_x ||
          A->getOption().getID() == options::OPT_fembed_bitcode ||
          (A->getOption().getGroup().isValid() &&
           A->getOption().getGroup().getID() == options::OPT_W_Group))
        continue;
      ArgStringList ASL;
      A->render(Args, ASL);
      for (const auto &arg : ASL) {
        StringRef ArgStr(arg);
        Opts.CmdArgs.insert(Opts.CmdArgs.end(), ArgStr.begin(), ArgStr.end());
        // using \00 to seperate each commandline options.
        Opts.CmdArgs.push_back('\0');
      }
    }
  }

  Opts.PreserveVec3Type = Args.hasArg(OPT_fpreserve_vec3_type);
  Opts.InstrumentFunctions = Args.hasArg(OPT_finstrument_functions);
  Opts.InstrumentFunctionsAfterInlining =
      Args.hasArg(OPT_finstrument_functions_after_inlining);
  Opts.InstrumentFunctionEntryBare =
      Args.hasArg(OPT_finstrument_function_entry_bare);

  Opts.XRayInstrumentFunctions =
      Args.hasArg(OPT_fxray_instrument);
  Opts.XRayAlwaysEmitCustomEvents =
      Args.hasArg(OPT_fxray_always_emit_customevents);
  Opts.XRayAlwaysEmitTypedEvents =
      Args.hasArg(OPT_fxray_always_emit_typedevents);
  Opts.XRayInstructionThreshold =
      getLastArgIntValue(Args, OPT_fxray_instruction_threshold_EQ, 200, Diags);

  auto XRayInstrBundles =
      Args.getAllArgValues(OPT_fxray_instrumentation_bundle);
  if (XRayInstrBundles.empty())
    Opts.XRayInstrumentationBundle.Mask = XRayInstrKind::All;
  else
    for (const auto &A : XRayInstrBundles)
      parseXRayInstrumentationBundle("-fxray-instrumentation-bundle=", A, Args,
                                     Diags, Opts.XRayInstrumentationBundle);

  Opts.InstrumentForProfiling = Args.hasArg(OPT_pg);
  Opts.CallFEntry = Args.hasArg(OPT_mfentry);
  Opts.EmitOpenCLArgMetadata = Args.hasArg(OPT_cl_kernel_arg_info);

  if (const Arg *A = Args.getLastArg(OPT_fcf_protection_EQ)) {
    StringRef Name = A->getValue();
    if (Name == "full") {
      Opts.CFProtectionReturn = 1;
      Opts.CFProtectionBranch = 1;
    } else if (Name == "return")
      Opts.CFProtectionReturn = 1;
    else if (Name == "branch")
      Opts.CFProtectionBranch = 1;
    else if (Name != "none") {
      Diags.Report(diag::err_drv_invalid_value) << A->getAsString(Args) << Name;
      Success = false;
    }
  }

  if (const Arg *A = Args.getLastArg(OPT_compress_debug_sections,
                                     OPT_compress_debug_sections_EQ)) {
    if (A->getOption().getID() == OPT_compress_debug_sections) {
      // TODO: be more clever about the compression type auto-detection
      Opts.setCompressDebugSections(llvm::DebugCompressionType::GNU);
    } else {
      auto DCT = llvm::StringSwitch<llvm::DebugCompressionType>(A->getValue())
                     .Case("none", llvm::DebugCompressionType::None)
                     .Case("zlib", llvm::DebugCompressionType::Z)
                     .Case("zlib-gnu", llvm::DebugCompressionType::GNU)
                     .Default(llvm::DebugCompressionType::None);
      Opts.setCompressDebugSections(DCT);
    }
  }

  Opts.RelaxELFRelocations = Args.hasArg(OPT_mrelax_relocations);
  Opts.DebugCompilationDir = Args.getLastArgValue(OPT_fdebug_compilation_dir);
  for (auto *A :
       Args.filtered(OPT_mlink_bitcode_file, OPT_mlink_builtin_bitcode)) {
    CodeGenOptions::BitcodeFileToLink F;
    F.Filename = A->getValue();
    if (A->getOption().matches(OPT_mlink_builtin_bitcode)) {
      F.LinkFlags = llvm::Linker::Flags::LinkOnlyNeeded;
      // When linking CUDA bitcode, propagate function attributes so that
      // e.g. libdevice gets fast-math attrs if we're building with fast-math.
      F.PropagateAttrs = true;
      F.Internalize = true;
    }
    Opts.LinkBitcodeFiles.push_back(F);
  }
  Opts.SanitizeCoverageType =
      getLastArgIntValue(Args, OPT_fsanitize_coverage_type, 0, Diags);
  Opts.SanitizeCoverageIndirectCalls =
      Args.hasArg(OPT_fsanitize_coverage_indirect_calls);
  Opts.SanitizeCoverageTraceBB = Args.hasArg(OPT_fsanitize_coverage_trace_bb);
  Opts.SanitizeCoverageTraceCmp = Args.hasArg(OPT_fsanitize_coverage_trace_cmp);
  Opts.SanitizeCoverageTraceDiv = Args.hasArg(OPT_fsanitize_coverage_trace_div);
  Opts.SanitizeCoverageTraceGep = Args.hasArg(OPT_fsanitize_coverage_trace_gep);
  Opts.SanitizeCoverage8bitCounters =
      Args.hasArg(OPT_fsanitize_coverage_8bit_counters);
  Opts.SanitizeCoverageTracePC = Args.hasArg(OPT_fsanitize_coverage_trace_pc);
  Opts.SanitizeCoverageTracePCGuard =
      Args.hasArg(OPT_fsanitize_coverage_trace_pc_guard);
  Opts.SanitizeCoverageNoPrune = Args.hasArg(OPT_fsanitize_coverage_no_prune);
  Opts.SanitizeCoverageInline8bitCounters =
      Args.hasArg(OPT_fsanitize_coverage_inline_8bit_counters);
  Opts.SanitizeCoveragePCTable = Args.hasArg(OPT_fsanitize_coverage_pc_table);
  Opts.SanitizeCoverageStackDepth =
      Args.hasArg(OPT_fsanitize_coverage_stack_depth);
  Opts.SanitizeMemoryTrackOrigins =
      getLastArgIntValue(Args, OPT_fsanitize_memory_track_origins_EQ, 0, Diags);
  Opts.SanitizeMemoryUseAfterDtor =
      Args.hasFlag(OPT_fsanitize_memory_use_after_dtor,
                   OPT_fno_sanitize_memory_use_after_dtor,
                   false);
  Opts.SanitizeMinimalRuntime = Args.hasArg(OPT_fsanitize_minimal_runtime);
  Opts.SanitizeCfiCrossDso = Args.hasArg(OPT_fsanitize_cfi_cross_dso);
  Opts.SanitizeCfiICallGeneralizePointers =
      Args.hasArg(OPT_fsanitize_cfi_icall_generalize_pointers);
  Opts.SanitizeStats = Args.hasArg(OPT_fsanitize_stats);
  if (Arg *A = Args.getLastArg(
          OPT_fsanitize_address_poison_custom_array_cookie,
          OPT_fno_sanitize_address_poison_custom_array_cookie)) {
    Opts.SanitizeAddressPoisonCustomArrayCookie =
        A->getOption().getID() ==
        OPT_fsanitize_address_poison_custom_array_cookie;
  }
  if (Arg *A = Args.getLastArg(OPT_fsanitize_address_use_after_scope,
                               OPT_fno_sanitize_address_use_after_scope)) {
    Opts.SanitizeAddressUseAfterScope =
        A->getOption().getID() == OPT_fsanitize_address_use_after_scope;
  }
  Opts.SanitizeAddressGlobalsDeadStripping =
      Args.hasArg(OPT_fsanitize_address_globals_dead_stripping);
  if (Arg *A = Args.getLastArg(OPT_fsanitize_address_use_odr_indicator,
                               OPT_fno_sanitize_address_use_odr_indicator)) {
    Opts.SanitizeAddressUseOdrIndicator =
        A->getOption().getID() == OPT_fsanitize_address_use_odr_indicator;
  }
  Opts.SSPBufferSize =
      getLastArgIntValue(Args, OPT_stack_protector_buffer_size, 8, Diags);
  Opts.StackRealignment = Args.hasArg(OPT_mstackrealign);
  if (Arg *A = Args.getLastArg(OPT_mstack_alignment)) {
    StringRef Val = A->getValue();
    unsigned StackAlignment = Opts.StackAlignment;
    Val.getAsInteger(10, StackAlignment);
    Opts.StackAlignment = StackAlignment;
  }

  if (Arg *A = Args.getLastArg(OPT_mstack_probe_size)) {
    StringRef Val = A->getValue();
    unsigned StackProbeSize = Opts.StackProbeSize;
    Val.getAsInteger(0, StackProbeSize);
    Opts.StackProbeSize = StackProbeSize;
  }

  Opts.NoStackArgProbe = Args.hasArg(OPT_mno_stack_arg_probe);

  if (Arg *A = Args.getLastArg(OPT_fobjc_dispatch_method_EQ)) {
    StringRef Name = A->getValue();
    unsigned Method = llvm::StringSwitch<unsigned>(Name)
      .Case("legacy", CodeGenOptions::Legacy)
      .Case("non-legacy", CodeGenOptions::NonLegacy)
      .Case("mixed", CodeGenOptions::Mixed)
      .Default(~0U);
    if (Method == ~0U) {
      Diags.Report(diag::err_drv_invalid_value) << A->getAsString(Args) << Name;
      Success = false;
    } else {
      Opts.setObjCDispatchMethod(
        static_cast<CodeGenOptions::ObjCDispatchMethodKind>(Method));
    }
  }

  if (Args.getLastArg(OPT_femulated_tls) ||
      Args.getLastArg(OPT_fno_emulated_tls)) {
    Opts.ExplicitEmulatedTLS = true;
    Opts.EmulatedTLS =
        Args.hasFlag(OPT_femulated_tls, OPT_fno_emulated_tls, false);
  }

  if (Arg *A = Args.getLastArg(OPT_ftlsmodel_EQ)) {
    StringRef Name = A->getValue();
    unsigned Model = llvm::StringSwitch<unsigned>(Name)
        .Case("global-dynamic", CodeGenOptions::GeneralDynamicTLSModel)
        .Case("local-dynamic", CodeGenOptions::LocalDynamicTLSModel)
        .Case("initial-exec", CodeGenOptions::InitialExecTLSModel)
        .Case("local-exec", CodeGenOptions::LocalExecTLSModel)
        .Default(~0U);
    if (Model == ~0U) {
      Diags.Report(diag::err_drv_invalid_value) << A->getAsString(Args) << Name;
      Success = false;
    } else {
      Opts.setDefaultTLSModel(static_cast<CodeGenOptions::TLSModel>(Model));
    }
  }

  if (Arg *A = Args.getLastArg(OPT_fdenormal_fp_math_EQ)) {
    StringRef Val = A->getValue();
    if (Val == "ieee")
      Opts.FPDenormalMode = "ieee";
    else if (Val == "preserve-sign")
      Opts.FPDenormalMode = "preserve-sign";
    else if (Val == "positive-zero")
      Opts.FPDenormalMode = "positive-zero";
    else
      Diags.Report(diag::err_drv_invalid_value) << A->getAsString(Args) << Val;
  }

  if (Arg *A = Args.getLastArg(OPT_fpcc_struct_return, OPT_freg_struct_return)) {
    if (A->getOption().matches(OPT_fpcc_struct_return)) {
      Opts.setStructReturnConvention(CodeGenOptions::SRCK_OnStack);
    } else {
      assert(A->getOption().matches(OPT_freg_struct_return));
      Opts.setStructReturnConvention(CodeGenOptions::SRCK_InRegs);
    }
  }

  Opts.DependentLibraries = Args.getAllArgValues(OPT_dependent_lib);
  Opts.LinkerOptions = Args.getAllArgValues(OPT_linker_option);
  bool NeedLocTracking = false;

  Opts.OptRecordFile = Args.getLastArgValue(OPT_opt_record_file);
  if (!Opts.OptRecordFile.empty())
    NeedLocTracking = true;

  if (Arg *A = Args.getLastArg(OPT_Rpass_EQ)) {
    Opts.OptimizationRemarkPattern =
        GenerateOptimizationRemarkRegex(Diags, Args, A);
    NeedLocTracking = true;
  }

  if (Arg *A = Args.getLastArg(OPT_Rpass_missed_EQ)) {
    Opts.OptimizationRemarkMissedPattern =
        GenerateOptimizationRemarkRegex(Diags, Args, A);
    NeedLocTracking = true;
  }

  if (Arg *A = Args.getLastArg(OPT_Rpass_analysis_EQ)) {
    Opts.OptimizationRemarkAnalysisPattern =
        GenerateOptimizationRemarkRegex(Diags, Args, A);
    NeedLocTracking = true;
  }

  Opts.DiagnosticsWithHotness =
      Args.hasArg(options::OPT_fdiagnostics_show_hotness);
  bool UsingSampleProfile = !Opts.SampleProfileFile.empty();
  bool UsingProfile = UsingSampleProfile ||
      (Opts.getProfileUse() != CodeGenOptions::ProfileNone);

  if (Opts.DiagnosticsWithHotness && !UsingProfile &&
      // An IR file will contain PGO as metadata
      IK.getLanguage() != InputKind::LLVM_IR)
    Diags.Report(diag::warn_drv_diagnostics_hotness_requires_pgo)
        << "-fdiagnostics-show-hotness";

  Opts.DiagnosticsHotnessThreshold = getLastArgUInt64Value(
      Args, options::OPT_fdiagnostics_hotness_threshold_EQ, 0);
  if (Opts.DiagnosticsHotnessThreshold > 0 && !UsingProfile)
    Diags.Report(diag::warn_drv_diagnostics_hotness_requires_pgo)
        << "-fdiagnostics-hotness-threshold=";

  // If the user requested to use a sample profile for PGO, then the
  // backend will need to track source location information so the profile
  // can be incorporated into the IR.
  if (UsingSampleProfile)
    NeedLocTracking = true;

  // If the user requested a flag that requires source locations available in
  // the backend, make sure that the backend tracks source location information.
  if (NeedLocTracking && Opts.getDebugInfo() == codegenoptions::NoDebugInfo)
    Opts.setDebugInfo(codegenoptions::LocTrackingOnly);

  Opts.RewriteMapFiles = Args.getAllArgValues(OPT_frewrite_map_file);

  // Parse -fsanitize-recover= arguments.
  // FIXME: Report unrecoverable sanitizers incorrectly specified here.
  parseSanitizerKinds("-fsanitize-recover=",
                      Args.getAllArgValues(OPT_fsanitize_recover_EQ), Diags,
                      Opts.SanitizeRecover);
  parseSanitizerKinds("-fsanitize-trap=",
                      Args.getAllArgValues(OPT_fsanitize_trap_EQ), Diags,
                      Opts.SanitizeTrap);

  Opts.CudaGpuBinaryFileName =
      Args.getLastArgValue(OPT_fcuda_include_gpubinary);

  Opts.Backchain = Args.hasArg(OPT_mbackchain);

  Opts.EmitCheckPathComponentsToStrip = getLastArgIntValue(
      Args, OPT_fsanitize_undefined_strip_path_components_EQ, 0, Diags);

  Opts.EmitVersionIdentMetadata = Args.hasFlag(OPT_Qy, OPT_Qn, true);

  Opts.Addrsig = Args.hasArg(OPT_faddrsig);

  if (Arg *A = Args.getLastArg(OPT_msign_return_address_EQ)) {
    StringRef SignScope = A->getValue();

    if (SignScope.equals_lower("none"))
      Opts.setSignReturnAddress(CodeGenOptions::SignReturnAddressScope::None);
    else if (SignScope.equals_lower("all"))
      Opts.setSignReturnAddress(CodeGenOptions::SignReturnAddressScope::All);
    else if (SignScope.equals_lower("non-leaf"))
      Opts.setSignReturnAddress(
          CodeGenOptions::SignReturnAddressScope::NonLeaf);
    else
      Diags.Report(diag::err_drv_invalid_value)
          << A->getAsString(Args) << SignScope;

    if (Arg *A = Args.getLastArg(OPT_msign_return_address_key_EQ)) {
      StringRef SignKey = A->getValue();
      if (!SignScope.empty() && !SignKey.empty()) {
        if (SignKey.equals_lower("a_key"))
          Opts.setSignReturnAddressKey(
              CodeGenOptions::SignReturnAddressKeyValue::AKey);
        else if (SignKey.equals_lower("b_key"))
          Opts.setSignReturnAddressKey(
              CodeGenOptions::SignReturnAddressKeyValue::BKey);
        else
          Diags.Report(diag::err_drv_invalid_value)
              << A->getAsString(Args) << SignKey;
      }
    }
  }

  Opts.BranchTargetEnforcement = Args.hasArg(OPT_mbranch_target_enforce);

  Opts.KeepStaticConsts = Args.hasArg(OPT_fkeep_static_consts);

  Opts.SpeculativeLoadHardening = Args.hasArg(OPT_mspeculative_load_hardening);

  return Success;
}

static void ParseDependencyOutputArgs(DependencyOutputOptions &Opts,
                                      ArgList &Args) {
  Opts.OutputFile = Args.getLastArgValue(OPT_dependency_file);
  Opts.Targets = Args.getAllArgValues(OPT_MT);
  Opts.IncludeSystemHeaders = Args.hasArg(OPT_sys_header_deps);
  Opts.IncludeModuleFiles = Args.hasArg(OPT_module_file_deps);
  Opts.UsePhonyTargets = Args.hasArg(OPT_MP);
  Opts.ShowHeaderIncludes = Args.hasArg(OPT_H);
  Opts.HeaderIncludeOutputFile = Args.getLastArgValue(OPT_header_include_file);
  Opts.AddMissingHeaderDeps = Args.hasArg(OPT_MG);
  if (Args.hasArg(OPT_show_includes)) {
    // Writing both /showIncludes and preprocessor output to stdout
    // would produce interleaved output, so use stderr for /showIncludes.
    // This behaves the same as cl.exe, when /E, /EP or /P are passed.
    if (Args.hasArg(options::OPT_E) || Args.hasArg(options::OPT_P))
      Opts.ShowIncludesDest = ShowIncludesDestination::Stderr;
    else
      Opts.ShowIncludesDest = ShowIncludesDestination::Stdout;
  } else {
    Opts.ShowIncludesDest = ShowIncludesDestination::None;
  }
  Opts.DOTOutputFile = Args.getLastArgValue(OPT_dependency_dot);
  Opts.ModuleDependencyOutputDir =
      Args.getLastArgValue(OPT_module_dependency_dir);
  if (Args.hasArg(OPT_MV))
    Opts.OutputFormat = DependencyOutputFormat::NMake;
  // Add sanitizer blacklists as extra dependencies.
  // They won't be discovered by the regular preprocessor, so
  // we let make / ninja to know about this implicit dependency.
  Opts.ExtraDeps = Args.getAllArgValues(OPT_fdepfile_entry);
  // Only the -fmodule-file=<file> form.
  for (const auto *A : Args.filtered(OPT_fmodule_file)) {
    StringRef Val = A->getValue();
    if (Val.find('=') == StringRef::npos)
      Opts.ExtraDeps.push_back(Val);
  }
}

static bool parseShowColorsArgs(const ArgList &Args, bool DefaultColor) {
  // Color diagnostics default to auto ("on" if terminal supports) in the driver
  // but default to off in cc1, needing an explicit OPT_fdiagnostics_color.
  // Support both clang's -f[no-]color-diagnostics and gcc's
  // -f[no-]diagnostics-colors[=never|always|auto].
  enum {
    Colors_On,
    Colors_Off,
    Colors_Auto
  } ShowColors = DefaultColor ? Colors_Auto : Colors_Off;
  for (auto *A : Args) {
    const Option &O = A->getOption();
    if (O.matches(options::OPT_fcolor_diagnostics) ||
        O.matches(options::OPT_fdiagnostics_color)) {
      ShowColors = Colors_On;
    } else if (O.matches(options::OPT_fno_color_diagnostics) ||
               O.matches(options::OPT_fno_diagnostics_color)) {
      ShowColors = Colors_Off;
    } else if (O.matches(options::OPT_fdiagnostics_color_EQ)) {
      StringRef Value(A->getValue());
      if (Value == "always")
        ShowColors = Colors_On;
      else if (Value == "never")
        ShowColors = Colors_Off;
      else if (Value == "auto")
        ShowColors = Colors_Auto;
    }
  }
  return ShowColors == Colors_On ||
         (ShowColors == Colors_Auto &&
          llvm::sys::Process::StandardErrHasColors());
}

static bool checkVerifyPrefixes(const std::vector<std::string> &VerifyPrefixes,
                                DiagnosticsEngine *Diags) {
  bool Success = true;
  for (const auto &Prefix : VerifyPrefixes) {
    // Every prefix must start with a letter and contain only alphanumeric
    // characters, hyphens, and underscores.
    auto BadChar = std::find_if(Prefix.begin(), Prefix.end(),
                                [](char C){return !isAlphanumeric(C)
                                                  && C != '-' && C != '_';});
    if (BadChar != Prefix.end() || !isLetter(Prefix[0])) {
      Success = false;
      if (Diags) {
        Diags->Report(diag::err_drv_invalid_value) << "-verify=" << Prefix;
        Diags->Report(diag::note_drv_verify_prefix_spelling);
      }
    }
  }
  return Success;
}

bool clang::ParseDiagnosticArgs(DiagnosticOptions &Opts, ArgList &Args,
                                DiagnosticsEngine *Diags,
                                bool DefaultDiagColor, bool DefaultShowOpt) {
  bool Success = true;

  Opts.DiagnosticLogFile = Args.getLastArgValue(OPT_diagnostic_log_file);
  if (Arg *A =
          Args.getLastArg(OPT_diagnostic_serialized_file, OPT__serialize_diags))
    Opts.DiagnosticSerializationFile = A->getValue();
  Opts.IgnoreWarnings = Args.hasArg(OPT_w);
  Opts.NoRewriteMacros = Args.hasArg(OPT_Wno_rewrite_macros);
  Opts.Pedantic = Args.hasArg(OPT_pedantic);
  Opts.PedanticErrors = Args.hasArg(OPT_pedantic_errors);
  Opts.ShowCarets = !Args.hasArg(OPT_fno_caret_diagnostics);
  Opts.ShowColors = parseShowColorsArgs(Args, DefaultDiagColor);
  Opts.ShowColumn = Args.hasFlag(OPT_fshow_column,
                                 OPT_fno_show_column,
                                 /*Default=*/true);
  Opts.ShowFixits = !Args.hasArg(OPT_fno_diagnostics_fixit_info);
  Opts.ShowLocation = !Args.hasArg(OPT_fno_show_source_location);
  Opts.AbsolutePath = Args.hasArg(OPT_fdiagnostics_absolute_paths);
  Opts.ShowOptionNames =
      Args.hasFlag(OPT_fdiagnostics_show_option,
                   OPT_fno_diagnostics_show_option, DefaultShowOpt);

  llvm::sys::Process::UseANSIEscapeCodes(Args.hasArg(OPT_fansi_escape_codes));

  // Default behavior is to not to show note include stacks.
  Opts.ShowNoteIncludeStack = false;
  if (Arg *A = Args.getLastArg(OPT_fdiagnostics_show_note_include_stack,
                               OPT_fno_diagnostics_show_note_include_stack))
    if (A->getOption().matches(OPT_fdiagnostics_show_note_include_stack))
      Opts.ShowNoteIncludeStack = true;

  StringRef ShowOverloads =
    Args.getLastArgValue(OPT_fshow_overloads_EQ, "all");
  if (ShowOverloads == "best")
    Opts.setShowOverloads(Ovl_Best);
  else if (ShowOverloads == "all")
    Opts.setShowOverloads(Ovl_All);
  else {
    Success = false;
    if (Diags)
      Diags->Report(diag::err_drv_invalid_value)
      << Args.getLastArg(OPT_fshow_overloads_EQ)->getAsString(Args)
      << ShowOverloads;
  }

  StringRef ShowCategory =
    Args.getLastArgValue(OPT_fdiagnostics_show_category, "none");
  if (ShowCategory == "none")
    Opts.ShowCategories = 0;
  else if (ShowCategory == "id")
    Opts.ShowCategories = 1;
  else if (ShowCategory == "name")
    Opts.ShowCategories = 2;
  else {
    Success = false;
    if (Diags)
      Diags->Report(diag::err_drv_invalid_value)
      << Args.getLastArg(OPT_fdiagnostics_show_category)->getAsString(Args)
      << ShowCategory;
  }

  StringRef Format =
    Args.getLastArgValue(OPT_fdiagnostics_format, "clang");
  if (Format == "clang")
    Opts.setFormat(DiagnosticOptions::Clang);
  else if (Format == "msvc")
    Opts.setFormat(DiagnosticOptions::MSVC);
  else if (Format == "msvc-fallback") {
    Opts.setFormat(DiagnosticOptions::MSVC);
    Opts.CLFallbackMode = true;
  } else if (Format == "vi")
    Opts.setFormat(DiagnosticOptions::Vi);
  else {
    Success = false;
    if (Diags)
      Diags->Report(diag::err_drv_invalid_value)
      << Args.getLastArg(OPT_fdiagnostics_format)->getAsString(Args)
      << Format;
  }

  Opts.ShowSourceRanges = Args.hasArg(OPT_fdiagnostics_print_source_range_info);
  Opts.ShowParseableFixits = Args.hasArg(OPT_fdiagnostics_parseable_fixits);
  Opts.ShowPresumedLoc = !Args.hasArg(OPT_fno_diagnostics_use_presumed_location);
  Opts.VerifyDiagnostics = Args.hasArg(OPT_verify) || Args.hasArg(OPT_verify_EQ);
  Opts.VerifyPrefixes = Args.getAllArgValues(OPT_verify_EQ);
  if (Args.hasArg(OPT_verify))
    Opts.VerifyPrefixes.push_back("expected");
  // Keep VerifyPrefixes in its original order for the sake of diagnostics, and
  // then sort it to prepare for fast lookup using std::binary_search.
  if (!checkVerifyPrefixes(Opts.VerifyPrefixes, Diags)) {
    Opts.VerifyDiagnostics = false;
    Success = false;
  }
  else
    llvm::sort(Opts.VerifyPrefixes);
  DiagnosticLevelMask DiagMask = DiagnosticLevelMask::None;
  Success &= parseDiagnosticLevelMask("-verify-ignore-unexpected=",
    Args.getAllArgValues(OPT_verify_ignore_unexpected_EQ),
    Diags, DiagMask);
  if (Args.hasArg(OPT_verify_ignore_unexpected))
    DiagMask = DiagnosticLevelMask::All;
  Opts.setVerifyIgnoreUnexpected(DiagMask);
  Opts.ElideType = !Args.hasArg(OPT_fno_elide_type);
  Opts.ShowTemplateTree = Args.hasArg(OPT_fdiagnostics_show_template_tree);
  Opts.ErrorLimit = getLastArgIntValue(Args, OPT_ferror_limit, 0, Diags);
  Opts.MacroBacktraceLimit =
      getLastArgIntValue(Args, OPT_fmacro_backtrace_limit,
                         DiagnosticOptions::DefaultMacroBacktraceLimit, Diags);
  Opts.TemplateBacktraceLimit = getLastArgIntValue(
      Args, OPT_ftemplate_backtrace_limit,
      DiagnosticOptions::DefaultTemplateBacktraceLimit, Diags);
  Opts.ConstexprBacktraceLimit = getLastArgIntValue(
      Args, OPT_fconstexpr_backtrace_limit,
      DiagnosticOptions::DefaultConstexprBacktraceLimit, Diags);
  Opts.SpellCheckingLimit = getLastArgIntValue(
      Args, OPT_fspell_checking_limit,
      DiagnosticOptions::DefaultSpellCheckingLimit, Diags);
  Opts.SnippetLineLimit = getLastArgIntValue(
      Args, OPT_fcaret_diagnostics_max_lines,
      DiagnosticOptions::DefaultSnippetLineLimit, Diags);
  Opts.TabStop = getLastArgIntValue(Args, OPT_ftabstop,
                                    DiagnosticOptions::DefaultTabStop, Diags);
  if (Opts.TabStop == 0 || Opts.TabStop > DiagnosticOptions::MaxTabStop) {
    Opts.TabStop = DiagnosticOptions::DefaultTabStop;
    if (Diags)
      Diags->Report(diag::warn_ignoring_ftabstop_value)
      << Opts.TabStop << DiagnosticOptions::DefaultTabStop;
  }
  Opts.MessageLength = getLastArgIntValue(Args, OPT_fmessage_length, 0, Diags);
  addDiagnosticArgs(Args, OPT_W_Group, OPT_W_value_Group, Opts.Warnings);
  addDiagnosticArgs(Args, OPT_R_Group, OPT_R_value_Group, Opts.Remarks);

  return Success;
}

static void ParseFileSystemArgs(FileSystemOptions &Opts, ArgList &Args) {
  Opts.WorkingDir = Args.getLastArgValue(OPT_working_directory);
}

/// Parse the argument to the -ftest-module-file-extension
/// command-line argument.
///
/// \returns true on error, false on success.
static bool parseTestModuleFileExtensionArg(StringRef Arg,
                                            std::string &BlockName,
                                            unsigned &MajorVersion,
                                            unsigned &MinorVersion,
                                            bool &Hashed,
                                            std::string &UserInfo) {
  SmallVector<StringRef, 5> Args;
  Arg.split(Args, ':', 5);
  if (Args.size() < 5)
    return true;

  BlockName = Args[0];
  if (Args[1].getAsInteger(10, MajorVersion)) return true;
  if (Args[2].getAsInteger(10, MinorVersion)) return true;
  if (Args[3].getAsInteger(2, Hashed)) return true;
  if (Args.size() > 4)
    UserInfo = Args[4];
  return false;
}

static InputKind ParseFrontendArgs(FrontendOptions &Opts, ArgList &Args,
                                   DiagnosticsEngine &Diags,
                                   bool &IsHeaderFile) {
  Opts.ProgramAction = frontend::ParseSyntaxOnly;
  if (const Arg *A = Args.getLastArg(OPT_Action_Group)) {
    switch (A->getOption().getID()) {
    default:
      llvm_unreachable("Invalid option in group!");
    case OPT_ast_list:
      Opts.ProgramAction = frontend::ASTDeclList; break;
    case OPT_ast_dump:
    case OPT_ast_dump_all:
    case OPT_ast_dump_lookups:
      Opts.ProgramAction = frontend::ASTDump; break;
    case OPT_ast_print:
      Opts.ProgramAction = frontend::ASTPrint; break;
    case OPT_ast_view:
      Opts.ProgramAction = frontend::ASTView; break;
    case OPT_compiler_options_dump:
      Opts.ProgramAction = frontend::DumpCompilerOptions; break;
    case OPT_dump_raw_tokens:
      Opts.ProgramAction = frontend::DumpRawTokens; break;
    case OPT_dump_tokens:
      Opts.ProgramAction = frontend::DumpTokens; break;
    case OPT_S:
      Opts.ProgramAction = frontend::EmitAssembly; break;
    case OPT_emit_llvm_bc:
      Opts.ProgramAction = frontend::EmitBC; break;
    case OPT_emit_html:
      Opts.ProgramAction = frontend::EmitHTML; break;
    case OPT_emit_llvm:
      Opts.ProgramAction = frontend::EmitLLVM; break;
    case OPT_emit_llvm_only:
      Opts.ProgramAction = frontend::EmitLLVMOnly; break;
    case OPT_emit_codegen_only:
      Opts.ProgramAction = frontend::EmitCodeGenOnly; break;
    case OPT_emit_obj:
      Opts.ProgramAction = frontend::EmitObj; break;
    case OPT_fixit_EQ:
      Opts.FixItSuffix = A->getValue();
      LLVM_FALLTHROUGH;
    case OPT_fixit:
      Opts.ProgramAction = frontend::FixIt; break;
    case OPT_emit_module:
      Opts.ProgramAction = frontend::GenerateModule; break;
    case OPT_emit_module_interface:
      Opts.ProgramAction = frontend::GenerateModuleInterface; break;
    case OPT_emit_header_module:
      Opts.ProgramAction = frontend::GenerateHeaderModule; break;
    case OPT_emit_pch:
      Opts.ProgramAction = frontend::GeneratePCH; break;
    case OPT_init_only:
      Opts.ProgramAction = frontend::InitOnly; break;
    case OPT_fsyntax_only:
      Opts.ProgramAction = frontend::ParseSyntaxOnly; break;
    case OPT_module_file_info:
      Opts.ProgramAction = frontend::ModuleFileInfo; break;
    case OPT_verify_pch:
      Opts.ProgramAction = frontend::VerifyPCH; break;
    case OPT_print_preamble:
      Opts.ProgramAction = frontend::PrintPreamble; break;
    case OPT_E:
      Opts.ProgramAction = frontend::PrintPreprocessedInput; break;
    case OPT_templight_dump:
      Opts.ProgramAction = frontend::TemplightDump; break;
    case OPT_rewrite_macros:
      Opts.ProgramAction = frontend::RewriteMacros; break;
    case OPT_rewrite_objc:
      Opts.ProgramAction = frontend::RewriteObjC; break;
    case OPT_rewrite_test:
      Opts.ProgramAction = frontend::RewriteTest; break;
    case OPT_analyze:
      Opts.ProgramAction = frontend::RunAnalysis; break;
    case OPT_migrate:
      Opts.ProgramAction = frontend::MigrateSource; break;
    case OPT_Eonly:
      Opts.ProgramAction = frontend::RunPreprocessorOnly; break;
    }
  }

  if (const Arg* A = Args.getLastArg(OPT_plugin)) {
    Opts.Plugins.emplace_back(A->getValue(0));
    Opts.ProgramAction = frontend::PluginAction;
    Opts.ActionName = A->getValue();
  }
  Opts.AddPluginActions = Args.getAllArgValues(OPT_add_plugin);
  for (const auto *AA : Args.filtered(OPT_plugin_arg))
    Opts.PluginArgs[AA->getValue(0)].emplace_back(AA->getValue(1));

  for (const std::string &Arg :
         Args.getAllArgValues(OPT_ftest_module_file_extension_EQ)) {
    std::string BlockName;
    unsigned MajorVersion;
    unsigned MinorVersion;
    bool Hashed;
    std::string UserInfo;
    if (parseTestModuleFileExtensionArg(Arg, BlockName, MajorVersion,
                                        MinorVersion, Hashed, UserInfo)) {
      Diags.Report(diag::err_test_module_file_extension_format) << Arg;

      continue;
    }

    // Add the testing module file extension.
    Opts.ModuleFileExtensions.push_back(
        std::make_shared<TestModuleFileExtension>(
            BlockName, MajorVersion, MinorVersion, Hashed, UserInfo));
  }

  if (const Arg *A = Args.getLastArg(OPT_code_completion_at)) {
    Opts.CodeCompletionAt =
      ParsedSourceLocation::FromString(A->getValue());
    if (Opts.CodeCompletionAt.FileName.empty())
      Diags.Report(diag::err_drv_invalid_value)
        << A->getAsString(Args) << A->getValue();
  }
  Opts.DisableFree = Args.hasArg(OPT_disable_free);

  Opts.OutputFile = Args.getLastArgValue(OPT_o);
  Opts.Plugins = Args.getAllArgValues(OPT_load);
  Opts.RelocatablePCH = Args.hasArg(OPT_relocatable_pch);
  Opts.ShowHelp = Args.hasArg(OPT_help);
  Opts.ShowStats = Args.hasArg(OPT_print_stats);
  Opts.ShowTimers = Args.hasArg(OPT_ftime_report);
  Opts.ShowVersion = Args.hasArg(OPT_version);
  Opts.ASTMergeFiles = Args.getAllArgValues(OPT_ast_merge);
  Opts.LLVMArgs = Args.getAllArgValues(OPT_mllvm);
  Opts.FixWhatYouCan = Args.hasArg(OPT_fix_what_you_can);
  Opts.FixOnlyWarnings = Args.hasArg(OPT_fix_only_warnings);
  Opts.FixAndRecompile = Args.hasArg(OPT_fixit_recompile);
  Opts.FixToTemporaries = Args.hasArg(OPT_fixit_to_temp);
  Opts.ASTDumpDecls = Args.hasArg(OPT_ast_dump);
  Opts.ASTDumpAll = Args.hasArg(OPT_ast_dump_all);
  Opts.ASTDumpFilter = Args.getLastArgValue(OPT_ast_dump_filter);
  Opts.ASTDumpLookups = Args.hasArg(OPT_ast_dump_lookups);
  Opts.UseGlobalModuleIndex = !Args.hasArg(OPT_fno_modules_global_index);
  Opts.GenerateGlobalModuleIndex = Opts.UseGlobalModuleIndex;
  Opts.ModuleMapFiles = Args.getAllArgValues(OPT_fmodule_map_file);
  // Only the -fmodule-file=<file> form.
  for (const auto *A : Args.filtered(OPT_fmodule_file)) {
    StringRef Val = A->getValue();
    if (Val.find('=') == StringRef::npos)
      Opts.ModuleFiles.push_back(Val);
  }
  Opts.ModulesEmbedFiles = Args.getAllArgValues(OPT_fmodules_embed_file_EQ);
  Opts.ModulesEmbedAllFiles = Args.hasArg(OPT_fmodules_embed_all_files);
  Opts.IncludeTimestamps = !Args.hasArg(OPT_fno_pch_timestamp);

  Opts.CodeCompleteOpts.IncludeMacros
    = Args.hasArg(OPT_code_completion_macros);
  Opts.CodeCompleteOpts.IncludeCodePatterns
    = Args.hasArg(OPT_code_completion_patterns);
  Opts.CodeCompleteOpts.IncludeGlobals
    = !Args.hasArg(OPT_no_code_completion_globals);
  Opts.CodeCompleteOpts.IncludeNamespaceLevelDecls
    = !Args.hasArg(OPT_no_code_completion_ns_level_decls);
  Opts.CodeCompleteOpts.IncludeBriefComments
    = Args.hasArg(OPT_code_completion_brief_comments);
  Opts.CodeCompleteOpts.IncludeFixIts
    = Args.hasArg(OPT_code_completion_with_fixits);

  Opts.OverrideRecordLayoutsFile
    = Args.getLastArgValue(OPT_foverride_record_layout_EQ);
  Opts.AuxTriple = Args.getLastArgValue(OPT_aux_triple);
  Opts.StatsFile = Args.getLastArgValue(OPT_stats_file);

  if (const Arg *A = Args.getLastArg(OPT_arcmt_check,
                                     OPT_arcmt_modify,
                                     OPT_arcmt_migrate)) {
    switch (A->getOption().getID()) {
    default:
      llvm_unreachable("missed a case");
    case OPT_arcmt_check:
      Opts.ARCMTAction = FrontendOptions::ARCMT_Check;
      break;
    case OPT_arcmt_modify:
      Opts.ARCMTAction = FrontendOptions::ARCMT_Modify;
      break;
    case OPT_arcmt_migrate:
      Opts.ARCMTAction = FrontendOptions::ARCMT_Migrate;
      break;
    }
  }
  Opts.MTMigrateDir = Args.getLastArgValue(OPT_mt_migrate_directory);
  Opts.ARCMTMigrateReportOut
    = Args.getLastArgValue(OPT_arcmt_migrate_report_output);
  Opts.ARCMTMigrateEmitARCErrors
    = Args.hasArg(OPT_arcmt_migrate_emit_arc_errors);

  if (Args.hasArg(OPT_objcmt_migrate_literals))
    Opts.ObjCMTAction |= FrontendOptions::ObjCMT_Literals;
  if (Args.hasArg(OPT_objcmt_migrate_subscripting))
    Opts.ObjCMTAction |= FrontendOptions::ObjCMT_Subscripting;
  if (Args.hasArg(OPT_objcmt_migrate_property_dot_syntax))
    Opts.ObjCMTAction |= FrontendOptions::ObjCMT_PropertyDotSyntax;
  if (Args.hasArg(OPT_objcmt_migrate_property))
    Opts.ObjCMTAction |= FrontendOptions::ObjCMT_Property;
  if (Args.hasArg(OPT_objcmt_migrate_readonly_property))
    Opts.ObjCMTAction |= FrontendOptions::ObjCMT_ReadonlyProperty;
  if (Args.hasArg(OPT_objcmt_migrate_readwrite_property))
    Opts.ObjCMTAction |= FrontendOptions::ObjCMT_ReadwriteProperty;
  if (Args.hasArg(OPT_objcmt_migrate_annotation))
    Opts.ObjCMTAction |= FrontendOptions::ObjCMT_Annotation;
  if (Args.hasArg(OPT_objcmt_returns_innerpointer_property))
    Opts.ObjCMTAction |= FrontendOptions::ObjCMT_ReturnsInnerPointerProperty;
  if (Args.hasArg(OPT_objcmt_migrate_instancetype))
    Opts.ObjCMTAction |= FrontendOptions::ObjCMT_Instancetype;
  if (Args.hasArg(OPT_objcmt_migrate_nsmacros))
    Opts.ObjCMTAction |= FrontendOptions::ObjCMT_NsMacros;
  if (Args.hasArg(OPT_objcmt_migrate_protocol_conformance))
    Opts.ObjCMTAction |= FrontendOptions::ObjCMT_ProtocolConformance;
  if (Args.hasArg(OPT_objcmt_atomic_property))
    Opts.ObjCMTAction |= FrontendOptions::ObjCMT_AtomicProperty;
  if (Args.hasArg(OPT_objcmt_ns_nonatomic_iosonly))
    Opts.ObjCMTAction |= FrontendOptions::ObjCMT_NsAtomicIOSOnlyProperty;
  if (Args.hasArg(OPT_objcmt_migrate_designated_init))
    Opts.ObjCMTAction |= FrontendOptions::ObjCMT_DesignatedInitializer;
  if (Args.hasArg(OPT_objcmt_migrate_all))
    Opts.ObjCMTAction |= FrontendOptions::ObjCMT_MigrateDecls;

  Opts.ObjCMTWhiteListPath = Args.getLastArgValue(OPT_objcmt_whitelist_dir_path);

  if (Opts.ARCMTAction != FrontendOptions::ARCMT_None &&
      Opts.ObjCMTAction != FrontendOptions::ObjCMT_None) {
    Diags.Report(diag::err_drv_argument_not_allowed_with)
      << "ARC migration" << "ObjC migration";
  }

  Opts.IndexStorePath = Args.getLastArgValue(OPT_index_store_path);
  Opts.IndexIgnoreSystemSymbols = Args.hasArg(OPT_index_ignore_system_symbols);
  Opts.IndexRecordCodegenName = Args.hasArg(OPT_index_record_codegen_name);

  InputKind DashX(InputKind::Unknown);
  if (const Arg *A = Args.getLastArg(OPT_x)) {
    StringRef XValue = A->getValue();

    // Parse suffixes: '<lang>(-header|[-module-map][-cpp-output])'.
    // FIXME: Supporting '<lang>-header-cpp-output' would be useful.
    bool Preprocessed = XValue.consume_back("-cpp-output");
    bool ModuleMap = XValue.consume_back("-module-map");
    IsHeaderFile =
        !Preprocessed && !ModuleMap && XValue.consume_back("-header");

    // Principal languages.
    DashX = llvm::StringSwitch<InputKind>(XValue)
                .Case("c", InputKind::C)
                .Case("cl", InputKind::OpenCL)
                .Case("cuda", InputKind::CUDA)
                .Case("hip", InputKind::HIP)
                .Case("c++", InputKind::CXX)
                .Case("objective-c", InputKind::ObjC)
                .Case("objective-c++", InputKind::ObjCXX)
                .Case("renderscript", InputKind::RenderScript)
                .Default(InputKind::Unknown);

    // "objc[++]-cpp-output" is an acceptable synonym for
    // "objective-c[++]-cpp-output".
    if (DashX.isUnknown() && Preprocessed && !IsHeaderFile && !ModuleMap)
      DashX = llvm::StringSwitch<InputKind>(XValue)
                  .Case("objc", InputKind::ObjC)
                  .Case("objc++", InputKind::ObjCXX)
                  .Default(InputKind::Unknown);

    // Some special cases cannot be combined with suffixes.
    if (DashX.isUnknown() && !Preprocessed && !ModuleMap && !IsHeaderFile)
      DashX = llvm::StringSwitch<InputKind>(XValue)
                  .Case("cpp-output", InputKind(InputKind::C).getPreprocessed())
                  .Case("assembler-with-cpp", InputKind::Asm)
                  .Cases("ast", "pcm",
                         InputKind(InputKind::Unknown, InputKind::Precompiled))
                  .Case("ir", InputKind::LLVM_IR)
                  .Default(InputKind::Unknown);

    if (DashX.isUnknown())
      Diags.Report(diag::err_drv_invalid_value)
        << A->getAsString(Args) << A->getValue();

    if (Preprocessed)
      DashX = DashX.getPreprocessed();
    if (ModuleMap)
      DashX = DashX.withFormat(InputKind::ModuleMap);
  }

  // '-' is the default input if none is given.
  std::vector<std::string> Inputs = Args.getAllArgValues(OPT_INPUT);
  Opts.Inputs.clear();
  if (Inputs.empty())
    Inputs.push_back("-");
  for (unsigned i = 0, e = Inputs.size(); i != e; ++i) {
    InputKind IK = DashX;
    if (IK.isUnknown()) {
      IK = FrontendOptions::getInputKindForExtension(
        StringRef(Inputs[i]).rsplit('.').second);
      // FIXME: Warn on this?
      if (IK.isUnknown())
        IK = InputKind::C;
      // FIXME: Remove this hack.
      if (i == 0)
        DashX = IK;
    }

    // The -emit-module action implicitly takes a module map.
    if (Opts.ProgramAction == frontend::GenerateModule &&
        IK.getFormat() == InputKind::Source)
      IK = IK.withFormat(InputKind::ModuleMap);

    Opts.Inputs.emplace_back(std::move(Inputs[i]), IK);
  }

  return DashX;
}

std::string CompilerInvocation::GetResourcesPath(const char *Argv0,
                                                 void *MainAddr) {
  std::string ClangExecutable =
      llvm::sys::fs::getMainExecutable(Argv0, MainAddr);
  StringRef Dir = llvm::sys::path::parent_path(ClangExecutable);

  // Compute the path to the resource directory.
  StringRef ClangResourceDir(CLANG_RESOURCE_DIR);
  SmallString<128> P(Dir);
  if (ClangResourceDir != "")
    llvm::sys::path::append(P, ClangResourceDir);
  else
    llvm::sys::path::append(P, "..", Twine("lib") + CLANG_LIBDIR_SUFFIX,
                            "clang", CLANG_VERSION_STRING);

  return P.str();
}

static void ParseHeaderSearchArgs(HeaderSearchOptions &Opts, ArgList &Args,
                                  const std::string &WorkingDir) {
  Opts.Sysroot = Args.getLastArgValue(OPT_isysroot, "/");
  Opts.Verbose = Args.hasArg(OPT_v);
  Opts.UseBuiltinIncludes = !Args.hasArg(OPT_nobuiltininc);
  Opts.UseStandardSystemIncludes = !Args.hasArg(OPT_nostdsysteminc);
  Opts.UseStandardCXXIncludes = !Args.hasArg(OPT_nostdincxx);
  if (const Arg *A = Args.getLastArg(OPT_stdlib_EQ))
    Opts.UseLibcxx = (strcmp(A->getValue(), "libc++") == 0);
  Opts.ResourceDir = Args.getLastArgValue(OPT_resource_dir);

  // Canonicalize -fmodules-cache-path before storing it.
  SmallString<128> P(Args.getLastArgValue(OPT_fmodules_cache_path));
  if (!(P.empty() || llvm::sys::path::is_absolute(P))) {
    if (WorkingDir.empty())
      llvm::sys::fs::make_absolute(P);
    else
      llvm::sys::fs::make_absolute(WorkingDir, P);
  }
  llvm::sys::path::remove_dots(P);
  Opts.ModuleCachePath = P.str();

  Opts.ModuleUserBuildPath = Args.getLastArgValue(OPT_fmodules_user_build_path);
  // Only the -fmodule-file=<name>=<file> form.
  for (const auto *A : Args.filtered(OPT_fmodule_file)) {
    StringRef Val = A->getValue();
    if (Val.find('=') != StringRef::npos)
      Opts.PrebuiltModuleFiles.insert(Val.split('='));
  }
  for (const auto *A : Args.filtered(OPT_fprebuilt_module_path))
    Opts.AddPrebuiltModulePath(A->getValue());
  Opts.DisableModuleHash = Args.hasArg(OPT_fdisable_module_hash);
  Opts.ModulesHashContent = Args.hasArg(OPT_fmodules_hash_content);
  Opts.ModulesValidateDiagnosticOptions =
      !Args.hasArg(OPT_fmodules_disable_diagnostic_validation);
  Opts.ImplicitModuleMaps = Args.hasArg(OPT_fimplicit_module_maps);
  Opts.ModuleMapFileHomeIsCwd = Args.hasArg(OPT_fmodule_map_file_home_is_cwd);
  Opts.ModuleCachePruneInterval =
      getLastArgIntValue(Args, OPT_fmodules_prune_interval, 7 * 24 * 60 * 60);
  Opts.ModuleCachePruneAfter =
      getLastArgIntValue(Args, OPT_fmodules_prune_after, 31 * 24 * 60 * 60);
  Opts.ModulesValidateOncePerBuildSession =
      Args.hasArg(OPT_fmodules_validate_once_per_build_session);
  Opts.BuildSessionTimestamp =
      getLastArgUInt64Value(Args, OPT_fbuild_session_timestamp, 0);
  Opts.ModulesValidateSystemHeaders =
      Args.hasArg(OPT_fmodules_validate_system_headers);
  if (const Arg *A = Args.getLastArg(OPT_fmodule_format_EQ))
    Opts.ModuleFormat = A->getValue();

  for (const auto *A : Args.filtered(OPT_fmodules_ignore_macro)) {
    StringRef MacroDef = A->getValue();
    Opts.ModulesIgnoreMacros.insert(
        llvm::CachedHashString(MacroDef.split('=').first));
  }

  // Add -I..., -F..., and -index-header-map options in order.
  bool IsIndexHeaderMap = false;
  bool IsSysrootSpecified =
      Args.hasArg(OPT__sysroot_EQ) || Args.hasArg(OPT_isysroot);
  for (const auto *A : Args.filtered(OPT_I, OPT_F, OPT_index_header_map)) {
    if (A->getOption().matches(OPT_index_header_map)) {
      // -index-header-map applies to the next -I or -F.
      IsIndexHeaderMap = true;
      continue;
    }

    frontend::IncludeDirGroup Group =
        IsIndexHeaderMap ? frontend::IndexHeaderMap : frontend::Angled;

    bool IsFramework = A->getOption().matches(OPT_F);
    std::string Path = A->getValue();

    if (IsSysrootSpecified && !IsFramework && A->getValue()[0] == '=') {
      SmallString<32> Buffer;
      llvm::sys::path::append(Buffer, Opts.Sysroot,
                              llvm::StringRef(A->getValue()).substr(1));
      Path = Buffer.str();
    }

    Opts.AddPath(Path, Group, IsFramework,
                 /*IgnoreSysroot*/ true);
    IsIndexHeaderMap = false;
  }

  // Add -iprefix/-iwithprefix/-iwithprefixbefore options.
  StringRef Prefix = ""; // FIXME: This isn't the correct default prefix.
  for (const auto *A :
       Args.filtered(OPT_iprefix, OPT_iwithprefix, OPT_iwithprefixbefore)) {
    if (A->getOption().matches(OPT_iprefix))
      Prefix = A->getValue();
    else if (A->getOption().matches(OPT_iwithprefix))
      Opts.AddPath(Prefix.str() + A->getValue(), frontend::After, false, true);
    else
      Opts.AddPath(Prefix.str() + A->getValue(), frontend::Angled, false, true);
  }

  for (const auto *A : Args.filtered(OPT_idirafter))
    Opts.AddPath(A->getValue(), frontend::After, false, true);
  for (const auto *A : Args.filtered(OPT_iquote))
    Opts.AddPath(A->getValue(), frontend::Quoted, false, true);
  for (const auto *A : Args.filtered(OPT_isystem, OPT_iwithsysroot))
    Opts.AddPath(A->getValue(), frontend::System, false,
                 !A->getOption().matches(OPT_iwithsysroot));
  for (const auto *A : Args.filtered(OPT_iframework))
    Opts.AddPath(A->getValue(), frontend::System, true, true);
  for (const auto *A : Args.filtered(OPT_iframeworkwithsysroot))
    Opts.AddPath(A->getValue(), frontend::System, /*IsFramework=*/true,
                 /*IgnoreSysRoot=*/false);

  // Add the paths for the various language specific isystem flags.
  for (const auto *A : Args.filtered(OPT_c_isystem))
    Opts.AddPath(A->getValue(), frontend::CSystem, false, true);
  for (const auto *A : Args.filtered(OPT_cxx_isystem))
    Opts.AddPath(A->getValue(), frontend::CXXSystem, false, true);
  for (const auto *A : Args.filtered(OPT_objc_isystem))
    Opts.AddPath(A->getValue(), frontend::ObjCSystem, false,true);
  for (const auto *A : Args.filtered(OPT_objcxx_isystem))
    Opts.AddPath(A->getValue(), frontend::ObjCXXSystem, false, true);

  // Add the internal paths from a driver that detects standard include paths.
  for (const auto *A :
       Args.filtered(OPT_internal_isystem, OPT_internal_externc_isystem)) {
    frontend::IncludeDirGroup Group = frontend::System;
    if (A->getOption().matches(OPT_internal_externc_isystem))
      Group = frontend::ExternCSystem;
    Opts.AddPath(A->getValue(), Group, false, true);
  }

  // Add the path prefixes which are implicitly treated as being system headers.
  for (const auto *A :
       Args.filtered(OPT_system_header_prefix, OPT_no_system_header_prefix))
    Opts.AddSystemHeaderPrefix(
        A->getValue(), A->getOption().matches(OPT_system_header_prefix));

  for (const auto *A : Args.filtered(OPT_ivfsoverlay))
    Opts.AddVFSOverlayFile(A->getValue());
}

static void ParseAPINotesArgs(APINotesOptions &Opts, ArgList &Args,
                              DiagnosticsEngine &diags) {
  using namespace options;
  if (const Arg *A = Args.getLastArg(OPT_fapinotes_swift_version)) {
    if (Opts.SwiftVersion.tryParse(A->getValue()))
      diags.Report(diag::err_drv_invalid_value)
        << A->getAsString(Args) << A->getValue();
  }
  for (const Arg *A : Args.filtered(OPT_iapinotes_modules))
    Opts.ModuleSearchPaths.push_back(A->getValue());
}

void CompilerInvocation::setLangDefaults(LangOptions &Opts, InputKind IK,
                                         const llvm::Triple &T,
                                         PreprocessorOptions &PPOpts,
                                         LangStandard::Kind LangStd) {
  // Set some properties which depend solely on the input kind; it would be nice
  // to move these to the language standard, and have the driver resolve the
  // input kind + language standard.
  //
  // FIXME: Perhaps a better model would be for a single source file to have
  // multiple language standards (C / C++ std, ObjC std, OpenCL std, OpenMP std)
  // simultaneously active?
  if (IK.getLanguage() == InputKind::Asm) {
    Opts.AsmPreprocessor = 1;
  } else if (IK.isObjectiveC()) {
    Opts.ObjC = 1;
  }

  if (LangStd == LangStandard::lang_unspecified) {
    // Based on the base language, pick one.
    switch (IK.getLanguage()) {
    case InputKind::Unknown:
    case InputKind::LLVM_IR:
      llvm_unreachable("Invalid input kind!");
    case InputKind::OpenCL:
      LangStd = LangStandard::lang_opencl10;
      break;
    case InputKind::CUDA:
      LangStd = LangStandard::lang_cuda;
      break;
    case InputKind::Asm:
    case InputKind::C:
#if defined(CLANG_DEFAULT_STD_C)
      LangStd = CLANG_DEFAULT_STD_C;
#else
      // The PS4 uses C99 as the default C standard.
      if (T.isPS4())
        LangStd = LangStandard::lang_gnu99;
      else
        LangStd = LangStandard::lang_gnu11;
#endif
      break;
    case InputKind::ObjC:
#if defined(CLANG_DEFAULT_STD_C)
      LangStd = CLANG_DEFAULT_STD_C;
#else
      LangStd = LangStandard::lang_gnu11;
#endif
      break;
    case InputKind::CXX:
    case InputKind::ObjCXX:
#if defined(CLANG_DEFAULT_STD_CXX)
      LangStd = CLANG_DEFAULT_STD_CXX;
#else
      LangStd = LangStandard::lang_gnucxx14;
#endif
      break;
    case InputKind::RenderScript:
      LangStd = LangStandard::lang_c99;
      break;
    case InputKind::HIP:
      LangStd = LangStandard::lang_hip;
      break;
    }
  }

  const LangStandard &Std = LangStandard::getLangStandardForKind(LangStd);
  Opts.LineComment = Std.hasLineComments();
  Opts.C99 = Std.isC99();
  Opts.C11 = Std.isC11();
  Opts.C17 = Std.isC17();
  Opts.CPlusPlus = Std.isCPlusPlus();
  Opts.CPlusPlus11 = Std.isCPlusPlus11();
  Opts.CPlusPlus14 = Std.isCPlusPlus14();
  Opts.CPlusPlus17 = Std.isCPlusPlus17();
  Opts.CPlusPlus2a = Std.isCPlusPlus2a();
  Opts.Digraphs = Std.hasDigraphs();
  Opts.GNUMode = Std.isGNUMode();
  Opts.GNUInline = !Opts.C99 && !Opts.CPlusPlus;
  Opts.HexFloats = Std.hasHexFloats();
  Opts.ImplicitInt = Std.hasImplicitInt();

  // Set OpenCL Version.
  Opts.OpenCL = Std.isOpenCL();
  if (LangStd == LangStandard::lang_opencl10)
    Opts.OpenCLVersion = 100;
  else if (LangStd == LangStandard::lang_opencl11)
    Opts.OpenCLVersion = 110;
  else if (LangStd == LangStandard::lang_opencl12)
    Opts.OpenCLVersion = 120;
  else if (LangStd == LangStandard::lang_opencl20)
    Opts.OpenCLVersion = 200;
  else if (LangStd == LangStandard::lang_openclcpp)
    Opts.OpenCLCPlusPlusVersion = 100;

  // OpenCL has some additional defaults.
  if (Opts.OpenCL) {
    Opts.AltiVec = 0;
    Opts.ZVector = 0;
    Opts.LaxVectorConversions = 0;
    Opts.setDefaultFPContractMode(LangOptions::FPC_On);
    Opts.NativeHalfType = 1;
    Opts.NativeHalfArgsAndReturns = 1;
    Opts.OpenCLCPlusPlus = Opts.CPlusPlus;
    // Include default header file for OpenCL.
    if (Opts.IncludeDefaultHeader) {
      PPOpts.Includes.push_back("opencl-c.h");
    }
  }

  Opts.HIP = IK.getLanguage() == InputKind::HIP;
  Opts.CUDA = IK.getLanguage() == InputKind::CUDA || Opts.HIP;
  if (Opts.CUDA)
    // Set default FP_CONTRACT to FAST.
    Opts.setDefaultFPContractMode(LangOptions::FPC_Fast);

  Opts.RenderScript = IK.getLanguage() == InputKind::RenderScript;
  if (Opts.RenderScript) {
    Opts.NativeHalfType = 1;
    Opts.NativeHalfArgsAndReturns = 1;
  }

  // OpenCL and C++ both have bool, true, false keywords.
  Opts.Bool = Opts.OpenCL || Opts.CPlusPlus;

  // OpenCL has half keyword
  Opts.Half = Opts.OpenCL;

  // C++ has wchar_t keyword.
  Opts.WChar = Opts.CPlusPlus;

  Opts.GNUKeywords = Opts.GNUMode;
  Opts.CXXOperatorNames = Opts.CPlusPlus;

  Opts.AlignedAllocation = Opts.CPlusPlus17;

  Opts.DollarIdents = !Opts.AsmPreprocessor;
}

/// Attempt to parse a visibility value out of the given argument.
static Visibility parseVisibility(Arg *arg, ArgList &args,
                                  DiagnosticsEngine &diags) {
  StringRef value = arg->getValue();
  if (value == "default") {
    return DefaultVisibility;
  } else if (value == "hidden" || value == "internal") {
    return HiddenVisibility;
  } else if (value == "protected") {
    // FIXME: diagnose if target does not support protected visibility
    return ProtectedVisibility;
  }

  diags.Report(diag::err_drv_invalid_value)
    << arg->getAsString(args) << value;
  return DefaultVisibility;
}

/// Check if input file kind and language standard are compatible.
static bool IsInputCompatibleWithStandard(InputKind IK,
                                          const LangStandard &S) {
  switch (IK.getLanguage()) {
  case InputKind::Unknown:
  case InputKind::LLVM_IR:
    llvm_unreachable("should not parse language flags for this input");

  case InputKind::C:
  case InputKind::ObjC:
  case InputKind::RenderScript:
    return S.getLanguage() == InputKind::C;

  case InputKind::OpenCL:
    return S.getLanguage() == InputKind::OpenCL;

  case InputKind::CXX:
  case InputKind::ObjCXX:
    return S.getLanguage() == InputKind::CXX;

  case InputKind::CUDA:
    // FIXME: What -std= values should be permitted for CUDA compilations?
    return S.getLanguage() == InputKind::CUDA ||
           S.getLanguage() == InputKind::CXX;

  case InputKind::HIP:
    return S.getLanguage() == InputKind::CXX ||
           S.getLanguage() == InputKind::HIP;

  case InputKind::Asm:
    // Accept (and ignore) all -std= values.
    // FIXME: The -std= value is not ignored; it affects the tokenization
    // and preprocessing rules if we're preprocessing this asm input.
    return true;
  }

  llvm_unreachable("unexpected input language");
}

/// Get language name for given input kind.
static const StringRef GetInputKindName(InputKind IK) {
  switch (IK.getLanguage()) {
  case InputKind::C:
    return "C";
  case InputKind::ObjC:
    return "Objective-C";
  case InputKind::CXX:
    return "C++";
  case InputKind::ObjCXX:
    return "Objective-C++";
  case InputKind::OpenCL:
    return "OpenCL";
  case InputKind::CUDA:
    return "CUDA";
  case InputKind::RenderScript:
    return "RenderScript";
  case InputKind::HIP:
    return "HIP";

  case InputKind::Asm:
    return "Asm";
  case InputKind::LLVM_IR:
    return "LLVM IR";

  case InputKind::Unknown:
    break;
  }
  llvm_unreachable("unknown input language");
}

static void ParseLangArgs(LangOptions &Opts, ArgList &Args, InputKind IK,
                          const TargetOptions &TargetOpts,
                          PreprocessorOptions &PPOpts,
                          DiagnosticsEngine &Diags) {
  // FIXME: Cleanup per-file based stuff.
  LangStandard::Kind LangStd = LangStandard::lang_unspecified;
  if (const Arg *A = Args.getLastArg(OPT_std_EQ)) {
    LangStd = llvm::StringSwitch<LangStandard::Kind>(A->getValue())
#define LANGSTANDARD(id, name, lang, desc, features) \
      .Case(name, LangStandard::lang_##id)
#define LANGSTANDARD_ALIAS(id, alias) \
      .Case(alias, LangStandard::lang_##id)
#include "clang/Frontend/LangStandards.def"
      .Default(LangStandard::lang_unspecified);
    if (LangStd == LangStandard::lang_unspecified) {
      Diags.Report(diag::err_drv_invalid_value)
        << A->getAsString(Args) << A->getValue();
      // Report supported standards with short description.
      for (unsigned KindValue = 0;
           KindValue != LangStandard::lang_unspecified;
           ++KindValue) {
        const LangStandard &Std = LangStandard::getLangStandardForKind(
          static_cast<LangStandard::Kind>(KindValue));
        if (IsInputCompatibleWithStandard(IK, Std)) {
          auto Diag = Diags.Report(diag::note_drv_use_standard);
          Diag << Std.getName() << Std.getDescription();
          unsigned NumAliases = 0;
#define LANGSTANDARD(id, name, lang, desc, features)
#define LANGSTANDARD_ALIAS(id, alias) \
          if (KindValue == LangStandard::lang_##id) ++NumAliases;
#define LANGSTANDARD_ALIAS_DEPR(id, alias)
#include "clang/Frontend/LangStandards.def"
          Diag << NumAliases;
#define LANGSTANDARD(id, name, lang, desc, features)
#define LANGSTANDARD_ALIAS(id, alias) \
          if (KindValue == LangStandard::lang_##id) Diag << alias;
#define LANGSTANDARD_ALIAS_DEPR(id, alias)
#include "clang/Frontend/LangStandards.def"
        }
      }
    } else {
      // Valid standard, check to make sure language and standard are
      // compatible.
      const LangStandard &Std = LangStandard::getLangStandardForKind(LangStd);
      if (!IsInputCompatibleWithStandard(IK, Std)) {
        Diags.Report(diag::err_drv_argument_not_allowed_with)
          << A->getAsString(Args) << GetInputKindName(IK);
      }
    }
  }

  if (Args.hasArg(OPT_fno_dllexport_inlines))
    Opts.DllExportInlines = false;

  if (const Arg *A = Args.getLastArg(OPT_fcf_protection_EQ)) {
    StringRef Name = A->getValue();
    if (Name == "full" || Name == "branch") {
      Opts.CFProtectionBranch = 1;
    }
  }
  // -cl-std only applies for OpenCL language standards.
  // Override the -std option in this case.
  if (const Arg *A = Args.getLastArg(OPT_cl_std_EQ)) {
    LangStandard::Kind OpenCLLangStd
      = llvm::StringSwitch<LangStandard::Kind>(A->getValue())
        .Cases("cl", "CL", LangStandard::lang_opencl10)
        .Cases("cl1.1", "CL1.1", LangStandard::lang_opencl11)
        .Cases("cl1.2", "CL1.2", LangStandard::lang_opencl12)
        .Cases("cl2.0", "CL2.0", LangStandard::lang_opencl20)
        .Case("c++", LangStandard::lang_openclcpp)
        .Default(LangStandard::lang_unspecified);

    if (OpenCLLangStd == LangStandard::lang_unspecified) {
      Diags.Report(diag::err_drv_invalid_value)
        << A->getAsString(Args) << A->getValue();
    }
    else
      LangStd = OpenCLLangStd;
  }

  Opts.IncludeDefaultHeader = Args.hasArg(OPT_finclude_default_header);

  llvm::Triple T(TargetOpts.Triple);
  CompilerInvocation::setLangDefaults(Opts, IK, T, PPOpts, LangStd);

  // -cl-strict-aliasing needs to emit diagnostic in the case where CL > 1.0.
  // This option should be deprecated for CL > 1.0 because
  // this option was added for compatibility with OpenCL 1.0.
  if (Args.getLastArg(OPT_cl_strict_aliasing)
       && Opts.OpenCLVersion > 100) {
    Diags.Report(diag::warn_option_invalid_ocl_version)
        << Opts.getOpenCLVersionTuple().getAsString()
        << Args.getLastArg(OPT_cl_strict_aliasing)->getAsString(Args);
  }

  // We abuse '-f[no-]gnu-keywords' to force overriding all GNU-extension
  // keywords. This behavior is provided by GCC's poorly named '-fasm' flag,
  // while a subset (the non-C++ GNU keywords) is provided by GCC's
  // '-fgnu-keywords'. Clang conflates the two for simplicity under the single
  // name, as it doesn't seem a useful distinction.
  Opts.GNUKeywords = Args.hasFlag(OPT_fgnu_keywords, OPT_fno_gnu_keywords,
                                  Opts.GNUKeywords);

  Opts.Digraphs = Args.hasFlag(OPT_fdigraphs, OPT_fno_digraphs, Opts.Digraphs);

  if (Args.hasArg(OPT_fno_operator_names))
    Opts.CXXOperatorNames = 0;

  if (Args.hasArg(OPT_fcuda_is_device))
    Opts.CUDAIsDevice = 1;

  if (Args.hasArg(OPT_fcuda_allow_variadic_functions))
    Opts.CUDAAllowVariadicFunctions = 1;

  if (Args.hasArg(OPT_fno_cuda_host_device_constexpr))
    Opts.CUDAHostDeviceConstexpr = 0;

  if (Opts.CUDAIsDevice && Args.hasArg(OPT_fcuda_approx_transcendentals))
    Opts.CUDADeviceApproxTranscendentals = 1;

  Opts.GPURelocatableDeviceCode = Args.hasArg(OPT_fgpu_rdc);

  if (Opts.ObjC) {
    if (Arg *arg = Args.getLastArg(OPT_fobjc_runtime_EQ)) {
      StringRef value = arg->getValue();
      if (Opts.ObjCRuntime.tryParse(value))
        Diags.Report(diag::err_drv_unknown_objc_runtime) << value;
    }

    if (Args.hasArg(OPT_fobjc_gc_only))
      Opts.setGC(LangOptions::GCOnly);
    else if (Args.hasArg(OPT_fobjc_gc))
      Opts.setGC(LangOptions::HybridGC);
    else if (Args.hasArg(OPT_fobjc_arc)) {
      Opts.ObjCAutoRefCount = 1;
      if (!Opts.ObjCRuntime.allowsARC())
        Diags.Report(diag::err_arc_unsupported_on_runtime);
    }

    // ObjCWeakRuntime tracks whether the runtime supports __weak, not
    // whether the feature is actually enabled.  This is predominantly
    // determined by -fobjc-runtime, but we allow it to be overridden
    // from the command line for testing purposes.
    if (Args.hasArg(OPT_fobjc_runtime_has_weak))
      Opts.ObjCWeakRuntime = 1;
    else
      Opts.ObjCWeakRuntime = Opts.ObjCRuntime.allowsWeak();

    // ObjCWeak determines whether __weak is actually enabled.
    // Note that we allow -fno-objc-weak to disable this even in ARC mode.
    if (auto weakArg = Args.getLastArg(OPT_fobjc_weak, OPT_fno_objc_weak)) {
      if (!weakArg->getOption().matches(OPT_fobjc_weak)) {
        assert(!Opts.ObjCWeak);
      } else if (Opts.getGC() != LangOptions::NonGC) {
        Diags.Report(diag::err_objc_weak_with_gc);
      } else if (!Opts.ObjCWeakRuntime) {
        Diags.Report(diag::err_objc_weak_unsupported);
      } else {
        Opts.ObjCWeak = 1;
      }
    } else if (Opts.ObjCAutoRefCount) {
      Opts.ObjCWeak = Opts.ObjCWeakRuntime;
    }

    if (Args.hasArg(OPT_fno_objc_infer_related_result_type))
      Opts.ObjCInferRelatedResultType = 0;

    if (Args.hasArg(OPT_fobjc_subscripting_legacy_runtime))
      Opts.ObjCSubscriptingLegacyRuntime =
        (Opts.ObjCRuntime.getKind() == ObjCRuntime::FragileMacOSX);
  }

  if (Args.hasArg(OPT_fgnu89_inline)) {
    if (Opts.CPlusPlus)
      Diags.Report(diag::err_drv_argument_not_allowed_with)
        << "-fgnu89-inline" << GetInputKindName(IK);
    else
      Opts.GNUInline = 1;
  }

  if (Args.hasArg(OPT_fapple_kext)) {
    if (!Opts.CPlusPlus)
      Diags.Report(diag::warn_c_kext);
    else
      Opts.AppleKext = 1;
  }

  if (Args.hasArg(OPT_print_ivar_layout))
    Opts.ObjCGCBitmapPrint = 1;

  if (Args.hasArg(OPT_fno_constant_cfstrings))
    Opts.NoConstantCFStrings = 1;
  if (const auto *A = Args.getLastArg(OPT_fcf_runtime_abi_EQ))
    Opts.CFRuntime =
        llvm::StringSwitch<LangOptions::CoreFoundationABI>(A->getValue())
            .Cases("unspecified", "standalone", "objc",
                   LangOptions::CoreFoundationABI::ObjectiveC)
            .Cases("swift", "swift-5.0",
                   LangOptions::CoreFoundationABI::Swift5_0)
            .Case("swift-4.2", LangOptions::CoreFoundationABI::Swift4_2)
            .Case("swift-4.1", LangOptions::CoreFoundationABI::Swift4_1)
            .Default(LangOptions::CoreFoundationABI::ObjectiveC);

  if (Args.hasArg(OPT_fzvector))
    Opts.ZVector = 1;

  if (Args.hasArg(OPT_pthread))
    Opts.POSIXThreads = 1;

  // The value-visibility mode defaults to "default".
  if (Arg *visOpt = Args.getLastArg(OPT_fvisibility)) {
    Opts.setValueVisibilityMode(parseVisibility(visOpt, Args, Diags));
  } else {
    Opts.setValueVisibilityMode(DefaultVisibility);
  }

  // The type-visibility mode defaults to the value-visibility mode.
  if (Arg *typeVisOpt = Args.getLastArg(OPT_ftype_visibility)) {
    Opts.setTypeVisibilityMode(parseVisibility(typeVisOpt, Args, Diags));
  } else {
    Opts.setTypeVisibilityMode(Opts.getValueVisibilityMode());
  }

  if (Args.hasArg(OPT_fvisibility_inlines_hidden))
    Opts.InlineVisibilityHidden = 1;

  if (Args.hasArg(OPT_fvisibility_global_new_delete_hidden))
    Opts.GlobalAllocationFunctionVisibilityHidden = 1;

  if (Args.hasArg(OPT_ftrapv)) {
    Opts.setSignedOverflowBehavior(LangOptions::SOB_Trapping);
    // Set the handler, if one is specified.
    Opts.OverflowHandler =
        Args.getLastArgValue(OPT_ftrapv_handler);
  }
  else if (Args.hasArg(OPT_fwrapv))
    Opts.setSignedOverflowBehavior(LangOptions::SOB_Defined);

  Opts.MSVCCompat = Args.hasArg(OPT_fms_compatibility);
  Opts.MicrosoftExt = Opts.MSVCCompat || Args.hasArg(OPT_fms_extensions);
  Opts.AsmBlocks = Args.hasArg(OPT_fasm_blocks) || Opts.MicrosoftExt;
  Opts.MSCompatibilityVersion = 0;
  if (const Arg *A = Args.getLastArg(OPT_fms_compatibility_version)) {
    VersionTuple VT;
    if (VT.tryParse(A->getValue()))
      Diags.Report(diag::err_drv_invalid_value) << A->getAsString(Args)
                                                << A->getValue();
    Opts.MSCompatibilityVersion = VT.getMajor() * 10000000 +
                                  VT.getMinor().getValueOr(0) * 100000 +
                                  VT.getSubminor().getValueOr(0);
  }

  // Mimicing gcc's behavior, trigraphs are only enabled if -trigraphs
  // is specified, or -std is set to a conforming mode.
  // Trigraphs are disabled by default in c++1z onwards.
  Opts.Trigraphs = !Opts.GNUMode && !Opts.MSVCCompat && !Opts.CPlusPlus17;
  Opts.Trigraphs =
      Args.hasFlag(OPT_ftrigraphs, OPT_fno_trigraphs, Opts.Trigraphs);

  Opts.DollarIdents = Args.hasFlag(OPT_fdollars_in_identifiers,
                                   OPT_fno_dollars_in_identifiers,
                                   Opts.DollarIdents);
  Opts.PascalStrings = Args.hasArg(OPT_fpascal_strings);
  Opts.VtorDispMode = getLastArgIntValue(Args, OPT_vtordisp_mode_EQ, 1, Diags);
  Opts.Borland = Args.hasArg(OPT_fborland_extensions);
  Opts.WritableStrings = Args.hasArg(OPT_fwritable_strings);
  Opts.ConstStrings = Args.hasFlag(OPT_fconst_strings, OPT_fno_const_strings,
                                   Opts.ConstStrings);
  if (Args.hasArg(OPT_fno_lax_vector_conversions))
    Opts.LaxVectorConversions = 0;
  if (Args.hasArg(OPT_fno_threadsafe_statics))
    Opts.ThreadsafeStatics = 0;
  Opts.Exceptions = Args.hasArg(OPT_fexceptions);
  Opts.ObjCExceptions = Args.hasArg(OPT_fobjc_exceptions);
  Opts.CXXExceptions = Args.hasArg(OPT_fcxx_exceptions);

  // -ffixed-point
  Opts.FixedPoint =
      Args.hasFlag(OPT_ffixed_point, OPT_fno_fixed_point, /*Default=*/false) &&
      !Opts.CPlusPlus;
  Opts.PaddingOnUnsignedFixedPoint =
      Args.hasFlag(OPT_fpadding_on_unsigned_fixed_point,
                   OPT_fno_padding_on_unsigned_fixed_point,
                   /*Default=*/false) &&
      Opts.FixedPoint;

  // Handle exception personalities
  Arg *A = Args.getLastArg(options::OPT_fsjlj_exceptions,
                           options::OPT_fseh_exceptions,
                           options::OPT_fdwarf_exceptions);
  if (A) {
    const Option &Opt = A->getOption();
    llvm::Triple T(TargetOpts.Triple);
    if (T.isWindowsMSVCEnvironment())
      Diags.Report(diag::err_fe_invalid_exception_model)
          << Opt.getName() << T.str();

    Opts.SjLjExceptions = Opt.matches(options::OPT_fsjlj_exceptions);
    Opts.SEHExceptions = Opt.matches(options::OPT_fseh_exceptions);
    Opts.DWARFExceptions = Opt.matches(options::OPT_fdwarf_exceptions);
  }

  Opts.ExternCNoUnwind = Args.hasArg(OPT_fexternc_nounwind);
  Opts.TraditionalCPP = Args.hasArg(OPT_traditional_cpp);

  Opts.RTTI = Opts.CPlusPlus && !Args.hasArg(OPT_fno_rtti);
  Opts.RTTIData = Opts.RTTI && !Args.hasArg(OPT_fno_rtti_data);
  Opts.Blocks = Args.hasArg(OPT_fblocks) || (Opts.OpenCL
    && Opts.OpenCLVersion == 200);
  Opts.BlocksRuntimeOptional = Args.hasArg(OPT_fblocks_runtime_optional);
  Opts.CoroutinesTS = Args.hasArg(OPT_fcoroutines_ts);

  // Enable [[]] attributes in C++11 by default.
  Opts.DoubleSquareBracketAttributes =
      Args.hasFlag(OPT_fdouble_square_bracket_attributes,
                   OPT_fno_double_square_bracket_attributes, Opts.CPlusPlus11);

  Opts.ModulesTS = Args.hasArg(OPT_fmodules_ts);
  Opts.Modules = Args.hasArg(OPT_fmodules) || Opts.ModulesTS;
  Opts.ModulesStrictDeclUse = Args.hasArg(OPT_fmodules_strict_decluse);
  Opts.ModulesDeclUse =
      Args.hasArg(OPT_fmodules_decluse) || Opts.ModulesStrictDeclUse;
  Opts.ModulesLocalVisibility =
      Args.hasArg(OPT_fmodules_local_submodule_visibility) || Opts.ModulesTS;
  Opts.ModulesCodegen = Args.hasArg(OPT_fmodules_codegen);
  Opts.ModulesDebugInfo = Args.hasArg(OPT_fmodules_debuginfo);
  Opts.ModulesHashErrorDiags = Args.hasArg(OPT_fmodules_hash_error_diagnostics);
  Opts.ModulesSearchAll = Opts.Modules &&
    !Args.hasArg(OPT_fno_modules_search_all) &&
    Args.hasArg(OPT_fmodules_search_all);
  Opts.ModulesErrorRecovery = !Args.hasArg(OPT_fno_modules_error_recovery);
  Opts.ImplicitModules = !Args.hasArg(OPT_fno_implicit_modules);
  Opts.CharIsSigned = Opts.OpenCL || !Args.hasArg(OPT_fno_signed_char);
  Opts.WChar = Opts.CPlusPlus && !Args.hasArg(OPT_fno_wchar);
  Opts.Char8 = Args.hasFlag(OPT_fchar8__t, OPT_fno_char8__t, Opts.CPlusPlus2a);
  if (const Arg *A = Args.getLastArg(OPT_fwchar_type_EQ)) {
    Opts.WCharSize = llvm::StringSwitch<unsigned>(A->getValue())
                         .Case("char", 1)
                         .Case("short", 2)
                         .Case("int", 4)
                         .Default(0);
    if (Opts.WCharSize == 0)
      Diags.Report(diag::err_fe_invalid_wchar_type) << A->getValue();
  }
  Opts.WCharIsSigned = Args.hasFlag(OPT_fsigned_wchar, OPT_fno_signed_wchar, true);
  Opts.ShortEnums = Args.hasArg(OPT_fshort_enums);
  Opts.Freestanding = Args.hasArg(OPT_ffreestanding);
  Opts.NoBuiltin = Args.hasArg(OPT_fno_builtin) || Opts.Freestanding;
  if (!Opts.NoBuiltin)
    getAllNoBuiltinFuncValues(Args, Opts.NoBuiltinFuncs);
  Opts.NoMathBuiltin = Args.hasArg(OPT_fno_math_builtin);
  Opts.RelaxedTemplateTemplateArgs =
      Args.hasArg(OPT_frelaxed_template_template_args);
  Opts.SizedDeallocation = Args.hasArg(OPT_fsized_deallocation);
  Opts.AlignedAllocation =
      Args.hasFlag(OPT_faligned_allocation, OPT_fno_aligned_allocation,
                   Opts.AlignedAllocation);
  Opts.AlignedAllocationUnavailable =
      Opts.AlignedAllocation && Args.hasArg(OPT_aligned_alloc_unavailable);
  Opts.NewAlignOverride =
      getLastArgIntValue(Args, OPT_fnew_alignment_EQ, 0, Diags);
  if (Opts.NewAlignOverride && !llvm::isPowerOf2_32(Opts.NewAlignOverride)) {
    Arg *A = Args.getLastArg(OPT_fnew_alignment_EQ);
    Diags.Report(diag::err_fe_invalid_alignment) << A->getAsString(Args)
                                                 << A->getValue();
    Opts.NewAlignOverride = 0;
  }
  Opts.ConceptsTS = Args.hasArg(OPT_fconcepts_ts);
  Opts.HeinousExtensions = Args.hasArg(OPT_fheinous_gnu_extensions);
  Opts.AccessControl = !Args.hasArg(OPT_fno_access_control);
  Opts.ElideConstructors = !Args.hasArg(OPT_fno_elide_constructors);
  Opts.MathErrno = !Opts.OpenCL && Args.hasArg(OPT_fmath_errno);
  Opts.InstantiationDepth =
      getLastArgIntValue(Args, OPT_ftemplate_depth, 1024, Diags);
  Opts.ArrowDepth =
      getLastArgIntValue(Args, OPT_foperator_arrow_depth, 256, Diags);
  Opts.ConstexprCallDepth =
      getLastArgIntValue(Args, OPT_fconstexpr_depth, 512, Diags);
  Opts.ConstexprStepLimit =
      getLastArgIntValue(Args, OPT_fconstexpr_steps, 1048576, Diags);
  Opts.BracketDepth = getLastArgIntValue(Args, OPT_fbracket_depth, 256, Diags);
  Opts.DelayedTemplateParsing = Args.hasArg(OPT_fdelayed_template_parsing);
  Opts.NumLargeByValueCopy =
      getLastArgIntValue(Args, OPT_Wlarge_by_value_copy_EQ, 0, Diags);
  Opts.MSBitfields = Args.hasArg(OPT_mms_bitfields);
  Opts.ObjCConstantStringClass =
    Args.getLastArgValue(OPT_fconstant_string_class);
  Opts.ObjCDefaultSynthProperties =
    !Args.hasArg(OPT_disable_objc_default_synthesize_properties);
  Opts.EncodeExtendedBlockSig =
    Args.hasArg(OPT_fencode_extended_block_signature);
  Opts.EmitAllDecls = Args.hasArg(OPT_femit_all_decls);
  Opts.PackStruct = getLastArgIntValue(Args, OPT_fpack_struct_EQ, 0, Diags);
  Opts.MaxTypeAlign = getLastArgIntValue(Args, OPT_fmax_type_align_EQ, 0, Diags);
  Opts.AlignDouble = Args.hasArg(OPT_malign_double);
  Opts.PICLevel = getLastArgIntValue(Args, OPT_pic_level, 0, Diags);
  Opts.PIE = Args.hasArg(OPT_pic_is_pie);
  Opts.Static = Args.hasArg(OPT_static_define);
  Opts.DumpRecordLayoutsSimple = Args.hasArg(OPT_fdump_record_layouts_simple);
  Opts.DumpRecordLayouts = Opts.DumpRecordLayoutsSimple
                        || Args.hasArg(OPT_fdump_record_layouts);
  Opts.DumpVTableLayouts = Args.hasArg(OPT_fdump_vtable_layouts);
  Opts.SpellChecking = !Args.hasArg(OPT_fno_spell_checking);
  Opts.NoBitFieldTypeAlign = Args.hasArg(OPT_fno_bitfield_type_align);
  Opts.SinglePrecisionConstants = Args.hasArg(OPT_cl_single_precision_constant);
  Opts.FastRelaxedMath = Args.hasArg(OPT_cl_fast_relaxed_math);
  Opts.HexagonQdsp6Compat = Args.hasArg(OPT_mqdsp6_compat);
  Opts.FakeAddressSpaceMap = Args.hasArg(OPT_ffake_address_space_map);
  Opts.ParseUnknownAnytype = Args.hasArg(OPT_funknown_anytype);
  Opts.DebuggerSupport = Args.hasArg(OPT_fdebugger_support);
  Opts.DebuggerCastResultToId = Args.hasArg(OPT_fdebugger_cast_result_to_id);
  Opts.DebuggerObjCLiteral = Args.hasArg(OPT_fdebugger_objc_literal);
  Opts.ApplePragmaPack = Args.hasArg(OPT_fapple_pragma_pack);
  Opts.ModuleName = Args.getLastArgValue(OPT_fmodule_name_EQ);
  Opts.CurrentModule = Opts.ModuleName;
  Opts.AppExt = Args.hasArg(OPT_fapplication_extension);
  Opts.ModuleFeatures = Args.getAllArgValues(OPT_fmodule_feature);
  llvm::sort(Opts.ModuleFeatures);
  Opts.NativeHalfType |= Args.hasArg(OPT_fnative_half_type);
  Opts.NativeHalfArgsAndReturns |= Args.hasArg(OPT_fnative_half_arguments_and_returns);
  // Enable HalfArgsAndReturns if present in Args or if NativeHalfArgsAndReturns
  // is enabled.
  Opts.HalfArgsAndReturns = Args.hasArg(OPT_fallow_half_arguments_and_returns)
                            | Opts.NativeHalfArgsAndReturns;
  Opts.APINotes = Args.hasArg(OPT_fapinotes);
  Opts.APINotesModules = Args.hasArg(OPT_fapinotes_modules);
  Opts.GNUAsm = !Args.hasArg(OPT_fno_gnu_inline_asm);

  // __declspec is enabled by default for the PS4 by the driver, and also
  // enabled for Microsoft Extensions or Borland Extensions, here.
  //
  // FIXME: __declspec is also currently enabled for CUDA, but isn't really a
  // CUDA extension. However, it is required for supporting
  // __clang_cuda_builtin_vars.h, which uses __declspec(property). Once that has
  // been rewritten in terms of something more generic, remove the Opts.CUDA
  // term here.
  Opts.DeclSpecKeyword =
      Args.hasFlag(OPT_fdeclspec, OPT_fno_declspec,
                   (Opts.MicrosoftExt || Opts.Borland || Opts.CUDA));

  if (Arg *A = Args.getLastArg(OPT_faddress_space_map_mangling_EQ)) {
    switch (llvm::StringSwitch<unsigned>(A->getValue())
      .Case("target", LangOptions::ASMM_Target)
      .Case("no", LangOptions::ASMM_Off)
      .Case("yes", LangOptions::ASMM_On)
      .Default(255)) {
    default:
      Diags.Report(diag::err_drv_invalid_value)
        << "-faddress-space-map-mangling=" << A->getValue();
      break;
    case LangOptions::ASMM_Target:
      Opts.setAddressSpaceMapMangling(LangOptions::ASMM_Target);
      break;
    case LangOptions::ASMM_On:
      Opts.setAddressSpaceMapMangling(LangOptions::ASMM_On);
      break;
    case LangOptions::ASMM_Off:
      Opts.setAddressSpaceMapMangling(LangOptions::ASMM_Off);
      break;
    }
  }

  if (Arg *A = Args.getLastArg(OPT_fms_memptr_rep_EQ)) {
    LangOptions::PragmaMSPointersToMembersKind InheritanceModel =
        llvm::StringSwitch<LangOptions::PragmaMSPointersToMembersKind>(
            A->getValue())
            .Case("single",
                  LangOptions::PPTMK_FullGeneralitySingleInheritance)
            .Case("multiple",
                  LangOptions::PPTMK_FullGeneralityMultipleInheritance)
            .Case("virtual",
                  LangOptions::PPTMK_FullGeneralityVirtualInheritance)
            .Default(LangOptions::PPTMK_BestCase);
    if (InheritanceModel == LangOptions::PPTMK_BestCase)
      Diags.Report(diag::err_drv_invalid_value)
          << "-fms-memptr-rep=" << A->getValue();

    Opts.setMSPointerToMemberRepresentationMethod(InheritanceModel);
  }

  // Check for MS default calling conventions being specified.
  if (Arg *A = Args.getLastArg(OPT_fdefault_calling_conv_EQ)) {
    LangOptions::DefaultCallingConvention DefaultCC =
        llvm::StringSwitch<LangOptions::DefaultCallingConvention>(A->getValue())
            .Case("cdecl", LangOptions::DCC_CDecl)
            .Case("fastcall", LangOptions::DCC_FastCall)
            .Case("stdcall", LangOptions::DCC_StdCall)
            .Case("vectorcall", LangOptions::DCC_VectorCall)
            .Case("regcall", LangOptions::DCC_RegCall)
            .Default(LangOptions::DCC_None);
    if (DefaultCC == LangOptions::DCC_None)
      Diags.Report(diag::err_drv_invalid_value)
          << "-fdefault-calling-conv=" << A->getValue();

    llvm::Triple T(TargetOpts.Triple);
    llvm::Triple::ArchType Arch = T.getArch();
    bool emitError = (DefaultCC == LangOptions::DCC_FastCall ||
                      DefaultCC == LangOptions::DCC_StdCall) &&
                     Arch != llvm::Triple::x86;
    emitError |= (DefaultCC == LangOptions::DCC_VectorCall ||
                  DefaultCC == LangOptions::DCC_RegCall) &&
                 !(Arch == llvm::Triple::x86 || Arch == llvm::Triple::x86_64);
    if (emitError)
      Diags.Report(diag::err_drv_argument_not_allowed_with)
          << A->getSpelling() << T.getTriple();
    else
      Opts.setDefaultCallingConv(DefaultCC);
  }

  // -mrtd option
  if (Arg *A = Args.getLastArg(OPT_mrtd)) {
    if (Opts.getDefaultCallingConv() != LangOptions::DCC_None)
      Diags.Report(diag::err_drv_argument_not_allowed_with)
          << A->getSpelling() << "-fdefault-calling-conv";
    else {
      llvm::Triple T(TargetOpts.Triple);
      if (T.getArch() != llvm::Triple::x86)
        Diags.Report(diag::err_drv_argument_not_allowed_with)
            << A->getSpelling() << T.getTriple();
      else
        Opts.setDefaultCallingConv(LangOptions::DCC_StdCall);
    }
  }

  // Check if -fopenmp is specified.
  Opts.OpenMP = Args.hasArg(options::OPT_fopenmp) ? 1 : 0;
  // Check if -fopenmp-simd is specified.
  bool IsSimdSpecified =
      Args.hasFlag(options::OPT_fopenmp_simd, options::OPT_fno_openmp_simd,
                   /*Default=*/false);
  Opts.OpenMPSimd = !Opts.OpenMP && IsSimdSpecified;
  Opts.OpenMPUseTLS =
      Opts.OpenMP && !Args.hasArg(options::OPT_fnoopenmp_use_tls);
  Opts.OpenMPIsDevice =
      Opts.OpenMP && Args.hasArg(options::OPT_fopenmp_is_device);
  bool IsTargetSpecified =
      Opts.OpenMPIsDevice || Args.hasArg(options::OPT_fopenmp_targets_EQ);

  if (Opts.OpenMP || Opts.OpenMPSimd) {
    if (int Version = getLastArgIntValue(
            Args, OPT_fopenmp_version_EQ,
            (IsSimdSpecified || IsTargetSpecified) ? 45 : Opts.OpenMP, Diags))
      Opts.OpenMP = Version;
    else if (IsSimdSpecified || IsTargetSpecified)
      Opts.OpenMP = 45;
    // Provide diagnostic when a given target is not expected to be an OpenMP
    // device or host.
    if (!Opts.OpenMPIsDevice) {
      switch (T.getArch()) {
      default:
        break;
      // Add unsupported host targets here:
      case llvm::Triple::nvptx:
      case llvm::Triple::nvptx64:
        Diags.Report(diag::err_drv_omp_host_target_not_supported)
            << TargetOpts.Triple;
        break;
      }
    }
  }

  // Set the flag to prevent the implementation from emitting device exception
  // handling code for those requiring so.
  Opts.OpenMPHostCXXExceptions = Opts.Exceptions && Opts.CXXExceptions;
  if ((Opts.OpenMPIsDevice && T.isNVPTX()) || Opts.OpenCLCPlusPlus) {
    Opts.Exceptions = 0;
    Opts.CXXExceptions = 0;
  }
  if (Opts.OpenMPIsDevice && T.isNVPTX()) {
    Opts.OpenMPCUDANumSMs =
        getLastArgIntValue(Args, options::OPT_fopenmp_cuda_number_of_sm_EQ,
                           Opts.OpenMPCUDANumSMs, Diags);
    Opts.OpenMPCUDABlocksPerSM =
        getLastArgIntValue(Args, options::OPT_fopenmp_cuda_blocks_per_sm_EQ,
                           Opts.OpenMPCUDABlocksPerSM, Diags);
  }

  // Get the OpenMP target triples if any.
  if (Arg *A = Args.getLastArg(options::OPT_fopenmp_targets_EQ)) {

    for (unsigned i = 0; i < A->getNumValues(); ++i) {
      llvm::Triple TT(A->getValue(i));

      if (TT.getArch() == llvm::Triple::UnknownArch ||
          !(TT.getArch() == llvm::Triple::ppc ||
            TT.getArch() == llvm::Triple::ppc64 ||
            TT.getArch() == llvm::Triple::ppc64le ||
            TT.getArch() == llvm::Triple::nvptx ||
            TT.getArch() == llvm::Triple::nvptx64 ||
            TT.getArch() == llvm::Triple::x86 ||
            TT.getArch() == llvm::Triple::x86_64))
        Diags.Report(diag::err_drv_invalid_omp_target) << A->getValue(i);
      else
        Opts.OMPTargetTriples.push_back(TT);
    }
  }

  // Get OpenMP host file path if any and report if a non existent file is
  // found
  if (Arg *A = Args.getLastArg(options::OPT_fopenmp_host_ir_file_path)) {
    Opts.OMPHostIRFile = A->getValue();
    if (!llvm::sys::fs::exists(Opts.OMPHostIRFile))
      Diags.Report(diag::err_drv_omp_host_ir_file_not_found)
          << Opts.OMPHostIRFile;
  }

  // Set CUDA mode for OpenMP target NVPTX if specified in options
  Opts.OpenMPCUDAMode = Opts.OpenMPIsDevice && T.isNVPTX() &&
                        Args.hasArg(options::OPT_fopenmp_cuda_mode);

  // Set CUDA mode for OpenMP target NVPTX if specified in options
  Opts.OpenMPCUDAForceFullRuntime =
      Opts.OpenMPIsDevice && T.isNVPTX() &&
      Args.hasArg(options::OPT_fopenmp_cuda_force_full_runtime);

  // Record whether the __DEPRECATED define was requested.
  Opts.Deprecated = Args.hasFlag(OPT_fdeprecated_macro,
                                 OPT_fno_deprecated_macro,
                                 Opts.Deprecated);

  // FIXME: Eliminate this dependency.
  unsigned Opt = getOptimizationLevel(Args, IK, Diags),
       OptSize = getOptimizationLevelSize(Args);
  Opts.Optimize = Opt != 0;
  Opts.OptimizeSize = OptSize != 0;

  // This is the __NO_INLINE__ define, which just depends on things like the
  // optimization level and -fno-inline, not actually whether the backend has
  // inlining enabled.
  Opts.NoInlineDefine = !Opts.Optimize;
  if (Arg *InlineArg = Args.getLastArg(
          options::OPT_finline_functions, options::OPT_finline_hint_functions,
          options::OPT_fno_inline_functions, options::OPT_fno_inline))
    if (InlineArg->getOption().matches(options::OPT_fno_inline))
      Opts.NoInlineDefine = true;

  Opts.FastMath = Args.hasArg(OPT_ffast_math) ||
      Args.hasArg(OPT_cl_fast_relaxed_math);
  Opts.FiniteMathOnly = Args.hasArg(OPT_ffinite_math_only) ||
      Args.hasArg(OPT_cl_finite_math_only) ||
      Args.hasArg(OPT_cl_fast_relaxed_math);
  Opts.UnsafeFPMath = Args.hasArg(OPT_menable_unsafe_fp_math) ||
                      Args.hasArg(OPT_cl_unsafe_math_optimizations) ||
                      Args.hasArg(OPT_cl_fast_relaxed_math);

  if (Arg *A = Args.getLastArg(OPT_ffp_contract)) {
    StringRef Val = A->getValue();
    if (Val == "fast")
      Opts.setDefaultFPContractMode(LangOptions::FPC_Fast);
    else if (Val == "on")
      Opts.setDefaultFPContractMode(LangOptions::FPC_On);
    else if (Val == "off")
      Opts.setDefaultFPContractMode(LangOptions::FPC_Off);
    else
      Diags.Report(diag::err_drv_invalid_value) << A->getAsString(Args) << Val;
  }

  Opts.RetainCommentsFromSystemHeaders =
      Args.hasArg(OPT_fretain_comments_from_system_headers);

  unsigned SSP = getLastArgIntValue(Args, OPT_stack_protector, 0, Diags);
  switch (SSP) {
  default:
    Diags.Report(diag::err_drv_invalid_value)
      << Args.getLastArg(OPT_stack_protector)->getAsString(Args) << SSP;
    break;
  case 0: Opts.setStackProtector(LangOptions::SSPOff); break;
  case 1: Opts.setStackProtector(LangOptions::SSPOn);  break;
  case 2: Opts.setStackProtector(LangOptions::SSPStrong); break;
  case 3: Opts.setStackProtector(LangOptions::SSPReq); break;
  }

  // Parse -fsanitize= arguments.
  parseSanitizerKinds("-fsanitize=", Args.getAllArgValues(OPT_fsanitize_EQ),
                      Diags, Opts.Sanitize);
  // -fsanitize-address-field-padding=N has to be a LangOpt, parse it here.
  Opts.SanitizeAddressFieldPadding =
      getLastArgIntValue(Args, OPT_fsanitize_address_field_padding, 0, Diags);
  Opts.SanitizerBlacklistFiles = Args.getAllArgValues(OPT_fsanitize_blacklist);

  // -fxray-instrument
  Opts.XRayInstrument =
      Args.hasFlag(OPT_fxray_instrument, OPT_fnoxray_instrument, false);

  // -fxray-always-emit-customevents
  Opts.XRayAlwaysEmitCustomEvents =
      Args.hasFlag(OPT_fxray_always_emit_customevents,
                   OPT_fnoxray_always_emit_customevents, false);

  // -fxray-always-emit-typedevents
  Opts.XRayAlwaysEmitTypedEvents =
      Args.hasFlag(OPT_fxray_always_emit_typedevents,
                   OPT_fnoxray_always_emit_customevents, false);

  // -fxray-{always,never}-instrument= filenames.
  Opts.XRayAlwaysInstrumentFiles =
      Args.getAllArgValues(OPT_fxray_always_instrument);
  Opts.XRayNeverInstrumentFiles =
      Args.getAllArgValues(OPT_fxray_never_instrument);
  Opts.XRayAttrListFiles = Args.getAllArgValues(OPT_fxray_attr_list);

  // -fforce-emit-vtables
  Opts.ForceEmitVTables = Args.hasArg(OPT_fforce_emit_vtables);

  // -fallow-editor-placeholders
  Opts.AllowEditorPlaceholders = Args.hasArg(OPT_fallow_editor_placeholders);

  Opts.RegisterStaticDestructors = !Args.hasArg(OPT_fno_cxx_static_destructors);

  if (Arg *A = Args.getLastArg(OPT_fclang_abi_compat_EQ)) {
    Opts.setClangABICompat(LangOptions::ClangABI::Latest);

    StringRef Ver = A->getValue();
    std::pair<StringRef, StringRef> VerParts = Ver.split('.');
    unsigned Major, Minor = 0;

    // Check the version number is valid: either 3.x (0 <= x <= 9) or
    // y or y.0 (4 <= y <= current version).
    if (!VerParts.first.startswith("0") &&
        !VerParts.first.getAsInteger(10, Major) &&
        3 <= Major && Major <= CLANG_VERSION_MAJOR &&
        (Major == 3 ? VerParts.second.size() == 1 &&
                      !VerParts.second.getAsInteger(10, Minor)
                    : VerParts.first.size() == Ver.size() ||
                      VerParts.second == "0")) {
      // Got a valid version number.
      if (Major == 3 && Minor <= 8)
        Opts.setClangABICompat(LangOptions::ClangABI::Ver3_8);
      else if (Major <= 4)
        Opts.setClangABICompat(LangOptions::ClangABI::Ver4);
      else if (Major <= 6)
        Opts.setClangABICompat(LangOptions::ClangABI::Ver6);
      else if (Major <= 7)
        Opts.setClangABICompat(LangOptions::ClangABI::Ver7);
    } else if (Ver != "latest") {
      Diags.Report(diag::err_drv_invalid_value)
          << A->getAsString(Args) << A->getValue();
    }
  }

  Opts.CompleteMemberPointers = Args.hasArg(OPT_fcomplete_member_pointers);
  Opts.BuildingPCHWithObjectFile = Args.hasArg(OPT_building_pch_with_obj);
}

static bool isStrictlyPreprocessorAction(frontend::ActionKind Action) {
  switch (Action) {
  case frontend::ASTDeclList:
  case frontend::ASTDump:
  case frontend::ASTPrint:
  case frontend::ASTView:
  case frontend::EmitAssembly:
  case frontend::EmitBC:
  case frontend::EmitHTML:
  case frontend::EmitLLVM:
  case frontend::EmitLLVMOnly:
  case frontend::EmitCodeGenOnly:
  case frontend::EmitObj:
  case frontend::FixIt:
  case frontend::GenerateModule:
  case frontend::GenerateModuleInterface:
  case frontend::GenerateHeaderModule:
  case frontend::GeneratePCH:
  case frontend::ParseSyntaxOnly:
  case frontend::ModuleFileInfo:
  case frontend::VerifyPCH:
  case frontend::PluginAction:
  case frontend::RewriteObjC:
  case frontend::RewriteTest:
  case frontend::RunAnalysis:
  case frontend::TemplightDump:
  case frontend::MigrateSource:
    return false;

  case frontend::DumpCompilerOptions:
  case frontend::DumpRawTokens:
  case frontend::DumpTokens:
  case frontend::InitOnly:
  case frontend::PrintPreamble:
  case frontend::PrintPreprocessedInput:
  case frontend::RewriteMacros:
  case frontend::RunPreprocessorOnly:
    return true;
  }
  llvm_unreachable("invalid frontend action");
}

static void ParsePreprocessorArgs(PreprocessorOptions &Opts, ArgList &Args,
                                  DiagnosticsEngine &Diags,
                                  frontend::ActionKind Action) {
  Opts.ImplicitPCHInclude = Args.getLastArgValue(OPT_include_pch);
  Opts.PCHWithHdrStop = Args.hasArg(OPT_pch_through_hdrstop_create) ||
                        Args.hasArg(OPT_pch_through_hdrstop_use);
  Opts.PCHWithHdrStopCreate = Args.hasArg(OPT_pch_through_hdrstop_create);
  Opts.PCHThroughHeader = Args.getLastArgValue(OPT_pch_through_header_EQ);
  Opts.UsePredefines = !Args.hasArg(OPT_undef);
  Opts.DetailedRecord = Args.hasArg(OPT_detailed_preprocessing_record);
  Opts.DisablePCHValidation = Args.hasArg(OPT_fno_validate_pch);
  Opts.AllowPCHWithCompilerErrors = Args.hasArg(OPT_fallow_pch_with_errors);

  Opts.DumpDeserializedPCHDecls = Args.hasArg(OPT_dump_deserialized_pch_decls);
  for (const auto *A : Args.filtered(OPT_error_on_deserialized_pch_decl))
    Opts.DeserializedPCHDeclsToErrorOn.insert(A->getValue());

  if (const Arg *A = Args.getLastArg(OPT_preamble_bytes_EQ)) {
    StringRef Value(A->getValue());
    size_t Comma = Value.find(',');
    unsigned Bytes = 0;
    unsigned EndOfLine = 0;

    if (Comma == StringRef::npos ||
        Value.substr(0, Comma).getAsInteger(10, Bytes) ||
        Value.substr(Comma + 1).getAsInteger(10, EndOfLine))
      Diags.Report(diag::err_drv_preamble_format);
    else {
      Opts.PrecompiledPreambleBytes.first = Bytes;
      Opts.PrecompiledPreambleBytes.second = (EndOfLine != 0);
    }
  }

  // Add the __CET__ macro if a CFProtection option is set.
  if (const Arg *A = Args.getLastArg(OPT_fcf_protection_EQ)) {
    StringRef Name = A->getValue();
    if (Name == "branch")
      Opts.addMacroDef("__CET__=1");
    else if (Name == "return")
      Opts.addMacroDef("__CET__=2");
    else if (Name == "full")
      Opts.addMacroDef("__CET__=3");
  }

  // Add macros from the command line.
  for (const auto *A : Args.filtered(OPT_D, OPT_U)) {
    if (A->getOption().matches(OPT_D))
      Opts.addMacroDef(A->getValue());
    else
      Opts.addMacroUndef(A->getValue());
  }

  Opts.MacroIncludes = Args.getAllArgValues(OPT_imacros);

  // Add the ordered list of -includes.
  for (const auto *A : Args.filtered(OPT_include))
    Opts.Includes.emplace_back(A->getValue());

  for (const auto *A : Args.filtered(OPT_chain_include))
    Opts.ChainedIncludes.emplace_back(A->getValue());

  for (const auto *A : Args.filtered(OPT_remap_file)) {
    std::pair<StringRef, StringRef> Split = StringRef(A->getValue()).split(';');

    if (Split.second.empty()) {
      Diags.Report(diag::err_drv_invalid_remap_file) << A->getAsString(Args);
      continue;
    }

    Opts.addRemappedFile(Split.first, Split.second);
  }

  if (Arg *A = Args.getLastArg(OPT_fobjc_arc_cxxlib_EQ)) {
    StringRef Name = A->getValue();
    unsigned Library = llvm::StringSwitch<unsigned>(Name)
      .Case("libc++", ARCXX_libcxx)
      .Case("libstdc++", ARCXX_libstdcxx)
      .Case("none", ARCXX_nolib)
      .Default(~0U);
    if (Library == ~0U)
      Diags.Report(diag::err_drv_invalid_value) << A->getAsString(Args) << Name;
    else
      Opts.ObjCXXARCStandardLibrary = (ObjCXXARCStandardLibraryKind)Library;
  }

  // Always avoid lexing editor placeholders when we're just running the
  // preprocessor as we never want to emit the
  // "editor placeholder in source file" error in PP only mode.
  if (isStrictlyPreprocessorAction(Action))
    Opts.LexEditorPlaceholders = false;
}

static void ParsePreprocessorOutputArgs(PreprocessorOutputOptions &Opts,
                                        ArgList &Args,
                                        frontend::ActionKind Action) {
  if (isStrictlyPreprocessorAction(Action))
    Opts.ShowCPP = !Args.hasArg(OPT_dM);
  else
    Opts.ShowCPP = 0;

  Opts.ShowComments = Args.hasArg(OPT_C);
  Opts.ShowLineMarkers = !Args.hasArg(OPT_P);
  Opts.ShowMacroComments = Args.hasArg(OPT_CC);
  Opts.ShowMacros = Args.hasArg(OPT_dM) || Args.hasArg(OPT_dD);
  Opts.ShowIncludeDirectives = Args.hasArg(OPT_dI);
  Opts.RewriteIncludes = Args.hasArg(OPT_frewrite_includes);
  Opts.RewriteImports = Args.hasArg(OPT_frewrite_imports);
  Opts.UseLineDirectives = Args.hasArg(OPT_fuse_line_directives);
}

static void ParseTargetArgs(TargetOptions &Opts, ArgList &Args,
                            DiagnosticsEngine &Diags) {
  Opts.CodeModel = getCodeModel(Args, Diags);
  Opts.ABI = Args.getLastArgValue(OPT_target_abi);
  if (Arg *A = Args.getLastArg(OPT_meabi)) {
    StringRef Value = A->getValue();
    llvm::EABI EABIVersion = llvm::StringSwitch<llvm::EABI>(Value)
                                 .Case("default", llvm::EABI::Default)
                                 .Case("4", llvm::EABI::EABI4)
                                 .Case("5", llvm::EABI::EABI5)
                                 .Case("gnu", llvm::EABI::GNU)
                                 .Default(llvm::EABI::Unknown);
    if (EABIVersion == llvm::EABI::Unknown)
      Diags.Report(diag::err_drv_invalid_value) << A->getAsString(Args)
                                                << Value;
    else
      Opts.EABIVersion = EABIVersion;
  }
  Opts.CPU = Args.getLastArgValue(OPT_target_cpu);
  Opts.FPMath = Args.getLastArgValue(OPT_mfpmath);
  Opts.FeaturesAsWritten = Args.getAllArgValues(OPT_target_feature);
  Opts.LinkerVersion = Args.getLastArgValue(OPT_target_linker_version);
  Opts.Triple = Args.getLastArgValue(OPT_triple);
  // Use the default target triple if unspecified.
  if (Opts.Triple.empty())
    Opts.Triple = llvm::sys::getDefaultTargetTriple();
  Opts.Triple = llvm::Triple::normalize(Opts.Triple);
  Opts.OpenCLExtensionsAsWritten = Args.getAllArgValues(OPT_cl_ext_EQ);
  Opts.ForceEnableInt128 = Args.hasArg(OPT_fforce_enable_int128);
  Opts.NVPTXUseShortPointers = Args.hasFlag(
      options::OPT_fcuda_short_ptr, options::OPT_fno_cuda_short_ptr, false);
}

bool CompilerInvocation::CreateFromArgs(CompilerInvocation &Res,
                                        const char *const *ArgBegin,
                                        const char *const *ArgEnd,
                                        DiagnosticsEngine &Diags) {
  bool Success = true;

  // Parse the arguments.
  std::unique_ptr<OptTable> Opts = createDriverOptTable();
  const unsigned IncludedFlagsBitmask = options::CC1Option;
  unsigned MissingArgIndex, MissingArgCount;
  InputArgList Args =
      Opts->ParseArgs(llvm::makeArrayRef(ArgBegin, ArgEnd), MissingArgIndex,
                      MissingArgCount, IncludedFlagsBitmask);
  LangOptions &LangOpts = *Res.getLangOpts();

  // Check for missing argument error.
  if (MissingArgCount) {
    Diags.Report(diag::err_drv_missing_argument)
        << Args.getArgString(MissingArgIndex) << MissingArgCount;
    Success = false;
  }

  // Issue errors on unknown arguments.
  for (const auto *A : Args.filtered(OPT_UNKNOWN)) {
    auto ArgString = A->getAsString(Args);
    std::string Nearest;
    if (Opts->findNearest(ArgString, Nearest, IncludedFlagsBitmask) > 1)
      Diags.Report(diag::err_drv_unknown_argument) << ArgString;
    else
      Diags.Report(diag::err_drv_unknown_argument_with_suggestion)
          << ArgString << Nearest;
    Success = false;
  }

  Success &= ParseAnalyzerArgs(*Res.getAnalyzerOpts(), Args, Diags);
  Success &= ParseMigratorArgs(Res.getMigratorOpts(), Args);
  ParseDependencyOutputArgs(Res.getDependencyOutputOpts(), Args);
  Success &=
      ParseDiagnosticArgs(Res.getDiagnosticOpts(), Args, &Diags,
                          false /*DefaultDiagColor*/, false /*DefaultShowOpt*/);
  ParseCommentArgs(LangOpts.CommentOpts, Args);
  ParseFileSystemArgs(Res.getFileSystemOpts(), Args);
  // FIXME: We shouldn't have to pass the DashX option around here
  InputKind DashX = ParseFrontendArgs(Res.getFrontendOpts(), Args, Diags,
                                      LangOpts.IsHeaderFile);
  ParseTargetArgs(Res.getTargetOpts(), Args, Diags);
  Success &= ParseCodeGenArgs(Res.getCodeGenOpts(), Args, DashX, Diags,
                              Res.getTargetOpts(), Res.getFrontendOpts());
  ParseHeaderSearchArgs(Res.getHeaderSearchOpts(), Args,
                        Res.getFileSystemOpts().WorkingDir);
<<<<<<< HEAD
  ParseAPINotesArgs(Res.getAPINotesOpts(), Args, Diags);

=======
  llvm::Triple T(Res.getTargetOpts().Triple);
>>>>>>> 1fc2d241
  if (DashX.getFormat() == InputKind::Precompiled ||
      DashX.getLanguage() == InputKind::LLVM_IR) {
    // ObjCAAutoRefCount and Sanitize LangOpts are used to setup the
    // PassManager in BackendUtil.cpp. They need to be initializd no matter
    // what the input type is.
    if (Args.hasArg(OPT_fobjc_arc))
      LangOpts.ObjCAutoRefCount = 1;
    // PIClevel and PIELevel are needed during code generation and this should be
    // set regardless of the input type.
    LangOpts.PICLevel = getLastArgIntValue(Args, OPT_pic_level, 0, Diags);
    LangOpts.PIE = Args.hasArg(OPT_pic_is_pie);
    parseSanitizerKinds("-fsanitize=", Args.getAllArgValues(OPT_fsanitize_EQ),
                        Diags, LangOpts.Sanitize);
  } else {
    // Other LangOpts are only initialzed when the input is not AST or LLVM IR.
    // FIXME: Should we really be calling this for an InputKind::Asm input?
    ParseLangArgs(LangOpts, Args, DashX, Res.getTargetOpts(),
                  Res.getPreprocessorOpts(), Diags);
    if (Res.getFrontendOpts().ProgramAction == frontend::RewriteObjC)
      LangOpts.ObjCExceptions = 1;
    if (T.isOSDarwin() && DashX.isPreprocessed()) {
      // Supress the darwin-specific 'stdlibcxx-not-found' diagnostic for
      // preprocessed input as we don't expect it to be used with -std=libc++
      // anyway.
      Res.getDiagnosticOpts().Warnings.push_back("no-stdlibcxx-not-found");
    }
  }

  LangOpts.FunctionAlignment =
      getLastArgIntValue(Args, OPT_function_alignment, 0, Diags);

  if (LangOpts.CUDA) {
    // During CUDA device-side compilation, the aux triple is the
    // triple used for host compilation.
    if (LangOpts.CUDAIsDevice)
      Res.getTargetOpts().HostTriple = Res.getFrontendOpts().AuxTriple;
  }

  // Set the triple of the host for OpenMP device compile.
  if (LangOpts.OpenMPIsDevice)
    Res.getTargetOpts().HostTriple = Res.getFrontendOpts().AuxTriple;

  // FIXME: Override value name discarding when asan or msan is used because the
  // backend passes depend on the name of the alloca in order to print out
  // names.
  Res.getCodeGenOpts().DiscardValueNames &=
      !LangOpts.Sanitize.has(SanitizerKind::Address) &&
      !LangOpts.Sanitize.has(SanitizerKind::KernelAddress) &&
      !LangOpts.Sanitize.has(SanitizerKind::Memory) &&
      !LangOpts.Sanitize.has(SanitizerKind::KernelMemory);

  ParsePreprocessorArgs(Res.getPreprocessorOpts(), Args, Diags,
                        Res.getFrontendOpts().ProgramAction);
  ParsePreprocessorOutputArgs(Res.getPreprocessorOutputOpts(), Args,
                              Res.getFrontendOpts().ProgramAction);

  if (!Res.getPreprocessorOpts().ImplicitPCHInclude.empty() ||
      Res.getFrontendOpts().ProgramAction == frontend::GeneratePCH)
    LangOpts.NeededByPCHOrCompilationUsesPCH = true;

  // Turn on -Wspir-compat for SPIR target.
  auto Arch = T.getArch();
  if (Arch == llvm::Triple::spir || Arch == llvm::Triple::spir64) {
    Res.getDiagnosticOpts().Warnings.push_back("spir-compat");
  }

  // If sanitizer is enabled, disable OPT_ffine_grained_bitfield_accesses.
  if (Res.getCodeGenOpts().FineGrainedBitfieldAccesses &&
      !Res.getLangOpts()->Sanitize.empty()) {
    Res.getCodeGenOpts().FineGrainedBitfieldAccesses = false;
    Diags.Report(diag::warn_drv_fine_grained_bitfield_accesses_ignored);
  }
  return Success;
}

// Some extension diagnostics aren't explicitly mapped and require custom
// logic in the dianognostic engine to be used, track -pedantic-errors
static bool isExtHandlingFromDiagsError(DiagnosticsEngine &Diags) {
  diag::Severity Ext = Diags.getExtensionHandlingBehavior();
  if (Ext == diag::Severity::Warning && Diags.getWarningsAsErrors())
    return true;
  return Ext >= diag::Severity::Error;
}

std::string CompilerInvocation::getModuleHash(DiagnosticsEngine &Diags) const {
  // Note: For QoI reasons, the things we use as a hash here should all be
  // dumped via the -module-info flag.
  using llvm::hash_code;
  using llvm::hash_value;
  using llvm::hash_combine;

  // Start the signature with the compiler version.
  // FIXME: We'd rather use something more cryptographically sound than
  // CityHash, but this will do for now.
  hash_code code = hash_value(getClangFullRepositoryVersion());

  // Extend the signature with the language options
#define LANGOPT(Name, Bits, Default, Description) \
   code = hash_combine(code, LangOpts->Name);
#define ENUM_LANGOPT(Name, Type, Bits, Default, Description) \
  code = hash_combine(code, static_cast<unsigned>(LangOpts->get##Name()));
#define BENIGN_LANGOPT(Name, Bits, Default, Description)
#define BENIGN_ENUM_LANGOPT(Name, Type, Bits, Default, Description)
#include "clang/Basic/LangOptions.def"

  for (StringRef Feature : LangOpts->ModuleFeatures)
    code = hash_combine(code, Feature);

  // Extend the signature with the target options.
  code = hash_combine(code, TargetOpts->Triple, TargetOpts->CPU,
                      TargetOpts->ABI);
  for (const auto &FeatureAsWritten : TargetOpts->FeaturesAsWritten)
    code = hash_combine(code, FeatureAsWritten);

  // Extend the signature with preprocessor options.
  const PreprocessorOptions &ppOpts = getPreprocessorOpts();
  const HeaderSearchOptions &hsOpts = getHeaderSearchOpts();
  code = hash_combine(code, ppOpts.UsePredefines, ppOpts.DetailedRecord);

  for (const auto &I : getPreprocessorOpts().Macros) {
    // If we're supposed to ignore this macro for the purposes of modules,
    // don't put it into the hash.
    if (!hsOpts.ModulesIgnoreMacros.empty()) {
      // Check whether we're ignoring this macro.
      StringRef MacroDef = I.first;
      if (hsOpts.ModulesIgnoreMacros.count(
              llvm::CachedHashString(MacroDef.split('=').first)))
        continue;
    }

    code = hash_combine(code, I.first, I.second);
  }

  // Extend the signature with the sysroot and other header search options.
  code = hash_combine(code, hsOpts.Sysroot,
                      hsOpts.ModuleFormat,
                      hsOpts.UseDebugInfo,
                      hsOpts.UseBuiltinIncludes,
                      hsOpts.UseStandardSystemIncludes,
                      hsOpts.UseStandardCXXIncludes,
                      hsOpts.UseLibcxx,
                      hsOpts.ModulesValidateDiagnosticOptions);
  code = hash_combine(code, hsOpts.ResourceDir);

  // Extend the signature with the user build path.
  code = hash_combine(code, hsOpts.ModuleUserBuildPath);

  // Extend the signature with the module file extensions.
  const FrontendOptions &frontendOpts = getFrontendOpts();
  for (const auto &ext : frontendOpts.ModuleFileExtensions) {
    code = hash_combine(code, ext->hashExtension(code));
  }

  // Extend the signature with the SWift version for API notes.
  const APINotesOptions &apiNotesOpts = getAPINotesOpts();
  if (apiNotesOpts.SwiftVersion) {
    code = hash_combine(code, apiNotesOpts.SwiftVersion.getMajor());
    if (auto minor = apiNotesOpts.SwiftVersion.getMinor())
      code = hash_combine(code, *minor);
    if (auto subminor = apiNotesOpts.SwiftVersion.getSubminor())
      code = hash_combine(code, *subminor);
    if (auto build = apiNotesOpts.SwiftVersion.getBuild())
      code = hash_combine(code, *build);
  }

  // When compiling with -gmodules, also hash -fdebug-prefix-map as it
  // affects the debug info in the PCM.
  if (getCodeGenOpts().DebugTypeExtRefs)
    for (const auto &KeyValue : getCodeGenOpts().DebugPrefixMap)
      code = hash_combine(code, KeyValue.first, KeyValue.second);

  // Extend the signature with the enabled sanitizers, if at least one is
  // enabled. Sanitizers which cannot affect AST generation aren't hashed.
  SanitizerSet SanHash = LangOpts->Sanitize;
  SanHash.clear(getPPTransparentSanitizers());
  if (!SanHash.empty())
    code = hash_combine(code, SanHash.Mask);

  // Check for a couple things (see checkDiagnosticMappings in ASTReader.cpp):
  //  -Werror: consider all warnings into the hash
  //  -Werror=something: consider only the specified into the hash
  //  -pedantic-error
  if (getLangOpts()->ModulesHashErrorDiags) {
    bool ConsiderAllWarningsAsErrors = Diags.getWarningsAsErrors();
    code = hash_combine(code, isExtHandlingFromDiagsError(Diags));
    for (auto DiagIDMappingPair : Diags.getDiagnosticMappings()) {
      diag::kind DiagID = DiagIDMappingPair.first;
      auto CurLevel = Diags.getDiagnosticLevel(DiagID, SourceLocation());
      if (CurLevel < DiagnosticsEngine::Error && !ConsiderAllWarningsAsErrors)
        continue; // not significant
      code = hash_combine(
          code,
          Diags.getDiagnosticIDs()->getWarningOptionForDiag(DiagID).str());
    }
  }

  return llvm::APInt(64, code).toString(36, /*Signed=*/false);
}

template<typename IntTy>
static IntTy getLastArgIntValueImpl(const ArgList &Args, OptSpecifier Id,
                                    IntTy Default,
                                    DiagnosticsEngine *Diags) {
  IntTy Res = Default;
  if (Arg *A = Args.getLastArg(Id)) {
    if (StringRef(A->getValue()).getAsInteger(10, Res)) {
      if (Diags)
        Diags->Report(diag::err_drv_invalid_int_value) << A->getAsString(Args)
                                                       << A->getValue();
    }
  }
  return Res;
}

namespace clang {

// Declared in clang/Frontend/Utils.h.
int getLastArgIntValue(const ArgList &Args, OptSpecifier Id, int Default,
                       DiagnosticsEngine *Diags) {
  return getLastArgIntValueImpl<int>(Args, Id, Default, Diags);
}

uint64_t getLastArgUInt64Value(const ArgList &Args, OptSpecifier Id,
                               uint64_t Default,
                               DiagnosticsEngine *Diags) {
  return getLastArgIntValueImpl<uint64_t>(Args, Id, Default, Diags);
}

IntrusiveRefCntPtr<llvm::vfs::FileSystem>
createVFSFromCompilerInvocation(const CompilerInvocation &CI,
                                DiagnosticsEngine &Diags) {
  return createVFSFromCompilerInvocation(CI, Diags,
                                         llvm::vfs::getRealFileSystem());
}

IntrusiveRefCntPtr<llvm::vfs::FileSystem> createVFSFromCompilerInvocation(
    const CompilerInvocation &CI, DiagnosticsEngine &Diags,
    IntrusiveRefCntPtr<llvm::vfs::FileSystem> BaseFS) {
  if (CI.getHeaderSearchOpts().VFSOverlayFiles.empty())
    return BaseFS;

  IntrusiveRefCntPtr<llvm::vfs::FileSystem> Result = BaseFS;
  // earlier vfs files are on the bottom
  for (const auto &File : CI.getHeaderSearchOpts().VFSOverlayFiles) {
    llvm::ErrorOr<std::unique_ptr<llvm::MemoryBuffer>> Buffer =
        Result->getBufferForFile(File);
    if (!Buffer) {
      Diags.Report(diag::err_missing_vfs_overlay_file) << File;
      continue;
    }

    IntrusiveRefCntPtr<llvm::vfs::FileSystem> FS = llvm::vfs::getVFSFromYAML(
        std::move(Buffer.get()), /*DiagHandler*/ nullptr, File,
        /*DiagContext*/ nullptr, Result);
    if (!FS) {
      Diags.Report(diag::err_invalid_vfs_overlay) << File;
      continue;
    }

    Result = FS;
  }
  return Result;
}

} // namespace clang<|MERGE_RESOLUTION|>--- conflicted
+++ resolved
@@ -3259,12 +3259,9 @@
                               Res.getTargetOpts(), Res.getFrontendOpts());
   ParseHeaderSearchArgs(Res.getHeaderSearchOpts(), Args,
                         Res.getFileSystemOpts().WorkingDir);
-<<<<<<< HEAD
   ParseAPINotesArgs(Res.getAPINotesOpts(), Args, Diags);
 
-=======
   llvm::Triple T(Res.getTargetOpts().Triple);
->>>>>>> 1fc2d241
   if (DashX.getFormat() == InputKind::Precompiled ||
       DashX.getLanguage() == InputKind::LLVM_IR) {
     // ObjCAAutoRefCount and Sanitize LangOpts are used to setup the
