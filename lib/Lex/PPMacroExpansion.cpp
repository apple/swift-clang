--- conflicted
+++ resolved
@@ -1066,11 +1066,8 @@
       .Case("attribute_availability_with_version_underscores", true)
       .Case("attribute_availability_tvos", true)
       .Case("attribute_availability_watchos", true)
-<<<<<<< HEAD
       .Case("attribute_availability_swift", true)
-=======
       .Case("attribute_availability_with_strict", true)
->>>>>>> f9086b02
       .Case("attribute_cf_returns_not_retained", true)
       .Case("attribute_cf_returns_retained", true)
       .Case("attribute_cf_returns_on_parameters", true)
