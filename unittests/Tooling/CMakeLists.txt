set(LLVM_LINK_COMPONENTS
  ${LLVM_TARGETS_TO_BUILD}
  Support
  TestingSupport
  )

# By default MSVC has a 2^16 limit on the number of sections in an object file,
# and this needs more than that.
if (MSVC)
  set_source_files_properties(RecursiveASTVisitorTest.cpp PROPERTIES COMPILE_FLAGS /bigobj)
  set_source_files_properties(RecursiveASTVisitorTestExprVisitor.cpp PROPERTIES COMPILE_FLAGS /bigobj)
endif()

add_clang_unittest(ToolingTests
  ASTSelectionTest.cpp
  CastExprTest.cpp
  CommentHandlerTest.cpp
  CompilationDatabaseTest.cpp
  DiagnosticsYamlTest.cpp
  ExecutionTest.cpp
  FixItTest.cpp
  HeaderIncludesTest.cpp
  LexicallyOrderedRecursiveASTVisitorTest.cpp
  LookupTest.cpp
  QualTypeNamesTest.cpp
  RangeSelectorTest.cpp
  RecursiveASTVisitorTests/Attr.cpp
  RecursiveASTVisitorTests/Class.cpp
  RecursiveASTVisitorTests/ConstructExpr.cpp
  RecursiveASTVisitorTests/CXXBoolLiteralExpr.cpp
  RecursiveASTVisitorTests/CXXMemberCall.cpp
  RecursiveASTVisitorTests/CXXOperatorCallExprTraverser.cpp
  RecursiveASTVisitorTests/DeclRefExpr.cpp
  RecursiveASTVisitorTests/ImplicitCtor.cpp
  RecursiveASTVisitorTests/InitListExprPostOrder.cpp
  RecursiveASTVisitorTests/InitListExprPostOrderNoQueue.cpp
  RecursiveASTVisitorTests/InitListExprPreOrder.cpp
  RecursiveASTVisitorTests/InitListExprPreOrderNoQueue.cpp
  RecursiveASTVisitorTests/IntegerLiteral.cpp
  RecursiveASTVisitorTests/LambdaDefaultCapture.cpp
  RecursiveASTVisitorTests/LambdaExpr.cpp
  RecursiveASTVisitorTests/NestedNameSpecifiers.cpp
  RecursiveASTVisitorTests/ParenExpr.cpp
  RecursiveASTVisitorTests/TemplateArgumentLocTraverser.cpp
  RecursiveASTVisitorTests/TraversalScope.cpp
  RecursiveASTVisitorTestDeclVisitor.cpp
  RecursiveASTVisitorTestPostOrderVisitor.cpp
  RecursiveASTVisitorTestTypeLocVisitor.cpp
  RefactoringActionRulesTest.cpp
  RefactoringCallbacksTest.cpp
  RefactoringTest.cpp
  ReplacementsYamlTest.cpp
  RewriterTest.cpp
  SourceCodeTest.cpp
  StencilTest.cpp
  ToolingTest.cpp
  TransformerTest.cpp
  )

target_link_libraries(ToolingTests
  PRIVATE
  clangAST
  clangASTMatchers
  clangBasic
  clangFormat
  clangFrontend
  clangLex
  clangRewrite
  clangSerialization
  clangTooling
  clangToolingCore
  clangToolingInclusions
<<<<<<< HEAD
  clangToolingRefactor
=======
>>>>>>> 962d736d
  clangToolingRefactoring
  LLVMTestingSupport
  )


add_subdirectory(Syntax)<|MERGE_RESOLUTION|>--- conflicted
+++ resolved
@@ -70,10 +70,6 @@
   clangTooling
   clangToolingCore
   clangToolingInclusions
-<<<<<<< HEAD
-  clangToolingRefactor
-=======
->>>>>>> 962d736d
   clangToolingRefactoring
   LLVMTestingSupport
   )
