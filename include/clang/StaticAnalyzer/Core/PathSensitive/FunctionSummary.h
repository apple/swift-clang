//===- FunctionSummary.h - Stores summaries of functions. -------*- C++ -*-===//
//
//                     The LLVM Compiler Infrastructure
//
// This file is distributed under the University of Illinois Open Source
// License. See LICENSE.TXT for details.
//
//===----------------------------------------------------------------------===//
//
// This file defines a summary of a function gathered/used by static analysis.
//
//===----------------------------------------------------------------------===//

#ifndef LLVM_CLANG_STATICANALYZER_CORE_PATHSENSITIVE_FUNCTIONSUMMARY_H
#define LLVM_CLANG_STATICANALYZER_CORE_PATHSENSITIVE_FUNCTIONSUMMARY_H

#include "clang/AST/Decl.h"
#include "clang/Basic/LLVM.h"
#include "llvm/ADT/DenseMap.h"
#include "llvm/ADT/DenseSet.h"
#include "llvm/ADT/None.h"
#include "llvm/ADT/Optional.h"
#include "llvm/ADT/SmallBitVector.h"
#include <cassert>
#include <deque>
#include <utility>

namespace clang {
namespace ento {

using SetOfDecls = std::deque<Decl *>;
using SetOfConstDecls = llvm::DenseSet<const Decl *>;

class FunctionSummariesTy {
  class FunctionSummary {
  public:
    /// Marks the IDs of the basic blocks visited during the analyzes.
    llvm::SmallBitVector VisitedBasicBlocks;

    /// Total number of blocks in the function.
    unsigned TotalBasicBlocks : 30;

    /// True if this function has been checked against the rules for which
    /// functions may be inlined.
    unsigned InlineChecked : 1;

    /// True if this function may be inlined.
    unsigned MayInline : 1;

    /// The number of times the function has been inlined.
    unsigned TimesInlined : 32;

<<<<<<< HEAD
    FunctionSummary()
        : TotalBasicBlocks(0), InlineChecked(0), MayInline(0),
          TimesInlined(0) {}
=======
    FunctionSummary() :
      TotalBasicBlocks(0),
      InlineChecked(0),
      MayInline(0),
      TimesInlined(0) {}
>>>>>>> 793912eb
  };

  using MapTy = llvm::DenseMap<const Decl *, FunctionSummary>;
  MapTy Map;

public:
  MapTy::iterator findOrInsertSummary(const Decl *D) {
    MapTy::iterator I = Map.find(D);
    if (I != Map.end())
      return I;

    using KVPair = std::pair<const Decl *, FunctionSummary>;

    I = Map.insert(KVPair(D, FunctionSummary())).first;
    assert(I != Map.end());
    return I;
  }

  void markMayInline(const Decl *D) {
    MapTy::iterator I = findOrInsertSummary(D);
    I->second.InlineChecked = 1;
    I->second.MayInline = 1;
  }

  void markShouldNotInline(const Decl *D) {
    MapTy::iterator I = findOrInsertSummary(D);
    I->second.InlineChecked = 1;
    I->second.MayInline = 0;
  }

  void markReachedMaxBlockCount(const Decl *D) {
    markShouldNotInline(D);
  }

  Optional<bool> mayInline(const Decl *D) {
    MapTy::const_iterator I = Map.find(D);
    if (I != Map.end() && I->second.InlineChecked)
      return I->second.MayInline;
    return None;
  }

  void markVisitedBasicBlock(unsigned ID, const Decl* D, unsigned TotalIDs) {
    MapTy::iterator I = findOrInsertSummary(D);
    llvm::SmallBitVector &Blocks = I->second.VisitedBasicBlocks;
    assert(ID < TotalIDs);
    if (TotalIDs > Blocks.size()) {
      Blocks.resize(TotalIDs);
      I->second.TotalBasicBlocks = TotalIDs;
    }
    Blocks.set(ID);
  }

  unsigned getNumVisitedBasicBlocks(const Decl* D) {
    MapTy::const_iterator I = Map.find(D);
    if (I != Map.end())
      return I->second.VisitedBasicBlocks.count();
    return 0;
  }

  unsigned getNumTimesInlined(const Decl* D) {
    MapTy::const_iterator I = Map.find(D);
    if (I != Map.end())
      return I->second.TimesInlined;
    return 0;
  }

  void bumpNumTimesInlined(const Decl* D) {
    MapTy::iterator I = findOrInsertSummary(D);
    I->second.TimesInlined++;
  }

  /// Get the percentage of the reachable blocks.
  unsigned getPercentBlocksReachable(const Decl *D) {
    MapTy::const_iterator I = Map.find(D);
      if (I != Map.end())
        return ((I->second.VisitedBasicBlocks.count() * 100) /
                 I->second.TotalBasicBlocks);
    return 0;
  }

  unsigned getTotalNumBasicBlocks();
  unsigned getTotalNumVisitedBasicBlocks();
};

} // namespace ento
} // namespace clang

#endif // LLVM_CLANG_STATICANALYZER_CORE_PATHSENSITIVE_FUNCTIONSUMMARY_H<|MERGE_RESOLUTION|>--- conflicted
+++ resolved
@@ -1,4 +1,4 @@
-//===- FunctionSummary.h - Stores summaries of functions. -------*- C++ -*-===//
+//== FunctionSummary.h - Stores summaries of functions. ------------*- C++ -*-//
 //
 //                     The LLVM Compiler Infrastructure
 //
@@ -18,18 +18,15 @@
 #include "clang/Basic/LLVM.h"
 #include "llvm/ADT/DenseMap.h"
 #include "llvm/ADT/DenseSet.h"
-#include "llvm/ADT/None.h"
 #include "llvm/ADT/Optional.h"
 #include "llvm/ADT/SmallBitVector.h"
-#include <cassert>
 #include <deque>
-#include <utility>
 
 namespace clang {
+
 namespace ento {
-
-using SetOfDecls = std::deque<Decl *>;
-using SetOfConstDecls = llvm::DenseSet<const Decl *>;
+typedef std::deque<Decl*> SetOfDecls;
+typedef llvm::DenseSet<const Decl*> SetOfConstDecls;
 
 class FunctionSummariesTy {
   class FunctionSummary {
@@ -50,20 +47,14 @@
     /// The number of times the function has been inlined.
     unsigned TimesInlined : 32;
 
-<<<<<<< HEAD
-    FunctionSummary()
-        : TotalBasicBlocks(0), InlineChecked(0), MayInline(0),
-          TimesInlined(0) {}
-=======
     FunctionSummary() :
       TotalBasicBlocks(0),
       InlineChecked(0),
       MayInline(0),
       TimesInlined(0) {}
->>>>>>> 793912eb
   };
 
-  using MapTy = llvm::DenseMap<const Decl *, FunctionSummary>;
+  typedef llvm::DenseMap<const Decl *, FunctionSummary> MapTy;
   MapTy Map;
 
 public:
@@ -72,8 +63,7 @@
     if (I != Map.end())
       return I;
 
-    using KVPair = std::pair<const Decl *, FunctionSummary>;
-
+    typedef std::pair<const Decl *, FunctionSummary> KVPair;
     I = Map.insert(KVPair(D, FunctionSummary())).first;
     assert(I != Map.end());
     return I;
@@ -143,9 +133,9 @@
 
   unsigned getTotalNumBasicBlocks();
   unsigned getTotalNumVisitedBasicBlocks();
+
 };
 
-} // namespace ento
-} // namespace clang
+}} // end clang ento namespaces
 
-#endif // LLVM_CLANG_STATICANALYZER_CORE_PATHSENSITIVE_FUNCTIONSUMMARY_H+#endif