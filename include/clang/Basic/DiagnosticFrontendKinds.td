//==--- DiagnosticFrontendKinds.td - frontend diagnostics -----------------===//
//
// Part of the LLVM Project, under the Apache License v2.0 with LLVM Exceptions.
// See https://llvm.org/LICENSE.txt for license information.
// SPDX-License-Identifier: Apache-2.0 WITH LLVM-exception
//
//===----------------------------------------------------------------------===//

class BackendInfo : CatBackend, ShowInSystemHeader;

let Component = "Frontend" in {

def err_fe_error_opening : Error<"error opening '%0': %1">;
def err_fe_error_reading : Error<"error reading '%0'">;
def err_fe_error_reading_stdin : Error<"error reading stdin: %0">;
def err_fe_error_backend : Error<"error in backend: %0">, DefaultFatal;

def err_fe_inline_asm : Error<"%0">, CatInlineAsm;
def warn_fe_inline_asm : Warning<"%0">, CatInlineAsm, InGroup<BackendInlineAsm>;
def note_fe_inline_asm : Note<"%0">, CatInlineAsm;
def note_fe_inline_asm_here : Note<"instantiated into assembly here">;
def err_fe_cannot_link_module : Error<"cannot link module '%0': %1">,
  DefaultFatal;

def warn_fe_frame_larger_than : Warning<"stack frame size of %0 bytes in %q1">,
    BackendInfo, InGroup<BackendFrameLargerThanEQ>;
def warn_fe_backend_frame_larger_than: Warning<"%0">,
    BackendInfo, InGroup<BackendFrameLargerThanEQ>;
def err_fe_backend_frame_larger_than: Error<"%0">, BackendInfo;
def note_fe_backend_frame_larger_than: Note<"%0">, BackendInfo;

def warn_fe_backend_plugin: Warning<"%0">, BackendInfo, InGroup<BackendPlugin>;
def err_fe_backend_plugin: Error<"%0">, BackendInfo;
def remark_fe_backend_plugin: Remark<"%0">, BackendInfo, InGroup<RemarkBackendPlugin>;
def note_fe_backend_plugin: Note<"%0">, BackendInfo;

def warn_fe_override_module : Warning<
    "overriding the module target triple with %0">,
    InGroup<DiagGroup<"override-module">>;

def remark_fe_backend_optimization_remark : Remark<"%0">, BackendInfo,
    InGroup<BackendOptimizationRemark>;
def remark_fe_backend_optimization_remark_missed : Remark<"%0">, BackendInfo,
    InGroup<BackendOptimizationRemarkMissed>;
def remark_fe_backend_optimization_remark_analysis : Remark<"%0">, BackendInfo,
    InGroup<BackendOptimizationRemarkAnalysis>;
def remark_fe_backend_optimization_remark_analysis_fpcommute : Remark<"%0; "
    "allow reordering by specifying '#pragma clang loop vectorize(enable)' "
    "before the loop or by providing the compiler option '-ffast-math'.">,
    BackendInfo, InGroup<BackendOptimizationRemarkAnalysis>;
def remark_fe_backend_optimization_remark_analysis_aliasing : Remark<"%0; "
    "allow reordering by specifying '#pragma clang loop vectorize(enable)' "
    "before the loop. If the arrays will always be independent specify "
    "'#pragma clang loop vectorize(assume_safety)' before the loop or provide "
    "the '__restrict__' qualifier with the independent array arguments. "
    "Erroneous results will occur if these options are incorrectly applied!">,
    BackendInfo, InGroup<BackendOptimizationRemarkAnalysis>;
def warn_fe_backend_optimization_failure : Warning<"%0">, BackendInfo,
    InGroup<BackendOptimizationFailure>, DefaultWarn;
def note_fe_backend_invalid_loc : Note<"could "
  "not determine the original source location for %0:%1:%2">, BackendInfo;

def err_fe_backend_unsupported : Error<"%0">, BackendInfo;

def err_fe_invalid_code_complete_file : Error<
    "cannot locate code-completion file %0">, DefaultFatal;
def err_fe_stdout_binary : Error<"unable to change standard output to binary">,
  DefaultFatal;
def err_fe_dependency_file_requires_MT : Error<
    "-dependency-file requires at least one -MT or -MQ option">;
def err_fe_invalid_plugin_name : Error<
    "unable to find plugin '%0'">;
def err_fe_expected_compiler_job : Error<
    "unable to handle compilation, expected exactly one compiler job in '%0'">;
def err_fe_expected_clang_command : Error<
    "expected a clang compiler command">;
def err_fe_remap_missing_to_file : Error<
    "could not remap file '%0' to the contents of file '%1'">, DefaultFatal;
def err_fe_remap_missing_from_file : Error<
    "could not remap from missing file '%0'">, DefaultFatal;
def err_fe_unable_to_load_pch : Error<
    "unable to load PCH file">;
def err_fe_unable_to_load_plugin : Error<
    "unable to load plugin '%0': '%1'">;
def err_fe_unable_to_create_target : Error<
    "unable to create target: '%0'">;
def err_fe_unable_to_interface_with_target : Error<
    "unable to interface with target machine">;
def err_fe_unable_to_open_output : Error<
    "unable to open output file '%0': '%1'">;
def warn_fe_macro_contains_embedded_newline : Warning<
    "macro '%0' contains embedded newline; text after the newline is ignored">;
def warn_fe_cc_print_header_failure : Warning<
    "unable to open CC_PRINT_HEADERS file: %0 (using stderr)">;
def warn_fe_cc_log_diagnostics_failure : Warning<
    "unable to open CC_LOG_DIAGNOSTICS file: %0 (using stderr)">;
def warn_fe_unable_to_open_stats_file : Warning<
    "unable to open statistics output file '%0': '%1'">,
    InGroup<DiagGroup<"unable-to-open-stats-file">>;
def err_fe_no_pch_in_dir : Error<
    "no suitable precompiled header file found in directory '%0'">;
def err_fe_action_not_available : Error<
    "action %0 not compiled in">;
def err_fe_invalid_alignment : Error<
    "invalid value '%1' in '%0'; alignment must be a power of 2">;
def err_fe_invalid_wchar_type
    : Error<"invalid wchar_t type '%0'; must be one of 'char', 'short', 'int'">;
def err_fe_invalid_exception_model
   : Error<"invalid exception model '%0' for target '%1'">;

def warn_fe_serialized_diag_merge_failure : Warning<
    "unable to merge a subprocess's serialized diagnostics">,
    InGroup<SerializedDiagnostics>;
def warn_fe_serialized_diag_failure : Warning<
    "unable to open file %0 for serializing diagnostics (%1)">,
    InGroup<SerializedDiagnostics>;

def err_verify_missing_line : Error<
    "missing or invalid line number following '@' in expected %0">;
def err_verify_missing_file : Error<
    "file '%0' could not be located in expected %1">;
def err_verify_invalid_range : Error<
    "invalid range following '-' in expected %0">;
def err_verify_ambiguous_marker : Error<
    "reference to marker '%0' is ambiguous">;
def note_verify_ambiguous_marker : Note<
    "ambiguous marker '%0' is defined here">;
def err_verify_no_such_marker : Error<
    "use of undefined marker '%0'">;
def err_verify_missing_start : Error<
    "cannot find start ('{{') of expected %0">;
def err_verify_missing_end : Error<
    "cannot find end ('}}') of expected %0">;
def err_verify_invalid_content : Error<
    "invalid expected %0: %1">;
def err_verify_missing_regex : Error<
    "cannot find start of regex ('{{') in %0">;
def err_verify_inconsistent_diags : Error<
    "'%0' diagnostics %select{expected|seen}1 but not %select{seen|expected}1: "
    "%2">;
def err_verify_invalid_no_diags : Error<
    "%select{expected|'expected-no-diagnostics'}0 directive cannot follow "
    "%select{'expected-no-diagnostics' directive|other expected directives}0">;
def err_verify_no_directives : Error<
    "no expected directives found: consider use of 'expected-no-diagnostics'">;

def note_fixit_applied : Note<"FIX-IT applied suggested code changes">;
def note_fixit_in_macro : Note<
    "FIX-IT unable to apply suggested code changes in a macro">;
def note_fixit_failed : Note<
    "FIX-IT unable to apply suggested code changes">;
def note_fixit_unfixed_error : Note<"FIX-IT detected an error it cannot fix">;
def warn_fixit_no_changes : Note<
    "FIX-IT detected errors it could not fix; no output will be generated">;

// PCH reader
def err_relocatable_without_isysroot : Error<
    "must specify system root with -isysroot when building a relocatable "
    "PCH file">;

def warn_unknown_diag_option : Warning<
    "unknown %select{warning|remark}0 option '%1'%select{|; did you mean '%3'?}2">,
    InGroup<UnknownWarningOption>;
def warn_unknown_warning_specifier : Warning<
    "unknown %0 warning specifier: '%1'">,
    InGroup<UnknownWarningOption>;

def warn_incompatible_analyzer_plugin_api : Warning<
    "checker plugin '%0' is not compatible with this version of the analyzer">,
    InGroup<DiagGroup<"analyzer-incompatible-plugin"> >;
def note_incompatible_analyzer_plugin_api : Note<
    "current API version is '%0', but plugin was compiled with version '%1'">;

def err_module_build_requires_fmodules : Error<
  "module compilation requires '-fmodules'">;
def err_module_interface_requires_cpp_modules : Error<
  "module interface compilation requires '-std=c++2a' or '-fmodules-ts'">;
def err_header_module_requires_modules : Error<
  "header module compilation requires '-fmodules', '-std=c++2a', or "
  "'-fmodules-ts'">;
def warn_module_config_mismatch : Warning<
  "module file %0 cannot be loaded due to a configuration mismatch with the current "
  "compilation">, InGroup<DiagGroup<"module-file-config-mismatch">>, DefaultError;
def err_module_map_not_found : Error<"module map file '%0' not found">,
  DefaultFatal;
def err_missing_module_name : Error<
  "no module name provided; specify one with -fmodule-name=">,
  DefaultFatal;
def err_missing_module : Error<
  "no module named '%0' declared in module map file '%1'">, DefaultFatal;
def err_no_submodule : Error<"no submodule named %0 in module '%1'">;
def err_no_submodule_suggest : Error<
  "no submodule named %0 in module '%1'; did you mean '%2'?">;
def warn_no_priv_submodule_use_toplevel : Warning<
  "no submodule named %0 in module '%1'; using top level '%2'">,
  InGroup<PrivateModule>;
def note_private_top_level_defined : Note<
  "module defined here">;
def warn_missing_submodule : Warning<"missing submodule '%0'">,
  InGroup<IncompleteUmbrella>;
def note_module_import_here : Note<"module imported here">;
def err_module_cannot_create_includes : Error<
  "cannot create includes file for module %0: %1">;
def warn_module_config_macro_undef : Warning<
  "%select{definition|#undef}0 of configuration macro '%1' has no effect on "
  "the import of '%2'; pass '%select{-D%1=...|-U%1}0' on the command line "
  "to configure the module">,
  InGroup<ConfigMacros>;
def note_module_def_undef_here : Note<
  "macro was %select{defined|#undef'd}0 here">;
def remark_module_build : Remark<"building module '%0' as '%1'">,
  InGroup<ModuleBuild>;
def remark_module_build_done : Remark<"finished building module '%0'">,
  InGroup<ModuleBuild>;
def err_modules_embed_file_not_found :
  Error<"file '%0' specified by '-fmodules-embed-file=' not found">,
  DefaultFatal;
def err_module_header_file_not_found :
  Error<"module header file '%0' not found">, DefaultFatal;
def err_module_header_file_invalid :
  Error<"unexpected module header file input '%0'">, DefaultFatal;

<<<<<<< HEAD
def remark_index_producing_module_file_data : Remark<"producing index data for "
  "module file '%0'">,
  InGroup<IndexStore>;
=======
def err_interface_stubs : Error<"clang-ifs (-emit-iterface-stubs): %0">;
>>>>>>> aaaf2d30

def err_test_module_file_extension_version : Error<
  "test module file extension '%0' has different version (%1.%2) than expected "
  "(%3.%4)">;

def err_missing_vfs_overlay_file : Error<
  "virtual filesystem overlay file '%0' not found">, DefaultFatal;
def err_invalid_vfs_overlay : Error<
  "invalid virtual filesystem overlay file '%0'">, DefaultFatal;

def warn_option_invalid_ocl_version : Warning<
  "OpenCL version %0 does not support the option '%1'">, InGroup<Deprecated>;

def err_builtin_needs_feature : Error<"%0 needs target feature %1">;
def err_function_needs_feature : Error<
  "always_inline function %1 requires target feature '%2', but would "
  "be inlined into function %0 that is compiled without support for '%2'">;

def err_alias_to_undefined : Error<
  "%select{alias|ifunc}0 must point to a defined "
  "%select{variable or |}1function">;
def warn_alias_to_weak_alias : Warning<
  "%select{alias|ifunc}2 will always resolve to %0 even if weak definition of "
  "%1 is overridden">,
  InGroup<IgnoredAttributes>;
def err_duplicate_mangled_name : Error<
  "definition with same mangled name '%0' as another definition">;
def err_cyclic_alias : Error<
  "%select{alias|ifunc}0 definition is part of a cycle">;
def err_ifunc_resolver_return : Error<
  "ifunc resolver function must return a pointer">;

def warn_atomic_op_misaligned : Warning<
  "%select{large|misaligned}0 atomic operation may incur "
  "significant performance penalty">, InGroup<DiagGroup<"atomic-alignment">>;

def warn_alias_with_section : Warning<
  "%select{alias|ifunc}1 will not be in section '%0' but in the same section "
  "as the %select{aliasee|resolver}2">,
  InGroup<IgnoredAttributes>;

let CategoryName = "Instrumentation Issue" in {
def warn_profile_data_out_of_date : Warning<
  "profile data may be out of date: of %0 function%s0, %1 %plural{1:has|:have}1"
  " mismatched data that will be ignored">,
  InGroup<ProfileInstrOutOfDate>;
def warn_profile_data_missing : Warning<
  "profile data may be incomplete: of %0 function%s0, %1 %plural{1:has|:have}1"
  " no data">,
  InGroup<ProfileInstrMissing>,
  DefaultIgnore;
def warn_profile_data_unprofiled : Warning<
  "no profile data available for file \"%0\"">,
  InGroup<ProfileInstrUnprofiled>;

} // end of instrumentation issue category

}<|MERGE_RESOLUTION|>--- conflicted
+++ resolved
@@ -220,13 +220,11 @@
 def err_module_header_file_invalid :
   Error<"unexpected module header file input '%0'">, DefaultFatal;
 
-<<<<<<< HEAD
 def remark_index_producing_module_file_data : Remark<"producing index data for "
   "module file '%0'">,
   InGroup<IndexStore>;
-=======
+
 def err_interface_stubs : Error<"clang-ifs (-emit-iterface-stubs): %0">;
->>>>>>> aaaf2d30
 
 def err_test_module_file_extension_version : Error<
   "test module file extension '%0' has different version (%1.%2) than expected "
