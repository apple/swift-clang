//===------- CGObjCGNU.cpp - Emit LLVM Code from ASTs for a Module --------===//
//
//                     The LLVM Compiler Infrastructure
//
// This file is distributed under the University of Illinois Open Source
// License. See LICENSE.TXT for details.
//
//===----------------------------------------------------------------------===//
//
// This provides Objective-C code generation targeting the GNU runtime.  The
// class in this file generates structures used by the GNU Objective-C runtime
// library.  These structures are defined in objc/objc.h and objc/objc-api.h in
// the GNU runtime distribution.
//
//===----------------------------------------------------------------------===//

#include "CGObjCRuntime.h"
#include "CGCleanup.h"
#include "CodeGenFunction.h"
#include "CodeGenModule.h"
#include "ConstantBuilder.h"
#include "clang/AST/ASTContext.h"
#include "clang/AST/Decl.h"
#include "clang/AST/DeclObjC.h"
#include "clang/AST/RecordLayout.h"
#include "clang/AST/StmtObjC.h"
#include "clang/Basic/FileManager.h"
#include "clang/Basic/SourceManager.h"
#include "llvm/ADT/SmallVector.h"
#include "llvm/ADT/StringMap.h"
#include "llvm/IR/CallSite.h"
#include "llvm/IR/DataLayout.h"
#include "llvm/IR/Intrinsics.h"
#include "llvm/IR/LLVMContext.h"
#include "llvm/IR/Module.h"
#include "llvm/Support/Compiler.h"
#include <cstdarg>

using namespace clang;
using namespace CodeGen;

namespace {
/// Class that lazily initialises the runtime function.  Avoids inserting the
/// types and the function declaration into a module if they're not used, and
/// avoids constructing the type more than once if it's used more than once.
class LazyRuntimeFunction {
  CodeGenModule *CGM;
  llvm::FunctionType *FTy;
  const char *FunctionName;
  llvm::Constant *Function;

public:
  /// Constructor leaves this class uninitialized, because it is intended to
  /// be used as a field in another class and not all of the types that are
  /// used as arguments will necessarily be available at construction time.
  LazyRuntimeFunction()
      : CGM(nullptr), FunctionName(nullptr), Function(nullptr) {}

  /// Initialises the lazy function with the name, return type, and the types
  /// of the arguments.
  LLVM_END_WITH_NULL
  void init(CodeGenModule *Mod, const char *name, llvm::Type *RetTy, ...) {
    CGM = Mod;
    FunctionName = name;
    Function = nullptr;
    std::vector<llvm::Type *> ArgTys;
    va_list Args;
    va_start(Args, RetTy);
    while (llvm::Type *ArgTy = va_arg(Args, llvm::Type *))
      ArgTys.push_back(ArgTy);
    va_end(Args);
    FTy = llvm::FunctionType::get(RetTy, ArgTys, false);
  }

  llvm::FunctionType *getType() { return FTy; }

  /// Overloaded cast operator, allows the class to be implicitly cast to an
  /// LLVM constant.
  operator llvm::Constant *() {
    if (!Function) {
      if (!FunctionName)
        return nullptr;
      Function =
          cast<llvm::Constant>(CGM->CreateRuntimeFunction(FTy, FunctionName));
    }
    return Function;
  }
  operator llvm::Function *() {
    return cast<llvm::Function>((llvm::Constant *)*this);
  }
};


/// GNU Objective-C runtime code generation.  This class implements the parts of
/// Objective-C support that are specific to the GNU family of runtimes (GCC,
/// GNUstep and ObjFW).
class CGObjCGNU : public CGObjCRuntime {
protected:
  /// The LLVM module into which output is inserted
  llvm::Module &TheModule;
  /// strut objc_super.  Used for sending messages to super.  This structure
  /// contains the receiver (object) and the expected class.
  llvm::StructType *ObjCSuperTy;
  /// struct objc_super*.  The type of the argument to the superclass message
  /// lookup functions.  
  llvm::PointerType *PtrToObjCSuperTy;
  /// LLVM type for selectors.  Opaque pointer (i8*) unless a header declaring
  /// SEL is included in a header somewhere, in which case it will be whatever
  /// type is declared in that header, most likely {i8*, i8*}.
  llvm::PointerType *SelectorTy;
  /// LLVM i8 type.  Cached here to avoid repeatedly getting it in all of the
  /// places where it's used
  llvm::IntegerType *Int8Ty;
  /// Pointer to i8 - LLVM type of char*, for all of the places where the
  /// runtime needs to deal with C strings.
  llvm::PointerType *PtrToInt8Ty;
  /// Instance Method Pointer type.  This is a pointer to a function that takes,
  /// at a minimum, an object and a selector, and is the generic type for
  /// Objective-C methods.  Due to differences between variadic / non-variadic
  /// calling conventions, it must always be cast to the correct type before
  /// actually being used.
  llvm::PointerType *IMPTy;
  /// Type of an untyped Objective-C object.  Clang treats id as a built-in type
  /// when compiling Objective-C code, so this may be an opaque pointer (i8*),
  /// but if the runtime header declaring it is included then it may be a
  /// pointer to a structure.
  llvm::PointerType *IdTy;
  /// Pointer to a pointer to an Objective-C object.  Used in the new ABI
  /// message lookup function and some GC-related functions.
  llvm::PointerType *PtrToIdTy;
  /// The clang type of id.  Used when using the clang CGCall infrastructure to
  /// call Objective-C methods.
  CanQualType ASTIdTy;
  /// LLVM type for C int type.
  llvm::IntegerType *IntTy;
  /// LLVM type for an opaque pointer.  This is identical to PtrToInt8Ty, but is
  /// used in the code to document the difference between i8* meaning a pointer
  /// to a C string and i8* meaning a pointer to some opaque type.
  llvm::PointerType *PtrTy;
  /// LLVM type for C long type.  The runtime uses this in a lot of places where
  /// it should be using intptr_t, but we can't fix this without breaking
  /// compatibility with GCC...
  llvm::IntegerType *LongTy;
  /// LLVM type for C size_t.  Used in various runtime data structures.
  llvm::IntegerType *SizeTy;
  /// LLVM type for C intptr_t.  
  llvm::IntegerType *IntPtrTy;
  /// LLVM type for C ptrdiff_t.  Mainly used in property accessor functions.
  llvm::IntegerType *PtrDiffTy;
  /// LLVM type for C int*.  Used for GCC-ABI-compatible non-fragile instance
  /// variables.
  llvm::PointerType *PtrToIntTy;
  /// LLVM type for Objective-C BOOL type.
  llvm::Type *BoolTy;
  /// 32-bit integer type, to save us needing to look it up every time it's used.
  llvm::IntegerType *Int32Ty;
  /// 64-bit integer type, to save us needing to look it up every time it's used.
  llvm::IntegerType *Int64Ty;
  /// Metadata kind used to tie method lookups to message sends.  The GNUstep
  /// runtime provides some LLVM passes that can use this to do things like
  /// automatic IMP caching and speculative inlining.
  unsigned msgSendMDKind;

  /// Helper function that generates a constant string and returns a pointer to
  /// the start of the string.  The result of this function can be used anywhere
  /// where the C code specifies const char*.  
  llvm::Constant *MakeConstantString(StringRef Str, const char *Name = "") {
    ConstantAddress Array = CGM.GetAddrOfConstantCString(Str, Name);
    return llvm::ConstantExpr::getGetElementPtr(Array.getElementType(),
                                                Array.getPointer(), Zeros);
  }

  /// Emits a linkonce_odr string, whose name is the prefix followed by the
  /// string value.  This allows the linker to combine the strings between
  /// different modules.  Used for EH typeinfo names, selector strings, and a
  /// few other things.
  llvm::Constant *ExportUniqueString(const std::string &Str, StringRef Prefix) {
    std::string Name = Prefix.str() + Str;
    auto *ConstStr = TheModule.getGlobalVariable(Name);
    if (!ConstStr) {
      llvm::Constant *value = llvm::ConstantDataArray::getString(VMContext,Str);
      ConstStr = new llvm::GlobalVariable(TheModule, value->getType(), true,
                                          llvm::GlobalValue::LinkOnceODRLinkage,
                                          value, Name);
    }
    return llvm::ConstantExpr::getGetElementPtr(ConstStr->getValueType(),
                                                ConstStr, Zeros);
  }

  /// Generates a global structure, initialized by the elements in the vector.
  /// The element types must match the types of the structure elements in the
  /// first argument.
  llvm::GlobalVariable *MakeGlobal(llvm::Constant *C,
                                   CharUnits Align,
                                   StringRef Name="",
                                   llvm::GlobalValue::LinkageTypes linkage
                                         =llvm::GlobalValue::InternalLinkage) {
    auto GV = new llvm::GlobalVariable(TheModule, C->getType(), false,
                                       linkage, C, Name);
    GV->setAlignment(Align.getQuantity());
    return GV;
  }

  /// Returns a property name and encoding string.
  llvm::Constant *MakePropertyEncodingString(const ObjCPropertyDecl *PD,
                                             const Decl *Container) {
    const ObjCRuntime &R = CGM.getLangOpts().ObjCRuntime;
    if ((R.getKind() == ObjCRuntime::GNUstep) &&
        (R.getVersion() >= VersionTuple(1, 6))) {
      std::string NameAndAttributes;
      std::string TypeStr =
        CGM.getContext().getObjCEncodingForPropertyDecl(PD, Container);
      NameAndAttributes += '\0';
      NameAndAttributes += TypeStr.length() + 3;
      NameAndAttributes += TypeStr;
      NameAndAttributes += '\0';
      NameAndAttributes += PD->getNameAsString();
      return MakeConstantString(NameAndAttributes);
    }
    return MakeConstantString(PD->getNameAsString());
  }

  /// Push the property attributes into two structure fields. 
  void PushPropertyAttributes(ConstantStructBuilder &Fields,
      ObjCPropertyDecl *property, bool isSynthesized=true, bool
      isDynamic=true) {
    int attrs = property->getPropertyAttributes();
    // For read-only properties, clear the copy and retain flags
    if (attrs & ObjCPropertyDecl::OBJC_PR_readonly) {
      attrs &= ~ObjCPropertyDecl::OBJC_PR_copy;
      attrs &= ~ObjCPropertyDecl::OBJC_PR_retain;
      attrs &= ~ObjCPropertyDecl::OBJC_PR_weak;
      attrs &= ~ObjCPropertyDecl::OBJC_PR_strong;
    }
    // The first flags field has the same attribute values as clang uses internally
    Fields.addInt(Int8Ty, attrs & 0xff);
    attrs >>= 8;
    attrs <<= 2;
    // For protocol properties, synthesized and dynamic have no meaning, so we
    // reuse these flags to indicate that this is a protocol property (both set
    // has no meaning, as a property can't be both synthesized and dynamic)
    attrs |= isSynthesized ? (1<<0) : 0;
    attrs |= isDynamic ? (1<<1) : 0;
    // The second field is the next four fields left shifted by two, with the
    // low bit set to indicate whether the field is synthesized or dynamic.
    Fields.addInt(Int8Ty, attrs & 0xff);
    // Two padding fields
    Fields.addInt(Int8Ty, 0);
    Fields.addInt(Int8Ty, 0);
  }

  /// Ensures that the value has the required type, by inserting a bitcast if
  /// required.  This function lets us avoid inserting bitcasts that are
  /// redundant.
  llvm::Value* EnforceType(CGBuilderTy &B, llvm::Value *V, llvm::Type *Ty) {
    if (V->getType() == Ty) return V;
    return B.CreateBitCast(V, Ty);
  }
  Address EnforceType(CGBuilderTy &B, Address V, llvm::Type *Ty) {
    if (V.getType() == Ty) return V;
    return B.CreateBitCast(V, Ty);
  }

  // Some zeros used for GEPs in lots of places.
  llvm::Constant *Zeros[2];
  /// Null pointer value.  Mainly used as a terminator in various arrays.
  llvm::Constant *NULLPtr;
  /// LLVM context.
  llvm::LLVMContext &VMContext;

private:
  /// Placeholder for the class.  Lots of things refer to the class before we've
  /// actually emitted it.  We use this alias as a placeholder, and then replace
  /// it with a pointer to the class structure before finally emitting the
  /// module.
  llvm::GlobalAlias *ClassPtrAlias;
  /// Placeholder for the metaclass.  Lots of things refer to the class before
  /// we've / actually emitted it.  We use this alias as a placeholder, and then
  /// replace / it with a pointer to the metaclass structure before finally
  /// emitting the / module.
  llvm::GlobalAlias *MetaClassPtrAlias;
  /// All of the classes that have been generated for this compilation units.
  std::vector<llvm::Constant*> Classes;
  /// All of the categories that have been generated for this compilation units.
  std::vector<llvm::Constant*> Categories;
  /// All of the Objective-C constant strings that have been generated for this
  /// compilation units.
  std::vector<llvm::Constant*> ConstantStrings;
  /// Map from string values to Objective-C constant strings in the output.
  /// Used to prevent emitting Objective-C strings more than once.  This should
  /// not be required at all - CodeGenModule should manage this list.
  llvm::StringMap<llvm::Constant*> ObjCStrings;
  /// All of the protocols that have been declared.
  llvm::StringMap<llvm::Constant*> ExistingProtocols;
  /// For each variant of a selector, we store the type encoding and a
  /// placeholder value.  For an untyped selector, the type will be the empty
  /// string.  Selector references are all done via the module's selector table,
  /// so we create an alias as a placeholder and then replace it with the real
  /// value later.
  typedef std::pair<std::string, llvm::GlobalAlias*> TypedSelector;
  /// Type of the selector map.  This is roughly equivalent to the structure
  /// used in the GNUstep runtime, which maintains a list of all of the valid
  /// types for a selector in a table.
  typedef llvm::DenseMap<Selector, SmallVector<TypedSelector, 2> >
    SelectorMap;
  /// A map from selectors to selector types.  This allows us to emit all
  /// selectors of the same name and type together.
  SelectorMap SelectorTable;

  /// Selectors related to memory management.  When compiling in GC mode, we
  /// omit these.
  Selector RetainSel, ReleaseSel, AutoreleaseSel;
  /// Runtime functions used for memory management in GC mode.  Note that clang
  /// supports code generation for calling these functions, but neither GNU
  /// runtime actually supports this API properly yet.
  LazyRuntimeFunction IvarAssignFn, StrongCastAssignFn, MemMoveFn, WeakReadFn, 
    WeakAssignFn, GlobalAssignFn;

  typedef std::pair<std::string, std::string> ClassAliasPair;
  /// All classes that have aliases set for them.
  std::vector<ClassAliasPair> ClassAliases;

protected:
  /// Function used for throwing Objective-C exceptions.
  LazyRuntimeFunction ExceptionThrowFn;
  /// Function used for rethrowing exceptions, used at the end of \@finally or
  /// \@synchronize blocks.
  LazyRuntimeFunction ExceptionReThrowFn;
  /// Function called when entering a catch function.  This is required for
  /// differentiating Objective-C exceptions and foreign exceptions.
  LazyRuntimeFunction EnterCatchFn;
  /// Function called when exiting from a catch block.  Used to do exception
  /// cleanup.
  LazyRuntimeFunction ExitCatchFn;
  /// Function called when entering an \@synchronize block.  Acquires the lock.
  LazyRuntimeFunction SyncEnterFn;
  /// Function called when exiting an \@synchronize block.  Releases the lock.
  LazyRuntimeFunction SyncExitFn;

private:
  /// Function called if fast enumeration detects that the collection is
  /// modified during the update.
  LazyRuntimeFunction EnumerationMutationFn;
  /// Function for implementing synthesized property getters that return an
  /// object.
  LazyRuntimeFunction GetPropertyFn;
  /// Function for implementing synthesized property setters that return an
  /// object.
  LazyRuntimeFunction SetPropertyFn;
  /// Function used for non-object declared property getters.
  LazyRuntimeFunction GetStructPropertyFn;
  /// Function used for non-object declared property setters.
  LazyRuntimeFunction SetStructPropertyFn;

  /// The version of the runtime that this class targets.  Must match the
  /// version in the runtime.
  int RuntimeVersion;
  /// The version of the protocol class.  Used to differentiate between ObjC1
  /// and ObjC2 protocols.  Objective-C 1 protocols can not contain optional
  /// components and can not contain declared properties.  We always emit
  /// Objective-C 2 property structures, but we have to pretend that they're
  /// Objective-C 1 property structures when targeting the GCC runtime or it
  /// will abort.
  const int ProtocolVersion;

  /// Generates an instance variable list structure.  This is a structure
  /// containing a size and an array of structures containing instance variable
  /// metadata.  This is used purely for introspection in the fragile ABI.  In
  /// the non-fragile ABI, it's used for instance variable fixup.
  llvm::Constant *GenerateIvarList(ArrayRef<llvm::Constant *> IvarNames,
                                   ArrayRef<llvm::Constant *> IvarTypes,
                                   ArrayRef<llvm::Constant *> IvarOffsets);

  /// Generates a method list structure.  This is a structure containing a size
  /// and an array of structures containing method metadata.
  ///
  /// This structure is used by both classes and categories, and contains a next
  /// pointer allowing them to be chained together in a linked list.
  llvm::Constant *GenerateMethodList(StringRef ClassName,
      StringRef CategoryName,
      ArrayRef<Selector> MethodSels,
      ArrayRef<llvm::Constant *> MethodTypes,
      bool isClassMethodList);

  /// Emits an empty protocol.  This is used for \@protocol() where no protocol
  /// is found.  The runtime will (hopefully) fix up the pointer to refer to the
  /// real protocol.
  llvm::Constant *GenerateEmptyProtocol(const std::string &ProtocolName);

  /// Generates a list of property metadata structures.  This follows the same
  /// pattern as method and instance variable metadata lists.
  llvm::Constant *GeneratePropertyList(const ObjCImplementationDecl *OID,
        SmallVectorImpl<Selector> &InstanceMethodSels,
        SmallVectorImpl<llvm::Constant*> &InstanceMethodTypes);

  /// Generates a list of referenced protocols.  Classes, categories, and
  /// protocols all use this structure.
  llvm::Constant *GenerateProtocolList(ArrayRef<std::string> Protocols);

  /// To ensure that all protocols are seen by the runtime, we add a category on
  /// a class defined in the runtime, declaring no methods, but adopting the
  /// protocols.  This is a horribly ugly hack, but it allows us to collect all
  /// of the protocols without changing the ABI.
  void GenerateProtocolHolderCategory();

  /// Generates a class structure.
  llvm::Constant *GenerateClassStructure(
      llvm::Constant *MetaClass,
      llvm::Constant *SuperClass,
      unsigned info,
      const char *Name,
      llvm::Constant *Version,
      llvm::Constant *InstanceSize,
      llvm::Constant *IVars,
      llvm::Constant *Methods,
      llvm::Constant *Protocols,
      llvm::Constant *IvarOffsets,
      llvm::Constant *Properties,
      llvm::Constant *StrongIvarBitmap,
      llvm::Constant *WeakIvarBitmap,
      bool isMeta=false);

  /// Generates a method list.  This is used by protocols to define the required
  /// and optional methods.
  llvm::Constant *GenerateProtocolMethodList(
      ArrayRef<llvm::Constant *> MethodNames,
      ArrayRef<llvm::Constant *> MethodTypes);

  /// Returns a selector with the specified type encoding.  An empty string is
  /// used to return an untyped selector (with the types field set to NULL).
  llvm::Value *GetSelector(CodeGenFunction &CGF, Selector Sel,
                           const std::string &TypeEncoding);

  /// Returns the variable used to store the offset of an instance variable.
  llvm::GlobalVariable *ObjCIvarOffsetVariable(const ObjCInterfaceDecl *ID,
      const ObjCIvarDecl *Ivar);
  /// Emits a reference to a class.  This allows the linker to object if there
  /// is no class of the matching name.

protected:
  void EmitClassRef(const std::string &className);

  /// Emits a pointer to the named class
  virtual llvm::Value *GetClassNamed(CodeGenFunction &CGF,
                                     const std::string &Name, bool isWeak);

  /// Looks up the method for sending a message to the specified object.  This
  /// mechanism differs between the GCC and GNU runtimes, so this method must be
  /// overridden in subclasses.
  virtual llvm::Value *LookupIMP(CodeGenFunction &CGF,
                                 llvm::Value *&Receiver,
                                 llvm::Value *cmd,
                                 llvm::MDNode *node,
                                 MessageSendInfo &MSI) = 0;

  /// Looks up the method for sending a message to a superclass.  This
  /// mechanism differs between the GCC and GNU runtimes, so this method must
  /// be overridden in subclasses.
  virtual llvm::Value *LookupIMPSuper(CodeGenFunction &CGF,
                                      Address ObjCSuper,
                                      llvm::Value *cmd,
                                      MessageSendInfo &MSI) = 0;

  /// Libobjc2 uses a bitfield representation where small(ish) bitfields are
  /// stored in a 64-bit value with the low bit set to 1 and the remaining 63
  /// bits set to their values, LSB first, while larger ones are stored in a
  /// structure of this / form:
  /// 
  /// struct { int32_t length; int32_t values[length]; };
  ///
  /// The values in the array are stored in host-endian format, with the least
  /// significant bit being assumed to come first in the bitfield.  Therefore,
  /// a bitfield with the 64th bit set will be (int64_t)&{ 2, [0, 1<<31] },
  /// while a bitfield / with the 63rd bit set will be 1<<64.
  llvm::Constant *MakeBitField(ArrayRef<bool> bits);

public:
  CGObjCGNU(CodeGenModule &cgm, unsigned runtimeABIVersion,
      unsigned protocolClassVersion);

  ConstantAddress GenerateConstantString(const StringLiteral *) override;

  RValue
  GenerateMessageSend(CodeGenFunction &CGF, ReturnValueSlot Return,
                      QualType ResultType, Selector Sel,
                      llvm::Value *Receiver, const CallArgList &CallArgs,
                      const ObjCInterfaceDecl *Class,
                      const ObjCMethodDecl *Method) override;
  RValue
  GenerateMessageSendSuper(CodeGenFunction &CGF, ReturnValueSlot Return,
                           QualType ResultType, Selector Sel,
                           const ObjCInterfaceDecl *Class,
                           bool isCategoryImpl, llvm::Value *Receiver,
                           bool IsClassMessage, const CallArgList &CallArgs,
                           const ObjCMethodDecl *Method) override;
  llvm::Value *GetClass(CodeGenFunction &CGF,
                        const ObjCInterfaceDecl *OID) override;
  llvm::Value *GetSelector(CodeGenFunction &CGF, Selector Sel) override;
  Address GetAddrOfSelector(CodeGenFunction &CGF, Selector Sel) override;
  llvm::Value *GetSelector(CodeGenFunction &CGF,
                           const ObjCMethodDecl *Method) override;
  llvm::Constant *GetEHType(QualType T) override;

  llvm::Function *GenerateMethod(const ObjCMethodDecl *OMD,
                                 const ObjCContainerDecl *CD) override;
  void GenerateCategory(const ObjCCategoryImplDecl *CMD) override;
  void GenerateClass(const ObjCImplementationDecl *ClassDecl) override;
  void RegisterAlias(const ObjCCompatibleAliasDecl *OAD) override;
  llvm::Value *GenerateProtocolRef(CodeGenFunction &CGF,
                                   const ObjCProtocolDecl *PD) override;
  void GenerateProtocol(const ObjCProtocolDecl *PD) override;
  llvm::Function *ModuleInitFunction() override;
  llvm::Constant *GetPropertyGetFunction() override;
  llvm::Constant *GetPropertySetFunction() override;
  llvm::Constant *GetOptimizedPropertySetFunction(bool atomic,
                                                  bool copy) override;
  llvm::Constant *GetSetStructFunction() override;
  llvm::Constant *GetGetStructFunction() override;
  llvm::Constant *GetCppAtomicObjectGetFunction() override;
  llvm::Constant *GetCppAtomicObjectSetFunction() override;
  llvm::Constant *EnumerationMutationFunction() override;

  void EmitTryStmt(CodeGenFunction &CGF,
                   const ObjCAtTryStmt &S) override;
  void EmitSynchronizedStmt(CodeGenFunction &CGF,
                            const ObjCAtSynchronizedStmt &S) override;
  void EmitThrowStmt(CodeGenFunction &CGF,
                     const ObjCAtThrowStmt &S,
                     bool ClearInsertionPoint=true) override;
  llvm::Value * EmitObjCWeakRead(CodeGenFunction &CGF,
                                 Address AddrWeakObj) override;
  void EmitObjCWeakAssign(CodeGenFunction &CGF,
                          llvm::Value *src, Address dst) override;
  void EmitObjCGlobalAssign(CodeGenFunction &CGF,
                            llvm::Value *src, Address dest,
                            bool threadlocal=false) override;
  void EmitObjCIvarAssign(CodeGenFunction &CGF, llvm::Value *src,
                          Address dest, llvm::Value *ivarOffset) override;
  void EmitObjCStrongCastAssign(CodeGenFunction &CGF,
                                llvm::Value *src, Address dest) override;
  void EmitGCMemmoveCollectable(CodeGenFunction &CGF, Address DestPtr,
                                Address SrcPtr,
                                llvm::Value *Size) override;
  LValue EmitObjCValueForIvar(CodeGenFunction &CGF, QualType ObjectTy,
                              llvm::Value *BaseValue, const ObjCIvarDecl *Ivar,
                              unsigned CVRQualifiers) override;
  llvm::Value *EmitIvarOffset(CodeGenFunction &CGF,
                              const ObjCInterfaceDecl *Interface,
                              const ObjCIvarDecl *Ivar) override;
  llvm::Value *EmitNSAutoreleasePoolClassRef(CodeGenFunction &CGF) override;
  llvm::Constant *BuildGCBlockLayout(CodeGenModule &CGM,
                                     const CGBlockInfo &blockInfo) override {
    return NULLPtr;
  }
  llvm::Constant *BuildRCBlockLayout(CodeGenModule &CGM,
                                     const CGBlockInfo &blockInfo) override {
    return NULLPtr;
  }

  llvm::Constant *BuildByrefLayout(CodeGenModule &CGM, QualType T) override {
    return NULLPtr;
  }
<<<<<<< HEAD

  llvm::Constant *GetClassGlobal(StringRef Name, bool ForDefinition,
                                 bool Weak, bool DLLImport) override {
    return nullptr;
  }
=======
>>>>>>> ee155120
};

/// Class representing the legacy GCC Objective-C ABI.  This is the default when
/// -fobjc-nonfragile-abi is not specified.
///
/// The GCC ABI target actually generates code that is approximately compatible
/// with the new GNUstep runtime ABI, but refrains from using any features that
/// would not work with the GCC runtime.  For example, clang always generates
/// the extended form of the class structure, and the extra fields are simply
/// ignored by GCC libobjc.
class CGObjCGCC : public CGObjCGNU {
  /// The GCC ABI message lookup function.  Returns an IMP pointing to the
  /// method implementation for this message.
  LazyRuntimeFunction MsgLookupFn;
  /// The GCC ABI superclass message lookup function.  Takes a pointer to a
  /// structure describing the receiver and the class, and a selector as
  /// arguments.  Returns the IMP for the corresponding method.
  LazyRuntimeFunction MsgLookupSuperFn;

protected:
  llvm::Value *LookupIMP(CodeGenFunction &CGF, llvm::Value *&Receiver,
                         llvm::Value *cmd, llvm::MDNode *node,
                         MessageSendInfo &MSI) override {
    CGBuilderTy &Builder = CGF.Builder;
    llvm::Value *args[] = {
            EnforceType(Builder, Receiver, IdTy),
            EnforceType(Builder, cmd, SelectorTy) };
    llvm::CallSite imp = CGF.EmitRuntimeCallOrInvoke(MsgLookupFn, args);
    imp->setMetadata(msgSendMDKind, node);
    return imp.getInstruction();
  }

  llvm::Value *LookupIMPSuper(CodeGenFunction &CGF, Address ObjCSuper,
                              llvm::Value *cmd, MessageSendInfo &MSI) override {
    CGBuilderTy &Builder = CGF.Builder;
    llvm::Value *lookupArgs[] = {EnforceType(Builder, ObjCSuper,
        PtrToObjCSuperTy).getPointer(), cmd};
    return CGF.EmitNounwindRuntimeCall(MsgLookupSuperFn, lookupArgs);
  }

public:
  CGObjCGCC(CodeGenModule &Mod) : CGObjCGNU(Mod, 8, 2) {
    // IMP objc_msg_lookup(id, SEL);
    MsgLookupFn.init(&CGM, "objc_msg_lookup", IMPTy, IdTy, SelectorTy,
                     nullptr);
    // IMP objc_msg_lookup_super(struct objc_super*, SEL);
    MsgLookupSuperFn.init(&CGM, "objc_msg_lookup_super", IMPTy,
                          PtrToObjCSuperTy, SelectorTy, nullptr);
  }
};

/// Class used when targeting the new GNUstep runtime ABI.
class CGObjCGNUstep : public CGObjCGNU {
    /// The slot lookup function.  Returns a pointer to a cacheable structure
    /// that contains (among other things) the IMP.
    LazyRuntimeFunction SlotLookupFn;
    /// The GNUstep ABI superclass message lookup function.  Takes a pointer to
    /// a structure describing the receiver and the class, and a selector as
    /// arguments.  Returns the slot for the corresponding method.  Superclass
    /// message lookup rarely changes, so this is a good caching opportunity.
    LazyRuntimeFunction SlotLookupSuperFn;
    /// Specialised function for setting atomic retain properties
    LazyRuntimeFunction SetPropertyAtomic;
    /// Specialised function for setting atomic copy properties
    LazyRuntimeFunction SetPropertyAtomicCopy;
    /// Specialised function for setting nonatomic retain properties
    LazyRuntimeFunction SetPropertyNonAtomic;
    /// Specialised function for setting nonatomic copy properties
    LazyRuntimeFunction SetPropertyNonAtomicCopy;
    /// Function to perform atomic copies of C++ objects with nontrivial copy
    /// constructors from Objective-C ivars.
    LazyRuntimeFunction CxxAtomicObjectGetFn;
    /// Function to perform atomic copies of C++ objects with nontrivial copy
    /// constructors to Objective-C ivars.
    LazyRuntimeFunction CxxAtomicObjectSetFn;
    /// Type of an slot structure pointer.  This is returned by the various
    /// lookup functions.
    llvm::Type *SlotTy;

  public:
    llvm::Constant *GetEHType(QualType T) override;

  protected:
    llvm::Value *LookupIMP(CodeGenFunction &CGF, llvm::Value *&Receiver,
                           llvm::Value *cmd, llvm::MDNode *node,
                           MessageSendInfo &MSI) override {
      CGBuilderTy &Builder = CGF.Builder;
      llvm::Function *LookupFn = SlotLookupFn;

      // Store the receiver on the stack so that we can reload it later
      Address ReceiverPtr =
        CGF.CreateTempAlloca(Receiver->getType(), CGF.getPointerAlign());
      Builder.CreateStore(Receiver, ReceiverPtr);

      llvm::Value *self;

      if (isa<ObjCMethodDecl>(CGF.CurCodeDecl)) {
        self = CGF.LoadObjCSelf();
      } else {
        self = llvm::ConstantPointerNull::get(IdTy);
      }

      // The lookup function is guaranteed not to capture the receiver pointer.
      LookupFn->setDoesNotCapture(1);

      llvm::Value *args[] = {
              EnforceType(Builder, ReceiverPtr.getPointer(), PtrToIdTy),
              EnforceType(Builder, cmd, SelectorTy),
              EnforceType(Builder, self, IdTy) };
      llvm::CallSite slot = CGF.EmitRuntimeCallOrInvoke(LookupFn, args);
      slot.setOnlyReadsMemory();
      slot->setMetadata(msgSendMDKind, node);

      // Load the imp from the slot
      llvm::Value *imp = Builder.CreateAlignedLoad(
          Builder.CreateStructGEP(nullptr, slot.getInstruction(), 4),
          CGF.getPointerAlign());

      // The lookup function may have changed the receiver, so make sure we use
      // the new one.
      Receiver = Builder.CreateLoad(ReceiverPtr, true);
      return imp;
    }

    llvm::Value *LookupIMPSuper(CodeGenFunction &CGF, Address ObjCSuper,
                                llvm::Value *cmd,
                                MessageSendInfo &MSI) override {
      CGBuilderTy &Builder = CGF.Builder;
      llvm::Value *lookupArgs[] = {ObjCSuper.getPointer(), cmd};

      llvm::CallInst *slot =
        CGF.EmitNounwindRuntimeCall(SlotLookupSuperFn, lookupArgs);
      slot->setOnlyReadsMemory();

      return Builder.CreateAlignedLoad(Builder.CreateStructGEP(nullptr, slot, 4),
                                       CGF.getPointerAlign());
    }

  public:
    CGObjCGNUstep(CodeGenModule &Mod) : CGObjCGNU(Mod, 9, 3) {
      const ObjCRuntime &R = CGM.getLangOpts().ObjCRuntime;

      llvm::StructType *SlotStructTy = llvm::StructType::get(PtrTy,
          PtrTy, PtrTy, IntTy, IMPTy, nullptr);
      SlotTy = llvm::PointerType::getUnqual(SlotStructTy);
      // Slot_t objc_msg_lookup_sender(id *receiver, SEL selector, id sender);
      SlotLookupFn.init(&CGM, "objc_msg_lookup_sender", SlotTy, PtrToIdTy,
          SelectorTy, IdTy, nullptr);
      // Slot_t objc_msg_lookup_super(struct objc_super*, SEL);
      SlotLookupSuperFn.init(&CGM, "objc_slot_lookup_super", SlotTy,
              PtrToObjCSuperTy, SelectorTy, nullptr);
      // If we're in ObjC++ mode, then we want to make 
      if (CGM.getLangOpts().CPlusPlus) {
        llvm::Type *VoidTy = llvm::Type::getVoidTy(VMContext);
        // void *__cxa_begin_catch(void *e)
        EnterCatchFn.init(&CGM, "__cxa_begin_catch", PtrTy, PtrTy, nullptr);
        // void __cxa_end_catch(void)
        ExitCatchFn.init(&CGM, "__cxa_end_catch", VoidTy, nullptr);
        // void _Unwind_Resume_or_Rethrow(void*)
        ExceptionReThrowFn.init(&CGM, "_Unwind_Resume_or_Rethrow", VoidTy,
            PtrTy, nullptr);
      } else if (R.getVersion() >= VersionTuple(1, 7)) {
        llvm::Type *VoidTy = llvm::Type::getVoidTy(VMContext);
        // id objc_begin_catch(void *e)
        EnterCatchFn.init(&CGM, "objc_begin_catch", IdTy, PtrTy, nullptr);
        // void objc_end_catch(void)
        ExitCatchFn.init(&CGM, "objc_end_catch", VoidTy, nullptr);
        // void _Unwind_Resume_or_Rethrow(void*)
        ExceptionReThrowFn.init(&CGM, "objc_exception_rethrow", VoidTy,
            PtrTy, nullptr);
      }
      llvm::Type *VoidTy = llvm::Type::getVoidTy(VMContext);
      SetPropertyAtomic.init(&CGM, "objc_setProperty_atomic", VoidTy, IdTy,
          SelectorTy, IdTy, PtrDiffTy, nullptr);
      SetPropertyAtomicCopy.init(&CGM, "objc_setProperty_atomic_copy", VoidTy,
          IdTy, SelectorTy, IdTy, PtrDiffTy, nullptr);
      SetPropertyNonAtomic.init(&CGM, "objc_setProperty_nonatomic", VoidTy,
          IdTy, SelectorTy, IdTy, PtrDiffTy, nullptr);
      SetPropertyNonAtomicCopy.init(&CGM, "objc_setProperty_nonatomic_copy",
          VoidTy, IdTy, SelectorTy, IdTy, PtrDiffTy, nullptr);
      // void objc_setCppObjectAtomic(void *dest, const void *src, void
      // *helper);
      CxxAtomicObjectSetFn.init(&CGM, "objc_setCppObjectAtomic", VoidTy, PtrTy,
          PtrTy, PtrTy, nullptr);
      // void objc_getCppObjectAtomic(void *dest, const void *src, void
      // *helper);
      CxxAtomicObjectGetFn.init(&CGM, "objc_getCppObjectAtomic", VoidTy, PtrTy,
          PtrTy, PtrTy, nullptr);
    }

    llvm::Constant *GetCppAtomicObjectGetFunction() override {
      // The optimised functions were added in version 1.7 of the GNUstep
      // runtime.
      assert (CGM.getLangOpts().ObjCRuntime.getVersion() >=
          VersionTuple(1, 7));
      return CxxAtomicObjectGetFn;
    }

    llvm::Constant *GetCppAtomicObjectSetFunction() override {
      // The optimised functions were added in version 1.7 of the GNUstep
      // runtime.
      assert (CGM.getLangOpts().ObjCRuntime.getVersion() >=
          VersionTuple(1, 7));
      return CxxAtomicObjectSetFn;
    }

    llvm::Constant *GetOptimizedPropertySetFunction(bool atomic,
                                                    bool copy) override {
      // The optimised property functions omit the GC check, and so are not
      // safe to use in GC mode.  The standard functions are fast in GC mode,
      // so there is less advantage in using them.
      assert ((CGM.getLangOpts().getGC() == LangOptions::NonGC));
      // The optimised functions were added in version 1.7 of the GNUstep
      // runtime.
      assert (CGM.getLangOpts().ObjCRuntime.getVersion() >=
          VersionTuple(1, 7));

      if (atomic) {
        if (copy) return SetPropertyAtomicCopy;
        return SetPropertyAtomic;
      }

      return copy ? SetPropertyNonAtomicCopy : SetPropertyNonAtomic;
    }
};

/// Support for the ObjFW runtime.
class CGObjCObjFW: public CGObjCGNU {
protected:
  /// The GCC ABI message lookup function.  Returns an IMP pointing to the
  /// method implementation for this message.
  LazyRuntimeFunction MsgLookupFn;
  /// stret lookup function.  While this does not seem to make sense at the
  /// first look, this is required to call the correct forwarding function.
  LazyRuntimeFunction MsgLookupFnSRet;
  /// The GCC ABI superclass message lookup function.  Takes a pointer to a
  /// structure describing the receiver and the class, and a selector as
  /// arguments.  Returns the IMP for the corresponding method.
  LazyRuntimeFunction MsgLookupSuperFn, MsgLookupSuperFnSRet;

  llvm::Value *LookupIMP(CodeGenFunction &CGF, llvm::Value *&Receiver,
                         llvm::Value *cmd, llvm::MDNode *node,
                         MessageSendInfo &MSI) override {
    CGBuilderTy &Builder = CGF.Builder;
    llvm::Value *args[] = {
            EnforceType(Builder, Receiver, IdTy),
            EnforceType(Builder, cmd, SelectorTy) };

    llvm::CallSite imp;
    if (CGM.ReturnTypeUsesSRet(MSI.CallInfo))
      imp = CGF.EmitRuntimeCallOrInvoke(MsgLookupFnSRet, args);
    else
      imp = CGF.EmitRuntimeCallOrInvoke(MsgLookupFn, args);

    imp->setMetadata(msgSendMDKind, node);
    return imp.getInstruction();
  }

  llvm::Value *LookupIMPSuper(CodeGenFunction &CGF, Address ObjCSuper,
                              llvm::Value *cmd, MessageSendInfo &MSI) override {
    CGBuilderTy &Builder = CGF.Builder;
    llvm::Value *lookupArgs[] = {
        EnforceType(Builder, ObjCSuper.getPointer(), PtrToObjCSuperTy), cmd,
    };

    if (CGM.ReturnTypeUsesSRet(MSI.CallInfo))
      return CGF.EmitNounwindRuntimeCall(MsgLookupSuperFnSRet, lookupArgs);
    else
      return CGF.EmitNounwindRuntimeCall(MsgLookupSuperFn, lookupArgs);
  }

  llvm::Value *GetClassNamed(CodeGenFunction &CGF, const std::string &Name,
                             bool isWeak) override {
    if (isWeak)
      return CGObjCGNU::GetClassNamed(CGF, Name, isWeak);

    EmitClassRef(Name);
    std::string SymbolName = "_OBJC_CLASS_" + Name;
    llvm::GlobalVariable *ClassSymbol = TheModule.getGlobalVariable(SymbolName);
    if (!ClassSymbol)
      ClassSymbol = new llvm::GlobalVariable(TheModule, LongTy, false,
                                             llvm::GlobalValue::ExternalLinkage,
                                             nullptr, SymbolName);
    return ClassSymbol;
  }

public:
  CGObjCObjFW(CodeGenModule &Mod): CGObjCGNU(Mod, 9, 3) {
    // IMP objc_msg_lookup(id, SEL);
    MsgLookupFn.init(&CGM, "objc_msg_lookup", IMPTy, IdTy, SelectorTy, nullptr);
    MsgLookupFnSRet.init(&CGM, "objc_msg_lookup_stret", IMPTy, IdTy,
                         SelectorTy, nullptr);
    // IMP objc_msg_lookup_super(struct objc_super*, SEL);
    MsgLookupSuperFn.init(&CGM, "objc_msg_lookup_super", IMPTy,
                          PtrToObjCSuperTy, SelectorTy, nullptr);
    MsgLookupSuperFnSRet.init(&CGM, "objc_msg_lookup_super_stret", IMPTy,
                              PtrToObjCSuperTy, SelectorTy, nullptr);
  }
};
} // end anonymous namespace

/// Emits a reference to a dummy variable which is emitted with each class.
/// This ensures that a linker error will be generated when trying to link
/// together modules where a referenced class is not defined.
void CGObjCGNU::EmitClassRef(const std::string &className) {
  std::string symbolRef = "__objc_class_ref_" + className;
  // Don't emit two copies of the same symbol
  if (TheModule.getGlobalVariable(symbolRef))
    return;
  std::string symbolName = "__objc_class_name_" + className;
  llvm::GlobalVariable *ClassSymbol = TheModule.getGlobalVariable(symbolName);
  if (!ClassSymbol) {
    ClassSymbol = new llvm::GlobalVariable(TheModule, LongTy, false,
                                           llvm::GlobalValue::ExternalLinkage,
                                           nullptr, symbolName);
  }
  new llvm::GlobalVariable(TheModule, ClassSymbol->getType(), true,
    llvm::GlobalValue::WeakAnyLinkage, ClassSymbol, symbolRef);
}

static std::string SymbolNameForMethod( StringRef ClassName,
     StringRef CategoryName, const Selector MethodName,
    bool isClassMethod) {
  std::string MethodNameColonStripped = MethodName.getAsString();
  std::replace(MethodNameColonStripped.begin(), MethodNameColonStripped.end(),
      ':', '_');
  return (Twine(isClassMethod ? "_c_" : "_i_") + ClassName + "_" +
    CategoryName + "_" + MethodNameColonStripped).str();
}

CGObjCGNU::CGObjCGNU(CodeGenModule &cgm, unsigned runtimeABIVersion,
                     unsigned protocolClassVersion)
  : CGObjCRuntime(cgm), TheModule(CGM.getModule()),
    VMContext(cgm.getLLVMContext()), ClassPtrAlias(nullptr),
    MetaClassPtrAlias(nullptr), RuntimeVersion(runtimeABIVersion),
    ProtocolVersion(protocolClassVersion) {

  msgSendMDKind = VMContext.getMDKindID("GNUObjCMessageSend");

  CodeGenTypes &Types = CGM.getTypes();
  IntTy = cast<llvm::IntegerType>(
      Types.ConvertType(CGM.getContext().IntTy));
  LongTy = cast<llvm::IntegerType>(
      Types.ConvertType(CGM.getContext().LongTy));
  SizeTy = cast<llvm::IntegerType>(
      Types.ConvertType(CGM.getContext().getSizeType()));
  PtrDiffTy = cast<llvm::IntegerType>(
      Types.ConvertType(CGM.getContext().getPointerDiffType()));
  BoolTy = CGM.getTypes().ConvertType(CGM.getContext().BoolTy);

  Int8Ty = llvm::Type::getInt8Ty(VMContext);
  // C string type.  Used in lots of places.
  PtrToInt8Ty = llvm::PointerType::getUnqual(Int8Ty);

  Zeros[0] = llvm::ConstantInt::get(LongTy, 0);
  Zeros[1] = Zeros[0];
  NULLPtr = llvm::ConstantPointerNull::get(PtrToInt8Ty);
  // Get the selector Type.
  QualType selTy = CGM.getContext().getObjCSelType();
  if (QualType() == selTy) {
    SelectorTy = PtrToInt8Ty;
  } else {
    SelectorTy = cast<llvm::PointerType>(CGM.getTypes().ConvertType(selTy));
  }

  PtrToIntTy = llvm::PointerType::getUnqual(IntTy);
  PtrTy = PtrToInt8Ty;

  Int32Ty = llvm::Type::getInt32Ty(VMContext);
  Int64Ty = llvm::Type::getInt64Ty(VMContext);

  IntPtrTy =
      CGM.getDataLayout().getPointerSizeInBits() == 32 ? Int32Ty : Int64Ty;

  // Object type
  QualType UnqualIdTy = CGM.getContext().getObjCIdType();
  ASTIdTy = CanQualType();
  if (UnqualIdTy != QualType()) {
    ASTIdTy = CGM.getContext().getCanonicalType(UnqualIdTy);
    IdTy = cast<llvm::PointerType>(CGM.getTypes().ConvertType(ASTIdTy));
  } else {
    IdTy = PtrToInt8Ty;
  }
  PtrToIdTy = llvm::PointerType::getUnqual(IdTy);

  ObjCSuperTy = llvm::StructType::get(IdTy, IdTy, nullptr);
  PtrToObjCSuperTy = llvm::PointerType::getUnqual(ObjCSuperTy);

  llvm::Type *VoidTy = llvm::Type::getVoidTy(VMContext);

  // void objc_exception_throw(id);
  ExceptionThrowFn.init(&CGM, "objc_exception_throw", VoidTy, IdTy, nullptr);
  ExceptionReThrowFn.init(&CGM, "objc_exception_throw", VoidTy, IdTy, nullptr);
  // int objc_sync_enter(id);
  SyncEnterFn.init(&CGM, "objc_sync_enter", IntTy, IdTy, nullptr);
  // int objc_sync_exit(id);
  SyncExitFn.init(&CGM, "objc_sync_exit", IntTy, IdTy, nullptr);

  // void objc_enumerationMutation (id)
  EnumerationMutationFn.init(&CGM, "objc_enumerationMutation", VoidTy,
      IdTy, nullptr);

  // id objc_getProperty(id, SEL, ptrdiff_t, BOOL)
  GetPropertyFn.init(&CGM, "objc_getProperty", IdTy, IdTy, SelectorTy,
      PtrDiffTy, BoolTy, nullptr);
  // void objc_setProperty(id, SEL, ptrdiff_t, id, BOOL, BOOL)
  SetPropertyFn.init(&CGM, "objc_setProperty", VoidTy, IdTy, SelectorTy,
      PtrDiffTy, IdTy, BoolTy, BoolTy, nullptr);
  // void objc_setPropertyStruct(void*, void*, ptrdiff_t, BOOL, BOOL)
  GetStructPropertyFn.init(&CGM, "objc_getPropertyStruct", VoidTy, PtrTy, PtrTy, 
      PtrDiffTy, BoolTy, BoolTy, nullptr);
  // void objc_setPropertyStruct(void*, void*, ptrdiff_t, BOOL, BOOL)
  SetStructPropertyFn.init(&CGM, "objc_setPropertyStruct", VoidTy, PtrTy, PtrTy, 
      PtrDiffTy, BoolTy, BoolTy, nullptr);

  // IMP type
  llvm::Type *IMPArgs[] = { IdTy, SelectorTy };
  IMPTy = llvm::PointerType::getUnqual(llvm::FunctionType::get(IdTy, IMPArgs,
              true));

  const LangOptions &Opts = CGM.getLangOpts();
  if ((Opts.getGC() != LangOptions::NonGC) || Opts.ObjCAutoRefCount)
    RuntimeVersion = 10;

  // Don't bother initialising the GC stuff unless we're compiling in GC mode
  if (Opts.getGC() != LangOptions::NonGC) {
    // This is a bit of an hack.  We should sort this out by having a proper
    // CGObjCGNUstep subclass for GC, but we may want to really support the old
    // ABI and GC added in ObjectiveC2.framework, so we fudge it a bit for now
    // Get selectors needed in GC mode
    RetainSel = GetNullarySelector("retain", CGM.getContext());
    ReleaseSel = GetNullarySelector("release", CGM.getContext());
    AutoreleaseSel = GetNullarySelector("autorelease", CGM.getContext());

    // Get functions needed in GC mode

    // id objc_assign_ivar(id, id, ptrdiff_t);
    IvarAssignFn.init(&CGM, "objc_assign_ivar", IdTy, IdTy, IdTy, PtrDiffTy,
        nullptr);
    // id objc_assign_strongCast (id, id*)
    StrongCastAssignFn.init(&CGM, "objc_assign_strongCast", IdTy, IdTy,
        PtrToIdTy, nullptr);
    // id objc_assign_global(id, id*);
    GlobalAssignFn.init(&CGM, "objc_assign_global", IdTy, IdTy, PtrToIdTy,
        nullptr);
    // id objc_assign_weak(id, id*);
    WeakAssignFn.init(&CGM, "objc_assign_weak", IdTy, IdTy, PtrToIdTy, nullptr);
    // id objc_read_weak(id*);
    WeakReadFn.init(&CGM, "objc_read_weak", IdTy, PtrToIdTy, nullptr);
    // void *objc_memmove_collectable(void*, void *, size_t);
    MemMoveFn.init(&CGM, "objc_memmove_collectable", PtrTy, PtrTy, PtrTy,
        SizeTy, nullptr);
  }
}

llvm::Value *CGObjCGNU::GetClassNamed(CodeGenFunction &CGF,
                                      const std::string &Name, bool isWeak) {
  llvm::Constant *ClassName = MakeConstantString(Name);
  // With the incompatible ABI, this will need to be replaced with a direct
  // reference to the class symbol.  For the compatible nonfragile ABI we are
  // still performing this lookup at run time but emitting the symbol for the
  // class externally so that we can make the switch later.
  //
  // Libobjc2 contains an LLVM pass that replaces calls to objc_lookup_class
  // with memoized versions or with static references if it's safe to do so.
  if (!isWeak)
    EmitClassRef(Name);

  llvm::Constant *ClassLookupFn =
    CGM.CreateRuntimeFunction(llvm::FunctionType::get(IdTy, PtrToInt8Ty, true),
                              "objc_lookup_class");
  return CGF.EmitNounwindRuntimeCall(ClassLookupFn, ClassName);
}

// This has to perform the lookup every time, since posing and related
// techniques can modify the name -> class mapping.
llvm::Value *CGObjCGNU::GetClass(CodeGenFunction &CGF,
                                 const ObjCInterfaceDecl *OID) {
  auto *Value =
      GetClassNamed(CGF, OID->getNameAsString(), OID->isWeakImported());
  if (CGM.getTriple().isOSBinFormatCOFF()) {
    if (auto *ClassSymbol = dyn_cast<llvm::GlobalVariable>(Value)) {
      auto DLLStorage = llvm::GlobalValue::DefaultStorageClass;
      if (OID->hasAttr<DLLExportAttr>())
        DLLStorage = llvm::GlobalValue::DLLExportStorageClass;
      else if (OID->hasAttr<DLLImportAttr>())
        DLLStorage = llvm::GlobalValue::DLLImportStorageClass;
      ClassSymbol->setDLLStorageClass(DLLStorage);
    }
  }
  return Value;
}

llvm::Value *CGObjCGNU::EmitNSAutoreleasePoolClassRef(CodeGenFunction &CGF) {
  auto *Value  = GetClassNamed(CGF, "NSAutoreleasePool", false);
  if (CGM.getTriple().isOSBinFormatCOFF()) {
    if (auto *ClassSymbol = dyn_cast<llvm::GlobalVariable>(Value)) {
      IdentifierInfo &II = CGF.CGM.getContext().Idents.get("NSAutoreleasePool");
      TranslationUnitDecl *TUDecl = CGM.getContext().getTranslationUnitDecl();
      DeclContext *DC = TranslationUnitDecl::castToDeclContext(TUDecl);

      const VarDecl *VD = nullptr;
      for (const auto &Result : DC->lookup(&II))
        if ((VD = dyn_cast<VarDecl>(Result)))
          break;

      auto DLLStorage = llvm::GlobalValue::DefaultStorageClass;
      if (!VD || VD->hasAttr<DLLImportAttr>())
        DLLStorage = llvm::GlobalValue::DLLImportStorageClass;
      else if (VD->hasAttr<DLLExportAttr>())
        DLLStorage = llvm::GlobalValue::DLLExportStorageClass;

      ClassSymbol->setDLLStorageClass(DLLStorage);
    }
  }
  return Value;
}

llvm::Value *CGObjCGNU::GetSelector(CodeGenFunction &CGF, Selector Sel,
                                    const std::string &TypeEncoding) {
  SmallVectorImpl<TypedSelector> &Types = SelectorTable[Sel];
  llvm::GlobalAlias *SelValue = nullptr;

  for (SmallVectorImpl<TypedSelector>::iterator i = Types.begin(),
      e = Types.end() ; i!=e ; i++) {
    if (i->first == TypeEncoding) {
      SelValue = i->second;
      break;
    }
  }
  if (!SelValue) {
    SelValue = llvm::GlobalAlias::create(
        SelectorTy->getElementType(), 0, llvm::GlobalValue::PrivateLinkage,
        ".objc_selector_" + Sel.getAsString(), &TheModule);
    Types.emplace_back(TypeEncoding, SelValue);
  }

  return SelValue;
}

Address CGObjCGNU::GetAddrOfSelector(CodeGenFunction &CGF, Selector Sel) {
  llvm::Value *SelValue = GetSelector(CGF, Sel);

  // Store it to a temporary.  Does this satisfy the semantics of
  // GetAddrOfSelector?  Hopefully.
  Address tmp = CGF.CreateTempAlloca(SelValue->getType(),
                                     CGF.getPointerAlign());
  CGF.Builder.CreateStore(SelValue, tmp);
  return tmp;
}

llvm::Value *CGObjCGNU::GetSelector(CodeGenFunction &CGF, Selector Sel) {
  return GetSelector(CGF, Sel, std::string());
}

llvm::Value *CGObjCGNU::GetSelector(CodeGenFunction &CGF,
                                    const ObjCMethodDecl *Method) {
  std::string SelTypes = CGM.getContext().getObjCEncodingForMethodDecl(Method);
  return GetSelector(CGF, Method->getSelector(), SelTypes);
}

llvm::Constant *CGObjCGNU::GetEHType(QualType T) {
  if (T->isObjCIdType() || T->isObjCQualifiedIdType()) {
    // With the old ABI, there was only one kind of catchall, which broke
    // foreign exceptions.  With the new ABI, we use __objc_id_typeinfo as
    // a pointer indicating object catchalls, and NULL to indicate real
    // catchalls
    if (CGM.getLangOpts().ObjCRuntime.isNonFragile()) {
      return MakeConstantString("@id");
    } else {
      return nullptr;
    }
  }

  // All other types should be Objective-C interface pointer types.
  const ObjCObjectPointerType *OPT = T->getAs<ObjCObjectPointerType>();
  assert(OPT && "Invalid @catch type.");
  const ObjCInterfaceDecl *IDecl = OPT->getObjectType()->getInterface();
  assert(IDecl && "Invalid @catch type.");
  return MakeConstantString(IDecl->getIdentifier()->getName());
}

llvm::Constant *CGObjCGNUstep::GetEHType(QualType T) {
  if (!CGM.getLangOpts().CPlusPlus)
    return CGObjCGNU::GetEHType(T);

  // For Objective-C++, we want to provide the ability to catch both C++ and
  // Objective-C objects in the same function.

  // There's a particular fixed type info for 'id'.
  if (T->isObjCIdType() ||
      T->isObjCQualifiedIdType()) {
    llvm::Constant *IDEHType =
      CGM.getModule().getGlobalVariable("__objc_id_type_info");
    if (!IDEHType)
      IDEHType =
        new llvm::GlobalVariable(CGM.getModule(), PtrToInt8Ty,
                                 false,
                                 llvm::GlobalValue::ExternalLinkage,
                                 nullptr, "__objc_id_type_info");
    return llvm::ConstantExpr::getBitCast(IDEHType, PtrToInt8Ty);
  }

  const ObjCObjectPointerType *PT =
    T->getAs<ObjCObjectPointerType>();
  assert(PT && "Invalid @catch type.");
  const ObjCInterfaceType *IT = PT->getInterfaceType();
  assert(IT && "Invalid @catch type.");
  std::string className = IT->getDecl()->getIdentifier()->getName();

  std::string typeinfoName = "__objc_eh_typeinfo_" + className;

  // Return the existing typeinfo if it exists
  llvm::Constant *typeinfo = TheModule.getGlobalVariable(typeinfoName);
  if (typeinfo)
    return llvm::ConstantExpr::getBitCast(typeinfo, PtrToInt8Ty);

  // Otherwise create it.

  // vtable for gnustep::libobjc::__objc_class_type_info
  // It's quite ugly hard-coding this.  Ideally we'd generate it using the host
  // platform's name mangling.
  const char *vtableName = "_ZTVN7gnustep7libobjc22__objc_class_type_infoE";
  auto *Vtable = TheModule.getGlobalVariable(vtableName);
  if (!Vtable) {
    Vtable = new llvm::GlobalVariable(TheModule, PtrToInt8Ty, true,
                                      llvm::GlobalValue::ExternalLinkage,
                                      nullptr, vtableName);
  }
  llvm::Constant *Two = llvm::ConstantInt::get(IntTy, 2);
  auto *BVtable = llvm::ConstantExpr::getBitCast(
      llvm::ConstantExpr::getGetElementPtr(Vtable->getValueType(), Vtable, Two),
      PtrToInt8Ty);

  llvm::Constant *typeName =
    ExportUniqueString(className, "__objc_eh_typename_");

  ConstantInitBuilder builder(CGM);
  auto fields = builder.beginStruct();
  fields.add(BVtable);
  fields.add(typeName);
  llvm::Constant *TI =
    fields.finishAndCreateGlobal("__objc_eh_typeinfo_" + className,
                                 CGM.getPointerAlign(),
                                 /*constant*/ false,
                                 llvm::GlobalValue::LinkOnceODRLinkage);
  return llvm::ConstantExpr::getBitCast(TI, PtrToInt8Ty);
}

/// Generate an NSConstantString object.
ConstantAddress CGObjCGNU::GenerateConstantString(const StringLiteral *SL) {

  std::string Str = SL->getString().str();
  CharUnits Align = CGM.getPointerAlign();

  // Look for an existing one
  llvm::StringMap<llvm::Constant*>::iterator old = ObjCStrings.find(Str);
  if (old != ObjCStrings.end())
    return ConstantAddress(old->getValue(), Align);

  StringRef StringClass = CGM.getLangOpts().ObjCConstantStringClass;

  if (StringClass.empty()) StringClass = "NXConstantString";

  std::string Sym = "_OBJC_CLASS_";
  Sym += StringClass;

  llvm::Constant *isa = TheModule.getNamedGlobal(Sym);

  if (!isa)
    isa = new llvm::GlobalVariable(TheModule, IdTy, /* isConstant */false,
            llvm::GlobalValue::ExternalWeakLinkage, nullptr, Sym);
  else if (isa->getType() != PtrToIdTy)
    isa = llvm::ConstantExpr::getBitCast(isa, PtrToIdTy);

  ConstantInitBuilder Builder(CGM);
  auto Fields = Builder.beginStruct();
  Fields.add(isa);
  Fields.add(MakeConstantString(Str));
  Fields.addInt(IntTy, Str.size());
  llvm::Constant *ObjCStr =
    Fields.finishAndCreateGlobal(".objc_str", Align);
  ObjCStr = llvm::ConstantExpr::getBitCast(ObjCStr, PtrToInt8Ty);
  ObjCStrings[Str] = ObjCStr;
  ConstantStrings.push_back(ObjCStr);
  return ConstantAddress(ObjCStr, Align);
}

///Generates a message send where the super is the receiver.  This is a message
///send to self with special delivery semantics indicating which class's method
///should be called.
RValue
CGObjCGNU::GenerateMessageSendSuper(CodeGenFunction &CGF,
                                    ReturnValueSlot Return,
                                    QualType ResultType,
                                    Selector Sel,
                                    const ObjCInterfaceDecl *Class,
                                    bool isCategoryImpl,
                                    llvm::Value *Receiver,
                                    bool IsClassMessage,
                                    const CallArgList &CallArgs,
                                    const ObjCMethodDecl *Method) {
  CGBuilderTy &Builder = CGF.Builder;
  if (CGM.getLangOpts().getGC() == LangOptions::GCOnly) {
    if (Sel == RetainSel || Sel == AutoreleaseSel) {
      return RValue::get(EnforceType(Builder, Receiver,
                  CGM.getTypes().ConvertType(ResultType)));
    }
    if (Sel == ReleaseSel) {
      return RValue::get(nullptr);
    }
  }

  llvm::Value *cmd = GetSelector(CGF, Sel);
  CallArgList ActualArgs;

  ActualArgs.add(RValue::get(EnforceType(Builder, Receiver, IdTy)), ASTIdTy);
  ActualArgs.add(RValue::get(cmd), CGF.getContext().getObjCSelType());
  ActualArgs.addFrom(CallArgs);

  MessageSendInfo MSI = getMessageSendInfo(Method, ResultType, ActualArgs);

  llvm::Value *ReceiverClass = nullptr;
  if (isCategoryImpl) {
    llvm::Constant *classLookupFunction = nullptr;
    if (IsClassMessage)  {
      classLookupFunction = CGM.CreateRuntimeFunction(llvm::FunctionType::get(
            IdTy, PtrTy, true), "objc_get_meta_class");
    } else {
      classLookupFunction = CGM.CreateRuntimeFunction(llvm::FunctionType::get(
            IdTy, PtrTy, true), "objc_get_class");
    }
    ReceiverClass = Builder.CreateCall(classLookupFunction,
        MakeConstantString(Class->getNameAsString()));
  } else {
    // Set up global aliases for the metaclass or class pointer if they do not
    // already exist.  These will are forward-references which will be set to
    // pointers to the class and metaclass structure created for the runtime
    // load function.  To send a message to super, we look up the value of the
    // super_class pointer from either the class or metaclass structure.
    if (IsClassMessage)  {
      if (!MetaClassPtrAlias) {
        MetaClassPtrAlias = llvm::GlobalAlias::create(
            IdTy->getElementType(), 0, llvm::GlobalValue::InternalLinkage,
            ".objc_metaclass_ref" + Class->getNameAsString(), &TheModule);
      }
      ReceiverClass = MetaClassPtrAlias;
    } else {
      if (!ClassPtrAlias) {
        ClassPtrAlias = llvm::GlobalAlias::create(
            IdTy->getElementType(), 0, llvm::GlobalValue::InternalLinkage,
            ".objc_class_ref" + Class->getNameAsString(), &TheModule);
      }
      ReceiverClass = ClassPtrAlias;
    }
  }
  // Cast the pointer to a simplified version of the class structure
  llvm::Type *CastTy = llvm::StructType::get(IdTy, IdTy, nullptr);
  ReceiverClass = Builder.CreateBitCast(ReceiverClass,
                                        llvm::PointerType::getUnqual(CastTy));
  // Get the superclass pointer
  ReceiverClass = Builder.CreateStructGEP(CastTy, ReceiverClass, 1);
  // Load the superclass pointer
  ReceiverClass =
    Builder.CreateAlignedLoad(ReceiverClass, CGF.getPointerAlign());
  // Construct the structure used to look up the IMP
  llvm::StructType *ObjCSuperTy = llvm::StructType::get(
      Receiver->getType(), IdTy, nullptr);

  // FIXME: Is this really supposed to be a dynamic alloca?
  Address ObjCSuper = Address(Builder.CreateAlloca(ObjCSuperTy),
                              CGF.getPointerAlign());

  Builder.CreateStore(Receiver,
                   Builder.CreateStructGEP(ObjCSuper, 0, CharUnits::Zero()));
  Builder.CreateStore(ReceiverClass,
                   Builder.CreateStructGEP(ObjCSuper, 1, CGF.getPointerSize()));

  ObjCSuper = EnforceType(Builder, ObjCSuper, PtrToObjCSuperTy);

  // Get the IMP
  llvm::Value *imp = LookupIMPSuper(CGF, ObjCSuper, cmd, MSI);
  imp = EnforceType(Builder, imp, MSI.MessengerType);

  llvm::Metadata *impMD[] = {
      llvm::MDString::get(VMContext, Sel.getAsString()),
      llvm::MDString::get(VMContext, Class->getSuperClass()->getNameAsString()),
      llvm::ConstantAsMetadata::get(llvm::ConstantInt::get(
          llvm::Type::getInt1Ty(VMContext), IsClassMessage))};
  llvm::MDNode *node = llvm::MDNode::get(VMContext, impMD);

  CGCallee callee(CGCalleeInfo(), imp);

  llvm::Instruction *call;
  RValue msgRet = CGF.EmitCall(MSI.CallInfo, callee, Return, ActualArgs, &call);
  call->setMetadata(msgSendMDKind, node);
  return msgRet;
}

/// Generate code for a message send expression.
RValue
CGObjCGNU::GenerateMessageSend(CodeGenFunction &CGF,
                               ReturnValueSlot Return,
                               QualType ResultType,
                               Selector Sel,
                               llvm::Value *Receiver,
                               const CallArgList &CallArgs,
                               const ObjCInterfaceDecl *Class,
                               const ObjCMethodDecl *Method) {
  CGBuilderTy &Builder = CGF.Builder;

  // Strip out message sends to retain / release in GC mode
  if (CGM.getLangOpts().getGC() == LangOptions::GCOnly) {
    if (Sel == RetainSel || Sel == AutoreleaseSel) {
      return RValue::get(EnforceType(Builder, Receiver,
                  CGM.getTypes().ConvertType(ResultType)));
    }
    if (Sel == ReleaseSel) {
      return RValue::get(nullptr);
    }
  }

  // If the return type is something that goes in an integer register, the
  // runtime will handle 0 returns.  For other cases, we fill in the 0 value
  // ourselves.
  //
  // The language spec says the result of this kind of message send is
  // undefined, but lots of people seem to have forgotten to read that
  // paragraph and insist on sending messages to nil that have structure
  // returns.  With GCC, this generates a random return value (whatever happens
  // to be on the stack / in those registers at the time) on most platforms,
  // and generates an illegal instruction trap on SPARC.  With LLVM it corrupts
  // the stack.  
  bool isPointerSizedReturn = (ResultType->isAnyPointerType() ||
      ResultType->isIntegralOrEnumerationType() || ResultType->isVoidType());

  llvm::BasicBlock *startBB = nullptr;
  llvm::BasicBlock *messageBB = nullptr;
  llvm::BasicBlock *continueBB = nullptr;

  if (!isPointerSizedReturn) {
    startBB = Builder.GetInsertBlock();
    messageBB = CGF.createBasicBlock("msgSend");
    continueBB = CGF.createBasicBlock("continue");

    llvm::Value *isNil = Builder.CreateICmpEQ(Receiver, 
            llvm::Constant::getNullValue(Receiver->getType()));
    Builder.CreateCondBr(isNil, continueBB, messageBB);
    CGF.EmitBlock(messageBB);
  }

  IdTy = cast<llvm::PointerType>(CGM.getTypes().ConvertType(ASTIdTy));
  llvm::Value *cmd;
  if (Method)
    cmd = GetSelector(CGF, Method);
  else
    cmd = GetSelector(CGF, Sel);
  cmd = EnforceType(Builder, cmd, SelectorTy);
  Receiver = EnforceType(Builder, Receiver, IdTy);

  llvm::Metadata *impMD[] = {
      llvm::MDString::get(VMContext, Sel.getAsString()),
      llvm::MDString::get(VMContext, Class ? Class->getNameAsString() : ""),
      llvm::ConstantAsMetadata::get(llvm::ConstantInt::get(
          llvm::Type::getInt1Ty(VMContext), Class != nullptr))};
  llvm::MDNode *node = llvm::MDNode::get(VMContext, impMD);

  CallArgList ActualArgs;
  ActualArgs.add(RValue::get(Receiver), ASTIdTy);
  ActualArgs.add(RValue::get(cmd), CGF.getContext().getObjCSelType());
  ActualArgs.addFrom(CallArgs);

  MessageSendInfo MSI = getMessageSendInfo(Method, ResultType, ActualArgs);

  // Get the IMP to call
  llvm::Value *imp;

  // If we have non-legacy dispatch specified, we try using the objc_msgSend()
  // functions.  These are not supported on all platforms (or all runtimes on a
  // given platform), so we 
  switch (CGM.getCodeGenOpts().getObjCDispatchMethod()) {
    case CodeGenOptions::Legacy:
      imp = LookupIMP(CGF, Receiver, cmd, node, MSI);
      break;
    case CodeGenOptions::Mixed:
    case CodeGenOptions::NonLegacy:
      if (CGM.ReturnTypeUsesFPRet(ResultType)) {
        imp = CGM.CreateRuntimeFunction(llvm::FunctionType::get(IdTy, IdTy, true),
                                  "objc_msgSend_fpret");
      } else if (CGM.ReturnTypeUsesSRet(MSI.CallInfo)) {
        // The actual types here don't matter - we're going to bitcast the
        // function anyway
        imp = CGM.CreateRuntimeFunction(llvm::FunctionType::get(IdTy, IdTy, true),
                                  "objc_msgSend_stret");
      } else {
        imp = CGM.CreateRuntimeFunction(llvm::FunctionType::get(IdTy, IdTy, true),
                                  "objc_msgSend");
      }
  }

  // Reset the receiver in case the lookup modified it
  ActualArgs[0] = CallArg(RValue::get(Receiver), ASTIdTy, false);

  imp = EnforceType(Builder, imp, MSI.MessengerType);

  llvm::Instruction *call;
  CGCallee callee(CGCalleeInfo(), imp);
  RValue msgRet = CGF.EmitCall(MSI.CallInfo, callee, Return, ActualArgs, &call);
  call->setMetadata(msgSendMDKind, node);


  if (!isPointerSizedReturn) {
    messageBB = CGF.Builder.GetInsertBlock();
    CGF.Builder.CreateBr(continueBB);
    CGF.EmitBlock(continueBB);
    if (msgRet.isScalar()) {
      llvm::Value *v = msgRet.getScalarVal();
      llvm::PHINode *phi = Builder.CreatePHI(v->getType(), 2);
      phi->addIncoming(v, messageBB);
      phi->addIncoming(llvm::Constant::getNullValue(v->getType()), startBB);
      msgRet = RValue::get(phi);
    } else if (msgRet.isAggregate()) {
      Address v = msgRet.getAggregateAddress();
      llvm::PHINode *phi = Builder.CreatePHI(v.getType(), 2);
      llvm::Type *RetTy = v.getElementType();
      Address NullVal = CGF.CreateTempAlloca(RetTy, v.getAlignment(), "null");
      CGF.InitTempAlloca(NullVal, llvm::Constant::getNullValue(RetTy));
      phi->addIncoming(v.getPointer(), messageBB);
      phi->addIncoming(NullVal.getPointer(), startBB);
      msgRet = RValue::getAggregate(Address(phi, v.getAlignment()));
    } else /* isComplex() */ {
      std::pair<llvm::Value*,llvm::Value*> v = msgRet.getComplexVal();
      llvm::PHINode *phi = Builder.CreatePHI(v.first->getType(), 2);
      phi->addIncoming(v.first, messageBB);
      phi->addIncoming(llvm::Constant::getNullValue(v.first->getType()),
          startBB);
      llvm::PHINode *phi2 = Builder.CreatePHI(v.second->getType(), 2);
      phi2->addIncoming(v.second, messageBB);
      phi2->addIncoming(llvm::Constant::getNullValue(v.second->getType()),
          startBB);
      msgRet = RValue::getComplex(phi, phi2);
    }
  }
  return msgRet;
}

/// Generates a MethodList.  Used in construction of a objc_class and
/// objc_category structures.
llvm::Constant *CGObjCGNU::
GenerateMethodList(StringRef ClassName,
                   StringRef CategoryName,
                   ArrayRef<Selector> MethodSels,
                   ArrayRef<llvm::Constant *> MethodTypes,
                   bool isClassMethodList) {
  if (MethodSels.empty())
    return NULLPtr;

  ConstantInitBuilder Builder(CGM);

  auto MethodList = Builder.beginStruct();
  MethodList.addNullPointer(CGM.Int8PtrTy);
  MethodList.addInt(Int32Ty, MethodTypes.size());

  // Get the method structure type.
  llvm::StructType *ObjCMethodTy =
    llvm::StructType::get(CGM.getLLVMContext(), {
      PtrToInt8Ty, // Really a selector, but the runtime creates it us.
      PtrToInt8Ty, // Method types
      IMPTy        // Method pointer
    });
  auto Methods = MethodList.beginArray();
  for (unsigned int i = 0, e = MethodTypes.size(); i < e; ++i) {
    llvm::Constant *FnPtr =
      TheModule.getFunction(SymbolNameForMethod(ClassName, CategoryName,
                                                MethodSels[i],
                                                isClassMethodList));
    assert(FnPtr && "Can't generate metadata for method that doesn't exist");
    auto Method = Methods.beginStruct(ObjCMethodTy);
    Method.add(MakeConstantString(MethodSels[i].getAsString()));
    Method.add(MethodTypes[i]);
    Method.addBitCast(FnPtr, IMPTy);
    Method.finishAndAddTo(Methods);
  }
  Methods.finishAndAddTo(MethodList);

  // Create an instance of the structure
  return MethodList.finishAndCreateGlobal(".objc_method_list",
                                          CGM.getPointerAlign());
}

/// Generates an IvarList.  Used in construction of a objc_class.
llvm::Constant *CGObjCGNU::
GenerateIvarList(ArrayRef<llvm::Constant *> IvarNames,
                 ArrayRef<llvm::Constant *> IvarTypes,
                 ArrayRef<llvm::Constant *> IvarOffsets) {
  if (IvarNames.empty())
    return NULLPtr;

  ConstantInitBuilder Builder(CGM);

  // Structure containing array count followed by array.
  auto IvarList = Builder.beginStruct();
  IvarList.addInt(IntTy, (int)IvarNames.size());

  // Get the ivar structure type.
  llvm::StructType *ObjCIvarTy = llvm::StructType::get(
    PtrToInt8Ty,
    PtrToInt8Ty,
    IntTy,
    nullptr);

  // Array of ivar structures.
  auto Ivars = IvarList.beginArray(ObjCIvarTy);
  for (unsigned int i = 0, e = IvarNames.size() ; i < e ; i++) {
    auto Ivar = Ivars.beginStruct(ObjCIvarTy);
    Ivar.add(IvarNames[i]);
    Ivar.add(IvarTypes[i]);
    Ivar.add(IvarOffsets[i]);
    Ivar.finishAndAddTo(Ivars);
  }
  Ivars.finishAndAddTo(IvarList);

  // Create an instance of the structure
  return IvarList.finishAndCreateGlobal(".objc_ivar_list",
                                        CGM.getPointerAlign());
}

/// Generate a class structure
llvm::Constant *CGObjCGNU::GenerateClassStructure(
    llvm::Constant *MetaClass,
    llvm::Constant *SuperClass,
    unsigned info,
    const char *Name,
    llvm::Constant *Version,
    llvm::Constant *InstanceSize,
    llvm::Constant *IVars,
    llvm::Constant *Methods,
    llvm::Constant *Protocols,
    llvm::Constant *IvarOffsets,
    llvm::Constant *Properties,
    llvm::Constant *StrongIvarBitmap,
    llvm::Constant *WeakIvarBitmap,
    bool isMeta) {
  // Set up the class structure
  // Note:  Several of these are char*s when they should be ids.  This is
  // because the runtime performs this translation on load.
  //
  // Fields marked New ABI are part of the GNUstep runtime.  We emit them
  // anyway; the classes will still work with the GNU runtime, they will just
  // be ignored.
  llvm::StructType *ClassTy = llvm::StructType::get(
      PtrToInt8Ty,        // isa 
      PtrToInt8Ty,        // super_class
      PtrToInt8Ty,        // name
      LongTy,             // version
      LongTy,             // info
      LongTy,             // instance_size
      IVars->getType(),   // ivars
      Methods->getType(), // methods
      // These are all filled in by the runtime, so we pretend
      PtrTy,              // dtable
      PtrTy,              // subclass_list
      PtrTy,              // sibling_class
      PtrTy,              // protocols
      PtrTy,              // gc_object_type
      // New ABI:
      LongTy,                 // abi_version
      IvarOffsets->getType(), // ivar_offsets
      Properties->getType(),  // properties
      IntPtrTy,               // strong_pointers
      IntPtrTy,               // weak_pointers
      nullptr);

  ConstantInitBuilder Builder(CGM);
  auto Elements = Builder.beginStruct(ClassTy);

  // Fill in the structure

  // isa 
  Elements.addBitCast(MetaClass, PtrToInt8Ty);
  // super_class
  Elements.add(SuperClass);
  // name
  Elements.add(MakeConstantString(Name, ".class_name"));
  // version
  Elements.addInt(LongTy, 0);
  // info
  Elements.addInt(LongTy, info);
  // instance_size
  if (isMeta) {
    llvm::DataLayout td(&TheModule);
    Elements.addInt(LongTy,
                    td.getTypeSizeInBits(ClassTy) /
                      CGM.getContext().getCharWidth());
  } else
    Elements.add(InstanceSize);
  // ivars
  Elements.add(IVars);
  // methods
  Elements.add(Methods);
  // These are all filled in by the runtime, so we pretend
  // dtable
  Elements.add(NULLPtr);
  // subclass_list
  Elements.add(NULLPtr);
  // sibling_class
  Elements.add(NULLPtr);
  // protocols
  Elements.addBitCast(Protocols, PtrTy);
  // gc_object_type
  Elements.add(NULLPtr);
  // abi_version
  Elements.addInt(LongTy, 1);
  // ivar_offsets
  Elements.add(IvarOffsets);
  // properties
  Elements.add(Properties);
  // strong_pointers
  Elements.add(StrongIvarBitmap);
  // weak_pointers
  Elements.add(WeakIvarBitmap);
  // Create an instance of the structure
  // This is now an externally visible symbol, so that we can speed up class
  // messages in the next ABI.  We may already have some weak references to
  // this, so check and fix them properly.
  std::string ClassSym((isMeta ? "_OBJC_METACLASS_": "_OBJC_CLASS_") +
          std::string(Name));
  llvm::GlobalVariable *ClassRef = TheModule.getNamedGlobal(ClassSym);
  llvm::Constant *Class =
    Elements.finishAndCreateGlobal(ClassSym, CGM.getPointerAlign(), false,
                                   llvm::GlobalValue::ExternalLinkage);
  if (ClassRef) {
    ClassRef->replaceAllUsesWith(llvm::ConstantExpr::getBitCast(Class,
                  ClassRef->getType()));
    ClassRef->removeFromParent();
    Class->setName(ClassSym);
  }
  return Class;
}

llvm::Constant *CGObjCGNU::
GenerateProtocolMethodList(ArrayRef<llvm::Constant *> MethodNames,
                           ArrayRef<llvm::Constant *> MethodTypes) {
  // Get the method structure type.
  llvm::StructType *ObjCMethodDescTy =
    llvm::StructType::get(CGM.getLLVMContext(), { PtrToInt8Ty, PtrToInt8Ty });
  ConstantInitBuilder Builder(CGM);
  auto MethodList = Builder.beginStruct();
  MethodList.addInt(IntTy, MethodNames.size());
  auto Methods = MethodList.beginArray(ObjCMethodDescTy);
  for (unsigned int i = 0, e = MethodTypes.size() ; i < e ; i++) {
    auto Method = Methods.beginStruct(ObjCMethodDescTy);
    Method.add(MethodNames[i]);
    Method.add(MethodTypes[i]);
    Method.finishAndAddTo(Methods);
  }
  Methods.finishAndAddTo(MethodList);
  return MethodList.finishAndCreateGlobal(".objc_method_list",
                                          CGM.getPointerAlign());
}

// Create the protocol list structure used in classes, categories and so on
llvm::Constant *
CGObjCGNU::GenerateProtocolList(ArrayRef<std::string> Protocols) {

  ConstantInitBuilder Builder(CGM);
  auto ProtocolList = Builder.beginStruct();
  ProtocolList.add(NULLPtr);
  ProtocolList.addInt(LongTy, Protocols.size());

  auto Elements = ProtocolList.beginArray(PtrToInt8Ty);
  for (const std::string *iter = Protocols.begin(), *endIter = Protocols.end();
      iter != endIter ; iter++) {
    llvm::Constant *protocol = nullptr;
    llvm::StringMap<llvm::Constant*>::iterator value =
      ExistingProtocols.find(*iter);
    if (value == ExistingProtocols.end()) {
      protocol = GenerateEmptyProtocol(*iter);
    } else {
      protocol = value->getValue();
    }
    Elements.addBitCast(protocol, PtrToInt8Ty);
  }
  Elements.finishAndAddTo(ProtocolList);
  return ProtocolList.finishAndCreateGlobal(".objc_protocol_list",
                                            CGM.getPointerAlign());
}

llvm::Value *CGObjCGNU::GenerateProtocolRef(CodeGenFunction &CGF,
                                            const ObjCProtocolDecl *PD) {
  llvm::Value *protocol = ExistingProtocols[PD->getNameAsString()];
  llvm::Type *T =
    CGM.getTypes().ConvertType(CGM.getContext().getObjCProtoType());
  return CGF.Builder.CreateBitCast(protocol, llvm::PointerType::getUnqual(T));
}

llvm::Constant *
CGObjCGNU::GenerateEmptyProtocol(const std::string &ProtocolName) {
  llvm::Constant *ProtocolList = GenerateProtocolList({});
  llvm::Constant *MethodList = GenerateProtocolMethodList({}, {});
  // Protocols are objects containing lists of the methods implemented and
  // protocols adopted.
  ConstantInitBuilder Builder(CGM);
  auto Elements = Builder.beginStruct();

  // The isa pointer must be set to a magic number so the runtime knows it's
  // the correct layout.
  Elements.add(llvm::ConstantExpr::getIntToPtr(
          llvm::ConstantInt::get(Int32Ty, ProtocolVersion), IdTy));

  Elements.add(MakeConstantString(ProtocolName, ".objc_protocol_name"));
  Elements.add(ProtocolList);
  Elements.add(MethodList);
  Elements.add(MethodList);
  Elements.add(MethodList);
  Elements.add(MethodList);
  return Elements.finishAndCreateGlobal(".objc_protocol",
                                        CGM.getPointerAlign());
}

void CGObjCGNU::GenerateProtocol(const ObjCProtocolDecl *PD) {
  ASTContext &Context = CGM.getContext();
  std::string ProtocolName = PD->getNameAsString();
  
  // Use the protocol definition, if there is one.
  if (const ObjCProtocolDecl *Def = PD->getDefinition())
    PD = Def;

  SmallVector<std::string, 16> Protocols;
  for (const auto *PI : PD->protocols())
    Protocols.push_back(PI->getNameAsString());
  SmallVector<llvm::Constant*, 16> InstanceMethodNames;
  SmallVector<llvm::Constant*, 16> InstanceMethodTypes;
  SmallVector<llvm::Constant*, 16> OptionalInstanceMethodNames;
  SmallVector<llvm::Constant*, 16> OptionalInstanceMethodTypes;
  for (const auto *I : PD->instance_methods()) {
    std::string TypeStr = Context.getObjCEncodingForMethodDecl(I);
    if (I->getImplementationControl() == ObjCMethodDecl::Optional) {
      OptionalInstanceMethodNames.push_back(
          MakeConstantString(I->getSelector().getAsString()));
      OptionalInstanceMethodTypes.push_back(MakeConstantString(TypeStr));
    } else {
      InstanceMethodNames.push_back(
          MakeConstantString(I->getSelector().getAsString()));
      InstanceMethodTypes.push_back(MakeConstantString(TypeStr));
    }
  }
  // Collect information about class methods:
  SmallVector<llvm::Constant*, 16> ClassMethodNames;
  SmallVector<llvm::Constant*, 16> ClassMethodTypes;
  SmallVector<llvm::Constant*, 16> OptionalClassMethodNames;
  SmallVector<llvm::Constant*, 16> OptionalClassMethodTypes;
  for (const auto *I : PD->class_methods()) {
    std::string TypeStr = Context.getObjCEncodingForMethodDecl(I);
    if (I->getImplementationControl() == ObjCMethodDecl::Optional) {
      OptionalClassMethodNames.push_back(
          MakeConstantString(I->getSelector().getAsString()));
      OptionalClassMethodTypes.push_back(MakeConstantString(TypeStr));
    } else {
      ClassMethodNames.push_back(
          MakeConstantString(I->getSelector().getAsString()));
      ClassMethodTypes.push_back(MakeConstantString(TypeStr));
    }
  }

  llvm::Constant *ProtocolList = GenerateProtocolList(Protocols);
  llvm::Constant *InstanceMethodList =
    GenerateProtocolMethodList(InstanceMethodNames, InstanceMethodTypes);
  llvm::Constant *ClassMethodList =
    GenerateProtocolMethodList(ClassMethodNames, ClassMethodTypes);
  llvm::Constant *OptionalInstanceMethodList =
    GenerateProtocolMethodList(OptionalInstanceMethodNames,
            OptionalInstanceMethodTypes);
  llvm::Constant *OptionalClassMethodList =
    GenerateProtocolMethodList(OptionalClassMethodNames,
            OptionalClassMethodTypes);

  // Property metadata: name, attributes, isSynthesized, setter name, setter
  // types, getter name, getter types.
  // The isSynthesized value is always set to 0 in a protocol.  It exists to
  // simplify the runtime library by allowing it to use the same data
  // structures for protocol metadata everywhere.

  llvm::Constant *PropertyList;
  llvm::Constant *OptionalPropertyList;
  {
    llvm::StructType *propertyMetadataTy =
      llvm::StructType::get(CGM.getLLVMContext(),
        { PtrToInt8Ty, Int8Ty, Int8Ty, Int8Ty, Int8Ty, PtrToInt8Ty,
          PtrToInt8Ty, PtrToInt8Ty, PtrToInt8Ty });

    unsigned numReqProperties = 0, numOptProperties = 0;
    for (auto property : PD->instance_properties()) {
      if (property->isOptional())
        numOptProperties++;
      else
        numReqProperties++;
    }

    ConstantInitBuilder reqPropertyListBuilder(CGM);
    auto reqPropertiesList = reqPropertyListBuilder.beginStruct();
    reqPropertiesList.addInt(IntTy, numReqProperties);
    reqPropertiesList.add(NULLPtr);
    auto reqPropertiesArray = reqPropertiesList.beginArray(propertyMetadataTy);

    ConstantInitBuilder optPropertyListBuilder(CGM);
    auto optPropertiesList = optPropertyListBuilder.beginStruct();
    optPropertiesList.addInt(IntTy, numOptProperties);
    optPropertiesList.add(NULLPtr);
    auto optPropertiesArray = optPropertiesList.beginArray(propertyMetadataTy);

    // Add all of the property methods need adding to the method list and to the
    // property metadata list.
    for (auto *property : PD->instance_properties()) {
      auto &propertiesArray =
        (property->isOptional() ? optPropertiesArray : reqPropertiesArray);
      auto fields = propertiesArray.beginStruct(propertyMetadataTy);

      fields.add(MakePropertyEncodingString(property, nullptr));
      PushPropertyAttributes(fields, property);

      if (ObjCMethodDecl *getter = property->getGetterMethodDecl()) {
        std::string typeStr = Context.getObjCEncodingForMethodDecl(getter);
        llvm::Constant *typeEncoding = MakeConstantString(typeStr);
        InstanceMethodTypes.push_back(typeEncoding);
        fields.add(MakeConstantString(getter->getSelector().getAsString()));
        fields.add(typeEncoding);
      } else {
        fields.add(NULLPtr);
        fields.add(NULLPtr);
      }
      if (ObjCMethodDecl *setter = property->getSetterMethodDecl()) {
        std::string typeStr = Context.getObjCEncodingForMethodDecl(setter);
        llvm::Constant *typeEncoding = MakeConstantString(typeStr);
        InstanceMethodTypes.push_back(typeEncoding);
        fields.add(MakeConstantString(setter->getSelector().getAsString()));
        fields.add(typeEncoding);
      } else {
        fields.add(NULLPtr);
        fields.add(NULLPtr);
      }

      fields.finishAndAddTo(propertiesArray);
    }

    reqPropertiesArray.finishAndAddTo(reqPropertiesList);
    PropertyList =
      reqPropertiesList.finishAndCreateGlobal(".objc_property_list",
                                              CGM.getPointerAlign());

    optPropertiesArray.finishAndAddTo(optPropertiesList);
    OptionalPropertyList =
      optPropertiesList.finishAndCreateGlobal(".objc_property_list",
                                              CGM.getPointerAlign());
  }

  // Protocols are objects containing lists of the methods implemented and
  // protocols adopted.
  // The isa pointer must be set to a magic number so the runtime knows it's
  // the correct layout.
  ConstantInitBuilder Builder(CGM);
  auto Elements = Builder.beginStruct();
  Elements.add(
      llvm::ConstantExpr::getIntToPtr(
          llvm::ConstantInt::get(Int32Ty, ProtocolVersion), IdTy));
  Elements.add(
      MakeConstantString(ProtocolName, ".objc_protocol_name"));
  Elements.add(ProtocolList);
  Elements.add(InstanceMethodList);
  Elements.add(ClassMethodList);
  Elements.add(OptionalInstanceMethodList);
  Elements.add(OptionalClassMethodList);
  Elements.add(PropertyList);
  Elements.add(OptionalPropertyList);
  ExistingProtocols[ProtocolName] =
    llvm::ConstantExpr::getBitCast(
      Elements.finishAndCreateGlobal(".objc_protocol", CGM.getPointerAlign()),
      IdTy);
}
void CGObjCGNU::GenerateProtocolHolderCategory() {
  // Collect information about instance methods
  SmallVector<Selector, 1> MethodSels;
  SmallVector<llvm::Constant*, 1> MethodTypes;

  ConstantInitBuilder Builder(CGM);
  auto Elements = Builder.beginStruct();

  const std::string ClassName = "__ObjC_Protocol_Holder_Ugly_Hack";
  const std::string CategoryName = "AnotherHack";
  Elements.add(MakeConstantString(CategoryName));
  Elements.add(MakeConstantString(ClassName));
  // Instance method list
  Elements.addBitCast(GenerateMethodList(
          ClassName, CategoryName, MethodSels, MethodTypes, false), PtrTy);
  // Class method list
  Elements.addBitCast(GenerateMethodList(
          ClassName, CategoryName, MethodSels, MethodTypes, true), PtrTy);

  // Protocol list
  ConstantInitBuilder ProtocolListBuilder(CGM);
  auto ProtocolList = ProtocolListBuilder.beginStruct();
  ProtocolList.add(NULLPtr);
  ProtocolList.addInt(LongTy, ExistingProtocols.size());
  auto ProtocolElements = ProtocolList.beginArray(PtrTy);
  for (auto iter = ExistingProtocols.begin(), endIter = ExistingProtocols.end();
       iter != endIter ; iter++) {
    ProtocolElements.addBitCast(iter->getValue(), PtrTy);
  }
  ProtocolElements.finishAndAddTo(ProtocolList);
  Elements.addBitCast(
                   ProtocolList.finishAndCreateGlobal(".objc_protocol_list",
                                                      CGM.getPointerAlign()),
                   PtrTy);
  Categories.push_back(llvm::ConstantExpr::getBitCast(
        Elements.finishAndCreateGlobal("", CGM.getPointerAlign()),
        PtrTy));
}

/// Libobjc2 uses a bitfield representation where small(ish) bitfields are
/// stored in a 64-bit value with the low bit set to 1 and the remaining 63
/// bits set to their values, LSB first, while larger ones are stored in a
/// structure of this / form:
/// 
/// struct { int32_t length; int32_t values[length]; };
///
/// The values in the array are stored in host-endian format, with the least
/// significant bit being assumed to come first in the bitfield.  Therefore, a
/// bitfield with the 64th bit set will be (int64_t)&{ 2, [0, 1<<31] }, while a
/// bitfield / with the 63rd bit set will be 1<<64.
llvm::Constant *CGObjCGNU::MakeBitField(ArrayRef<bool> bits) {
  int bitCount = bits.size();
  int ptrBits = CGM.getDataLayout().getPointerSizeInBits();
  if (bitCount < ptrBits) {
    uint64_t val = 1;
    for (int i=0 ; i<bitCount ; ++i) {
      if (bits[i]) val |= 1ULL<<(i+1);
    }
    return llvm::ConstantInt::get(IntPtrTy, val);
  }
  SmallVector<llvm::Constant *, 8> values;
  int v=0;
  while (v < bitCount) {
    int32_t word = 0;
    for (int i=0 ; (i<32) && (v<bitCount)  ; ++i) {
      if (bits[v]) word |= 1<<i;
      v++;
    }
    values.push_back(llvm::ConstantInt::get(Int32Ty, word));
  }

  ConstantInitBuilder builder(CGM);
  auto fields = builder.beginStruct();
  fields.addInt(Int32Ty, values.size());
  auto array = fields.beginArray();
  for (auto v : values) array.add(v);
  array.finishAndAddTo(fields);

  llvm::Constant *GS =
    fields.finishAndCreateGlobal("", CharUnits::fromQuantity(4));
  llvm::Constant *ptr = llvm::ConstantExpr::getPtrToInt(GS, IntPtrTy);
  return ptr;
}

void CGObjCGNU::GenerateCategory(const ObjCCategoryImplDecl *OCD) {
  std::string ClassName = OCD->getClassInterface()->getNameAsString();
  std::string CategoryName = OCD->getNameAsString();
  // Collect information about instance methods
  SmallVector<Selector, 16> InstanceMethodSels;
  SmallVector<llvm::Constant*, 16> InstanceMethodTypes;
  for (const auto *I : OCD->instance_methods()) {
    InstanceMethodSels.push_back(I->getSelector());
    std::string TypeStr = CGM.getContext().getObjCEncodingForMethodDecl(I);
    InstanceMethodTypes.push_back(MakeConstantString(TypeStr));
  }

  // Collect information about class methods
  SmallVector<Selector, 16> ClassMethodSels;
  SmallVector<llvm::Constant*, 16> ClassMethodTypes;
  for (const auto *I : OCD->class_methods()) {
    ClassMethodSels.push_back(I->getSelector());
    std::string TypeStr = CGM.getContext().getObjCEncodingForMethodDecl(I);
    ClassMethodTypes.push_back(MakeConstantString(TypeStr));
  }

  // Collect the names of referenced protocols
  SmallVector<std::string, 16> Protocols;
  const ObjCCategoryDecl *CatDecl = OCD->getCategoryDecl();
  const ObjCList<ObjCProtocolDecl> &Protos = CatDecl->getReferencedProtocols();
  for (ObjCList<ObjCProtocolDecl>::iterator I = Protos.begin(),
       E = Protos.end(); I != E; ++I)
    Protocols.push_back((*I)->getNameAsString());

  ConstantInitBuilder Builder(CGM);
  auto Elements = Builder.beginStruct();
  Elements.add(MakeConstantString(CategoryName));
  Elements.add(MakeConstantString(ClassName));
  // Instance method list
  Elements.addBitCast(
          GenerateMethodList(ClassName, CategoryName, InstanceMethodSels,
                             InstanceMethodTypes, false),
          PtrTy);
  // Class method list
  Elements.addBitCast(
          GenerateMethodList(ClassName, CategoryName, ClassMethodSels,
                             ClassMethodTypes, true),
          PtrTy);
  // Protocol list
  Elements.addBitCast(GenerateProtocolList(Protocols), PtrTy);
  Categories.push_back(llvm::ConstantExpr::getBitCast(
        Elements.finishAndCreateGlobal("", CGM.getPointerAlign()),
        PtrTy));
}

llvm::Constant *CGObjCGNU::GeneratePropertyList(const ObjCImplementationDecl *OID,
        SmallVectorImpl<Selector> &InstanceMethodSels,
        SmallVectorImpl<llvm::Constant*> &InstanceMethodTypes) {
  ASTContext &Context = CGM.getContext();
  // Property metadata: name, attributes, attributes2, padding1, padding2,
  // setter name, setter types, getter name, getter types.
  llvm::StructType *propertyMetadataTy =
    llvm::StructType::get(CGM.getLLVMContext(),
        { PtrToInt8Ty, Int8Ty, Int8Ty, Int8Ty, Int8Ty, PtrToInt8Ty,
          PtrToInt8Ty, PtrToInt8Ty, PtrToInt8Ty });

  unsigned numProperties = 0;
  for (auto *propertyImpl : OID->property_impls()) {
    (void) propertyImpl;
    numProperties++;
  }

  ConstantInitBuilder builder(CGM);
  auto propertyList = builder.beginStruct();
  propertyList.addInt(IntTy, numProperties);
  propertyList.add(NULLPtr);
  auto properties = propertyList.beginArray(propertyMetadataTy);

  // Add all of the property methods need adding to the method list and to the
  // property metadata list.
  for (auto *propertyImpl : OID->property_impls()) {
    auto fields = properties.beginStruct(propertyMetadataTy);
    ObjCPropertyDecl *property = propertyImpl->getPropertyDecl();
    bool isSynthesized = (propertyImpl->getPropertyImplementation() == 
        ObjCPropertyImplDecl::Synthesize);
    bool isDynamic = (propertyImpl->getPropertyImplementation() == 
        ObjCPropertyImplDecl::Dynamic);

    fields.add(MakePropertyEncodingString(property, OID));
    PushPropertyAttributes(fields, property, isSynthesized, isDynamic);
    if (ObjCMethodDecl *getter = property->getGetterMethodDecl()) {
      std::string TypeStr = Context.getObjCEncodingForMethodDecl(getter);
      llvm::Constant *TypeEncoding = MakeConstantString(TypeStr);
      if (isSynthesized) {
        InstanceMethodTypes.push_back(TypeEncoding);
        InstanceMethodSels.push_back(getter->getSelector());
      }
      fields.add(MakeConstantString(getter->getSelector().getAsString()));
      fields.add(TypeEncoding);
    } else {
      fields.add(NULLPtr);
      fields.add(NULLPtr);
    }
    if (ObjCMethodDecl *setter = property->getSetterMethodDecl()) {
      std::string TypeStr = Context.getObjCEncodingForMethodDecl(setter);
      llvm::Constant *TypeEncoding = MakeConstantString(TypeStr);
      if (isSynthesized) {
        InstanceMethodTypes.push_back(TypeEncoding);
        InstanceMethodSels.push_back(setter->getSelector());
      }
      fields.add(MakeConstantString(setter->getSelector().getAsString()));
      fields.add(TypeEncoding);
    } else {
      fields.add(NULLPtr);
      fields.add(NULLPtr);
    }
    fields.finishAndAddTo(properties);
  }
  properties.finishAndAddTo(propertyList);

  return propertyList.finishAndCreateGlobal(".objc_property_list",
                                            CGM.getPointerAlign());
}

void CGObjCGNU::RegisterAlias(const ObjCCompatibleAliasDecl *OAD) {
  // Get the class declaration for which the alias is specified.
  ObjCInterfaceDecl *ClassDecl =
    const_cast<ObjCInterfaceDecl *>(OAD->getClassInterface());
  ClassAliases.emplace_back(ClassDecl->getNameAsString(),
                            OAD->getNameAsString());
}

void CGObjCGNU::GenerateClass(const ObjCImplementationDecl *OID) {
  ASTContext &Context = CGM.getContext();

  // Get the superclass name.
  const ObjCInterfaceDecl * SuperClassDecl =
    OID->getClassInterface()->getSuperClass();
  std::string SuperClassName;
  if (SuperClassDecl) {
    SuperClassName = SuperClassDecl->getNameAsString();
    EmitClassRef(SuperClassName);
  }

  // Get the class name
  ObjCInterfaceDecl *ClassDecl =
      const_cast<ObjCInterfaceDecl *>(OID->getClassInterface());
  std::string ClassName = ClassDecl->getNameAsString();

  // Emit the symbol that is used to generate linker errors if this class is
  // referenced in other modules but not declared.
  std::string classSymbolName = "__objc_class_name_" + ClassName;
  if (auto *symbol = TheModule.getGlobalVariable(classSymbolName)) {
    symbol->setInitializer(llvm::ConstantInt::get(LongTy, 0));
  } else {
    new llvm::GlobalVariable(TheModule, LongTy, false,
                             llvm::GlobalValue::ExternalLinkage,
                             llvm::ConstantInt::get(LongTy, 0),
                             classSymbolName);
  }

  // Get the size of instances.
  int instanceSize = 
    Context.getASTObjCImplementationLayout(OID).getSize().getQuantity();

  // Collect information about instance variables.
  SmallVector<llvm::Constant*, 16> IvarNames;
  SmallVector<llvm::Constant*, 16> IvarTypes;
  SmallVector<llvm::Constant*, 16> IvarOffsets;

  ConstantInitBuilder IvarOffsetBuilder(CGM);
  auto IvarOffsetValues = IvarOffsetBuilder.beginArray(PtrToIntTy);
  SmallVector<bool, 16> WeakIvars;
  SmallVector<bool, 16> StrongIvars;

  int superInstanceSize = !SuperClassDecl ? 0 :
    Context.getASTObjCInterfaceLayout(SuperClassDecl).getSize().getQuantity();
  // For non-fragile ivars, set the instance size to 0 - {the size of just this
  // class}.  The runtime will then set this to the correct value on load.
  if (CGM.getLangOpts().ObjCRuntime.isNonFragile()) {
    instanceSize = 0 - (instanceSize - superInstanceSize);
  }

  for (const ObjCIvarDecl *IVD = ClassDecl->all_declared_ivar_begin(); IVD;
       IVD = IVD->getNextIvar()) {
      // Store the name
      IvarNames.push_back(MakeConstantString(IVD->getNameAsString()));
      // Get the type encoding for this ivar
      std::string TypeStr;
      Context.getObjCEncodingForType(IVD->getType(), TypeStr);
      IvarTypes.push_back(MakeConstantString(TypeStr));
      // Get the offset
      uint64_t BaseOffset = ComputeIvarBaseOffset(CGM, OID, IVD);
      uint64_t Offset = BaseOffset;
      if (CGM.getLangOpts().ObjCRuntime.isNonFragile()) {
        Offset = BaseOffset - superInstanceSize;
      }
      llvm::Constant *OffsetValue = llvm::ConstantInt::get(IntTy, Offset);
      // Create the direct offset value
      std::string OffsetName = "__objc_ivar_offset_value_" + ClassName +"." +
          IVD->getNameAsString();
      llvm::GlobalVariable *OffsetVar = TheModule.getGlobalVariable(OffsetName);
      if (OffsetVar) {
        OffsetVar->setInitializer(OffsetValue);
        // If this is the real definition, change its linkage type so that
        // different modules will use this one, rather than their private
        // copy.
        OffsetVar->setLinkage(llvm::GlobalValue::ExternalLinkage);
      } else
        OffsetVar = new llvm::GlobalVariable(TheModule, IntTy,
          false, llvm::GlobalValue::ExternalLinkage,
          OffsetValue,
          "__objc_ivar_offset_value_" + ClassName +"." +
          IVD->getNameAsString());
      IvarOffsets.push_back(OffsetValue);
      IvarOffsetValues.add(OffsetVar);
      Qualifiers::ObjCLifetime lt = IVD->getType().getQualifiers().getObjCLifetime();
      switch (lt) {
        case Qualifiers::OCL_Strong:
          StrongIvars.push_back(true);
          WeakIvars.push_back(false);
          break;
        case Qualifiers::OCL_Weak:
          StrongIvars.push_back(false);
          WeakIvars.push_back(true);
          break;
        default:
          StrongIvars.push_back(false);
          WeakIvars.push_back(false);
      }
  }
  llvm::Constant *StrongIvarBitmap = MakeBitField(StrongIvars);
  llvm::Constant *WeakIvarBitmap = MakeBitField(WeakIvars);
  llvm::GlobalVariable *IvarOffsetArray =
    IvarOffsetValues.finishAndCreateGlobal(".ivar.offsets",
                                           CGM.getPointerAlign());

  // Collect information about instance methods
  SmallVector<Selector, 16> InstanceMethodSels;
  SmallVector<llvm::Constant*, 16> InstanceMethodTypes;
  for (const auto *I : OID->instance_methods()) {
    InstanceMethodSels.push_back(I->getSelector());
    std::string TypeStr = Context.getObjCEncodingForMethodDecl(I);
    InstanceMethodTypes.push_back(MakeConstantString(TypeStr));
  }

  llvm::Constant *Properties = GeneratePropertyList(OID, InstanceMethodSels,
          InstanceMethodTypes);

  // Collect information about class methods
  SmallVector<Selector, 16> ClassMethodSels;
  SmallVector<llvm::Constant*, 16> ClassMethodTypes;
  for (const auto *I : OID->class_methods()) {
    ClassMethodSels.push_back(I->getSelector());
    std::string TypeStr = Context.getObjCEncodingForMethodDecl(I);
    ClassMethodTypes.push_back(MakeConstantString(TypeStr));
  }
  // Collect the names of referenced protocols
  SmallVector<std::string, 16> Protocols;
  for (const auto *I : ClassDecl->protocols())
    Protocols.push_back(I->getNameAsString());

  // Get the superclass pointer.
  llvm::Constant *SuperClass;
  if (!SuperClassName.empty()) {
    SuperClass = MakeConstantString(SuperClassName, ".super_class_name");
  } else {
    SuperClass = llvm::ConstantPointerNull::get(PtrToInt8Ty);
  }
  // Empty vector used to construct empty method lists
  SmallVector<llvm::Constant*, 1>  empty;
  // Generate the method and instance variable lists
  llvm::Constant *MethodList = GenerateMethodList(ClassName, "",
      InstanceMethodSels, InstanceMethodTypes, false);
  llvm::Constant *ClassMethodList = GenerateMethodList(ClassName, "",
      ClassMethodSels, ClassMethodTypes, true);
  llvm::Constant *IvarList = GenerateIvarList(IvarNames, IvarTypes,
      IvarOffsets);
  // Irrespective of whether we are compiling for a fragile or non-fragile ABI,
  // we emit a symbol containing the offset for each ivar in the class.  This
  // allows code compiled for the non-Fragile ABI to inherit from code compiled
  // for the legacy ABI, without causing problems.  The converse is also
  // possible, but causes all ivar accesses to be fragile.

  // Offset pointer for getting at the correct field in the ivar list when
  // setting up the alias.  These are: The base address for the global, the
  // ivar array (second field), the ivar in this list (set for each ivar), and
  // the offset (third field in ivar structure)
  llvm::Type *IndexTy = Int32Ty;
  llvm::Constant *offsetPointerIndexes[] = {Zeros[0],
      llvm::ConstantInt::get(IndexTy, 1), nullptr,
      llvm::ConstantInt::get(IndexTy, 2) };

  unsigned ivarIndex = 0;
  for (const ObjCIvarDecl *IVD = ClassDecl->all_declared_ivar_begin(); IVD;
       IVD = IVD->getNextIvar()) {
      const std::string Name = "__objc_ivar_offset_" + ClassName + '.'
          + IVD->getNameAsString();
      offsetPointerIndexes[2] = llvm::ConstantInt::get(IndexTy, ivarIndex);
      // Get the correct ivar field
      llvm::Constant *offsetValue = llvm::ConstantExpr::getGetElementPtr(
          cast<llvm::GlobalVariable>(IvarList)->getValueType(), IvarList,
          offsetPointerIndexes);
      // Get the existing variable, if one exists.
      llvm::GlobalVariable *offset = TheModule.getNamedGlobal(Name);
      if (offset) {
        offset->setInitializer(offsetValue);
        // If this is the real definition, change its linkage type so that
        // different modules will use this one, rather than their private
        // copy.
        offset->setLinkage(llvm::GlobalValue::ExternalLinkage);
      } else {
        // Add a new alias if there isn't one already.
        offset = new llvm::GlobalVariable(TheModule, offsetValue->getType(),
                false, llvm::GlobalValue::ExternalLinkage, offsetValue, Name);
        (void) offset; // Silence dead store warning.
      }
      ++ivarIndex;
  }
  llvm::Constant *ZeroPtr = llvm::ConstantInt::get(IntPtrTy, 0);

  //Generate metaclass for class methods
  llvm::Constant *MetaClassStruct = GenerateClassStructure(
      NULLPtr, NULLPtr, 0x12L, ClassName.c_str(), nullptr, Zeros[0],
      GenerateIvarList(empty, empty, empty), ClassMethodList, NULLPtr, NULLPtr,
      NULLPtr, ZeroPtr, ZeroPtr, true);
  if (CGM.getTriple().isOSBinFormatCOFF()) {
    auto Storage = llvm::GlobalValue::DefaultStorageClass;
    if (OID->getClassInterface()->hasAttr<DLLImportAttr>())
      Storage = llvm::GlobalValue::DLLImportStorageClass;
    else if (OID->getClassInterface()->hasAttr<DLLExportAttr>())
      Storage = llvm::GlobalValue::DLLExportStorageClass;
    cast<llvm::GlobalValue>(MetaClassStruct)->setDLLStorageClass(Storage);
  }

  // Generate the class structure
  llvm::Constant *ClassStruct = GenerateClassStructure(
      MetaClassStruct, SuperClass, 0x11L, ClassName.c_str(), nullptr,
      llvm::ConstantInt::get(LongTy, instanceSize), IvarList, MethodList,
      GenerateProtocolList(Protocols), IvarOffsetArray, Properties,
      StrongIvarBitmap, WeakIvarBitmap);
  if (CGM.getTriple().isOSBinFormatCOFF()) {
    auto Storage = llvm::GlobalValue::DefaultStorageClass;
    if (OID->getClassInterface()->hasAttr<DLLImportAttr>())
      Storage = llvm::GlobalValue::DLLImportStorageClass;
    else if (OID->getClassInterface()->hasAttr<DLLExportAttr>())
      Storage = llvm::GlobalValue::DLLExportStorageClass;
    cast<llvm::GlobalValue>(ClassStruct)->setDLLStorageClass(Storage);
  }

  // Resolve the class aliases, if they exist.
  if (ClassPtrAlias) {
    ClassPtrAlias->replaceAllUsesWith(
        llvm::ConstantExpr::getBitCast(ClassStruct, IdTy));
    ClassPtrAlias->eraseFromParent();
    ClassPtrAlias = nullptr;
  }
  if (MetaClassPtrAlias) {
    MetaClassPtrAlias->replaceAllUsesWith(
        llvm::ConstantExpr::getBitCast(MetaClassStruct, IdTy));
    MetaClassPtrAlias->eraseFromParent();
    MetaClassPtrAlias = nullptr;
  }

  // Add class structure to list to be added to the symtab later
  ClassStruct = llvm::ConstantExpr::getBitCast(ClassStruct, PtrToInt8Ty);
  Classes.push_back(ClassStruct);
}

llvm::Function *CGObjCGNU::ModuleInitFunction() {
  // Only emit an ObjC load function if no Objective-C stuff has been called
  if (Classes.empty() && Categories.empty() && ConstantStrings.empty() &&
      ExistingProtocols.empty() && SelectorTable.empty())
    return nullptr;

  // Add all referenced protocols to a category.
  GenerateProtocolHolderCategory();

  llvm::StructType *selStructTy =
    dyn_cast<llvm::StructType>(SelectorTy->getElementType());
  llvm::Type *selStructPtrTy = SelectorTy;
  if (!selStructTy) {
    selStructTy = llvm::StructType::get(CGM.getLLVMContext(),
                                        { PtrToInt8Ty, PtrToInt8Ty });
    selStructPtrTy = llvm::PointerType::getUnqual(selStructTy);
  }

  // Generate statics list:
  llvm::Constant *statics = NULLPtr;
  if (!ConstantStrings.empty()) {
    llvm::GlobalVariable *fileStatics = [&] {
      ConstantInitBuilder builder(CGM);
      auto staticsStruct = builder.beginStruct();

      StringRef stringClass = CGM.getLangOpts().ObjCConstantStringClass;
      if (stringClass.empty()) stringClass = "NXConstantString";
      staticsStruct.add(MakeConstantString(stringClass,
                                           ".objc_static_class_name"));

      auto array = staticsStruct.beginArray();
      array.addAll(ConstantStrings);
      array.add(NULLPtr);
      array.finishAndAddTo(staticsStruct);

      return staticsStruct.finishAndCreateGlobal(".objc_statics",
                                                 CGM.getPointerAlign());
    }();

    ConstantInitBuilder builder(CGM);
    auto allStaticsArray = builder.beginArray(fileStatics->getType());
    allStaticsArray.add(fileStatics);
    allStaticsArray.addNullPointer(fileStatics->getType());

    statics = allStaticsArray.finishAndCreateGlobal(".objc_statics_ptr",
                                                    CGM.getPointerAlign());
    statics = llvm::ConstantExpr::getBitCast(statics, PtrTy);
  }

  // Array of classes, categories, and constant objects.

  SmallVector<llvm::GlobalAlias*, 16> selectorAliases;
  unsigned selectorCount;

  // Pointer to an array of selectors used in this module.
  llvm::GlobalVariable *selectorList = [&] {
    ConstantInitBuilder builder(CGM);
    auto selectors = builder.beginArray(selStructTy);
    auto &table = SelectorTable; // MSVC workaround
    for (auto &entry : table) {

      std::string selNameStr = entry.first.getAsString();
      llvm::Constant *selName = ExportUniqueString(selNameStr, ".objc_sel_name");

      for (TypedSelector &sel : entry.second) {
        llvm::Constant *selectorTypeEncoding = NULLPtr;
        if (!sel.first.empty())
          selectorTypeEncoding =
            MakeConstantString(sel.first, ".objc_sel_types");

        auto selStruct = selectors.beginStruct(selStructTy);
        selStruct.add(selName);
        selStruct.add(selectorTypeEncoding);
        selStruct.finishAndAddTo(selectors);

        // Store the selector alias for later replacement
        selectorAliases.push_back(sel.second);
      }
    }

    // Remember the number of entries in the selector table.
    selectorCount = selectors.size();

    // NULL-terminate the selector list.  This should not actually be required,
    // because the selector list has a length field.  Unfortunately, the GCC
    // runtime decides to ignore the length field and expects a NULL terminator,
    // and GCC cooperates with this by always setting the length to 0.
    auto selStruct = selectors.beginStruct(selStructTy);
    selStruct.add(NULLPtr);
    selStruct.add(NULLPtr);
    selStruct.finishAndAddTo(selectors);

    return selectors.finishAndCreateGlobal(".objc_selector_list",
                                           CGM.getPointerAlign());
  }();

  // Now that all of the static selectors exist, create pointers to them.
  for (unsigned i = 0; i < selectorCount; ++i) {
    llvm::Constant *idxs[] = {
      Zeros[0],
      llvm::ConstantInt::get(Int32Ty, i)
    };
    // FIXME: We're generating redundant loads and stores here!
    llvm::Constant *selPtr = llvm::ConstantExpr::getGetElementPtr(
        selectorList->getValueType(), selectorList, idxs);
    // If selectors are defined as an opaque type, cast the pointer to this
    // type.
    selPtr = llvm::ConstantExpr::getBitCast(selPtr, SelectorTy);
    selectorAliases[i]->replaceAllUsesWith(selPtr);
    selectorAliases[i]->eraseFromParent();
  }

  llvm::GlobalVariable *symtab = [&] {
    ConstantInitBuilder builder(CGM);
    auto symtab = builder.beginStruct();

    // Number of static selectors
    symtab.addInt(LongTy, selectorCount);

    symtab.addBitCast(selectorList, selStructPtrTy);

    // Number of classes defined.
    symtab.addInt(CGM.Int16Ty, Classes.size());
    // Number of categories defined
    symtab.addInt(CGM.Int16Ty, Categories.size());

    // Create an array of classes, then categories, then static object instances
    auto classList = symtab.beginArray(PtrToInt8Ty);
    classList.addAll(Classes);
    classList.addAll(Categories);
    //  NULL-terminated list of static object instances (mainly constant strings)
    classList.add(statics);
    classList.add(NULLPtr);
    classList.finishAndAddTo(symtab);

    // Construct the symbol table.
    return symtab.finishAndCreateGlobal("", CGM.getPointerAlign());
  }();

  // The symbol table is contained in a module which has some version-checking
  // constants
  llvm::Constant *module = [&] {
    llvm::Type *moduleEltTys[] = {
      LongTy, LongTy, PtrToInt8Ty, symtab->getType(), IntTy
    };
    llvm::StructType *moduleTy =
      llvm::StructType::get(CGM.getLLVMContext(),
         makeArrayRef(moduleEltTys).drop_back(unsigned(RuntimeVersion < 10)));

    ConstantInitBuilder builder(CGM);
    auto module = builder.beginStruct(moduleTy);
    // Runtime version, used for ABI compatibility checking.
    module.addInt(LongTy, RuntimeVersion);
    // sizeof(ModuleTy)
    module.addInt(LongTy, CGM.getDataLayout().getTypeStoreSize(moduleTy));

    // The path to the source file where this module was declared
    SourceManager &SM = CGM.getContext().getSourceManager();
    const FileEntry *mainFile = SM.getFileEntryForID(SM.getMainFileID());
    std::string path =
      (Twine(mainFile->getDir()->getName()) + "/" + mainFile->getName()).str();
    module.add(MakeConstantString(path, ".objc_source_file_name"));
    module.add(symtab);

    if (RuntimeVersion >= 10) {
      switch (CGM.getLangOpts().getGC()) {
      case LangOptions::GCOnly:
        module.addInt(IntTy, 2);
        break;
      case LangOptions::NonGC:
        if (CGM.getLangOpts().ObjCAutoRefCount)
          module.addInt(IntTy, 1);
        else
          module.addInt(IntTy, 0);
        break;
      case LangOptions::HybridGC:
        module.addInt(IntTy, 1);
        break;
      }
    }

    return module.finishAndCreateGlobal("", CGM.getPointerAlign());
  }();

  // Create the load function calling the runtime entry point with the module
  // structure
  llvm::Function * LoadFunction = llvm::Function::Create(
      llvm::FunctionType::get(llvm::Type::getVoidTy(VMContext), false),
      llvm::GlobalValue::InternalLinkage, ".objc_load_function",
      &TheModule);
  llvm::BasicBlock *EntryBB =
      llvm::BasicBlock::Create(VMContext, "entry", LoadFunction);
  CGBuilderTy Builder(CGM, VMContext);
  Builder.SetInsertPoint(EntryBB);

  llvm::FunctionType *FT =
    llvm::FunctionType::get(Builder.getVoidTy(), module->getType(), true);
  llvm::Value *Register = CGM.CreateRuntimeFunction(FT, "__objc_exec_class");
  Builder.CreateCall(Register, module);

  if (!ClassAliases.empty()) {
    llvm::Type *ArgTypes[2] = {PtrTy, PtrToInt8Ty};
    llvm::FunctionType *RegisterAliasTy =
      llvm::FunctionType::get(Builder.getVoidTy(),
                              ArgTypes, false);
    llvm::Function *RegisterAlias = llvm::Function::Create(
      RegisterAliasTy,
      llvm::GlobalValue::ExternalWeakLinkage, "class_registerAlias_np",
      &TheModule);
    llvm::BasicBlock *AliasBB =
      llvm::BasicBlock::Create(VMContext, "alias", LoadFunction);
    llvm::BasicBlock *NoAliasBB =
      llvm::BasicBlock::Create(VMContext, "no_alias", LoadFunction);

    // Branch based on whether the runtime provided class_registerAlias_np()
    llvm::Value *HasRegisterAlias = Builder.CreateICmpNE(RegisterAlias,
            llvm::Constant::getNullValue(RegisterAlias->getType()));
    Builder.CreateCondBr(HasRegisterAlias, AliasBB, NoAliasBB);

    // The true branch (has alias registration function):
    Builder.SetInsertPoint(AliasBB);
    // Emit alias registration calls:
    for (std::vector<ClassAliasPair>::iterator iter = ClassAliases.begin();
       iter != ClassAliases.end(); ++iter) {
       llvm::Constant *TheClass =
          TheModule.getGlobalVariable("_OBJC_CLASS_" + iter->first, true);
       if (TheClass) {
         TheClass = llvm::ConstantExpr::getBitCast(TheClass, PtrTy);
         Builder.CreateCall(RegisterAlias,
                            {TheClass, MakeConstantString(iter->second)});
       }
    }
    // Jump to end:
    Builder.CreateBr(NoAliasBB);

    // Missing alias registration function, just return from the function:
    Builder.SetInsertPoint(NoAliasBB);
  }
  Builder.CreateRetVoid();

  return LoadFunction;
}

llvm::Function *CGObjCGNU::GenerateMethod(const ObjCMethodDecl *OMD,
                                          const ObjCContainerDecl *CD) {
  const ObjCCategoryImplDecl *OCD =
    dyn_cast<ObjCCategoryImplDecl>(OMD->getDeclContext());
  StringRef CategoryName = OCD ? OCD->getName() : "";
  StringRef ClassName = CD->getName();
  Selector MethodName = OMD->getSelector();
  bool isClassMethod = !OMD->isInstanceMethod();

  CodeGenTypes &Types = CGM.getTypes();
  llvm::FunctionType *MethodTy =
    Types.GetFunctionType(Types.arrangeObjCMethodDeclaration(OMD));
  std::string FunctionName = SymbolNameForMethod(ClassName, CategoryName,
      MethodName, isClassMethod);

  llvm::Function *Method
    = llvm::Function::Create(MethodTy,
                             llvm::GlobalValue::InternalLinkage,
                             FunctionName,
                             &TheModule);
  return Method;
}

llvm::Constant *CGObjCGNU::GetPropertyGetFunction() {
  return GetPropertyFn;
}

llvm::Constant *CGObjCGNU::GetPropertySetFunction() {
  return SetPropertyFn;
}

llvm::Constant *CGObjCGNU::GetOptimizedPropertySetFunction(bool atomic,
                                                           bool copy) {
  return nullptr;
}

llvm::Constant *CGObjCGNU::GetGetStructFunction() {
  return GetStructPropertyFn;
}

llvm::Constant *CGObjCGNU::GetSetStructFunction() {
  return SetStructPropertyFn;
}

llvm::Constant *CGObjCGNU::GetCppAtomicObjectGetFunction() {
  return nullptr;
}

llvm::Constant *CGObjCGNU::GetCppAtomicObjectSetFunction() {
  return nullptr;
}

llvm::Constant *CGObjCGNU::EnumerationMutationFunction() {
  return EnumerationMutationFn;
}

void CGObjCGNU::EmitSynchronizedStmt(CodeGenFunction &CGF,
                                     const ObjCAtSynchronizedStmt &S) {
  EmitAtSynchronizedStmt(CGF, S, SyncEnterFn, SyncExitFn);
}


void CGObjCGNU::EmitTryStmt(CodeGenFunction &CGF,
                            const ObjCAtTryStmt &S) {
  // Unlike the Apple non-fragile runtimes, which also uses
  // unwind-based zero cost exceptions, the GNU Objective C runtime's
  // EH support isn't a veneer over C++ EH.  Instead, exception
  // objects are created by objc_exception_throw and destroyed by
  // the personality function; this avoids the need for bracketing
  // catch handlers with calls to __blah_begin_catch/__blah_end_catch
  // (or even _Unwind_DeleteException), but probably doesn't
  // interoperate very well with foreign exceptions.
  //
  // In Objective-C++ mode, we actually emit something equivalent to the C++
  // exception handler. 
  EmitTryCatchStmt(CGF, S, EnterCatchFn, ExitCatchFn, ExceptionReThrowFn);
}

void CGObjCGNU::EmitThrowStmt(CodeGenFunction &CGF,
                              const ObjCAtThrowStmt &S,
                              bool ClearInsertionPoint) {
  llvm::Value *ExceptionAsObject;

  if (const Expr *ThrowExpr = S.getThrowExpr()) {
    llvm::Value *Exception = CGF.EmitObjCThrowOperand(ThrowExpr);
    ExceptionAsObject = Exception;
  } else {
    assert((!CGF.ObjCEHValueStack.empty() && CGF.ObjCEHValueStack.back()) &&
           "Unexpected rethrow outside @catch block.");
    ExceptionAsObject = CGF.ObjCEHValueStack.back();
  }
  ExceptionAsObject = CGF.Builder.CreateBitCast(ExceptionAsObject, IdTy);
  llvm::CallSite Throw =
      CGF.EmitRuntimeCallOrInvoke(ExceptionThrowFn, ExceptionAsObject);
  Throw.setDoesNotReturn();
  CGF.Builder.CreateUnreachable();
  if (ClearInsertionPoint)
    CGF.Builder.ClearInsertionPoint();
}

llvm::Value * CGObjCGNU::EmitObjCWeakRead(CodeGenFunction &CGF,
                                          Address AddrWeakObj) {
  CGBuilderTy &B = CGF.Builder;
  AddrWeakObj = EnforceType(B, AddrWeakObj, PtrToIdTy);
  return B.CreateCall(WeakReadFn.getType(), WeakReadFn,
                      AddrWeakObj.getPointer());
}

void CGObjCGNU::EmitObjCWeakAssign(CodeGenFunction &CGF,
                                   llvm::Value *src, Address dst) {
  CGBuilderTy &B = CGF.Builder;
  src = EnforceType(B, src, IdTy);
  dst = EnforceType(B, dst, PtrToIdTy);
  B.CreateCall(WeakAssignFn.getType(), WeakAssignFn,
               {src, dst.getPointer()});
}

void CGObjCGNU::EmitObjCGlobalAssign(CodeGenFunction &CGF,
                                     llvm::Value *src, Address dst,
                                     bool threadlocal) {
  CGBuilderTy &B = CGF.Builder;
  src = EnforceType(B, src, IdTy);
  dst = EnforceType(B, dst, PtrToIdTy);
  // FIXME. Add threadloca assign API
  assert(!threadlocal && "EmitObjCGlobalAssign - Threal Local API NYI");
  B.CreateCall(GlobalAssignFn.getType(), GlobalAssignFn,
               {src, dst.getPointer()});
}

void CGObjCGNU::EmitObjCIvarAssign(CodeGenFunction &CGF,
                                   llvm::Value *src, Address dst,
                                   llvm::Value *ivarOffset) {
  CGBuilderTy &B = CGF.Builder;
  src = EnforceType(B, src, IdTy);
  dst = EnforceType(B, dst, IdTy);
  B.CreateCall(IvarAssignFn.getType(), IvarAssignFn,
               {src, dst.getPointer(), ivarOffset});
}

void CGObjCGNU::EmitObjCStrongCastAssign(CodeGenFunction &CGF,
                                         llvm::Value *src, Address dst) {
  CGBuilderTy &B = CGF.Builder;
  src = EnforceType(B, src, IdTy);
  dst = EnforceType(B, dst, PtrToIdTy);
  B.CreateCall(StrongCastAssignFn.getType(), StrongCastAssignFn,
               {src, dst.getPointer()});
}

void CGObjCGNU::EmitGCMemmoveCollectable(CodeGenFunction &CGF,
                                         Address DestPtr,
                                         Address SrcPtr,
                                         llvm::Value *Size) {
  CGBuilderTy &B = CGF.Builder;
  DestPtr = EnforceType(B, DestPtr, PtrTy);
  SrcPtr = EnforceType(B, SrcPtr, PtrTy);

  B.CreateCall(MemMoveFn.getType(), MemMoveFn,
               {DestPtr.getPointer(), SrcPtr.getPointer(), Size});
}

llvm::GlobalVariable *CGObjCGNU::ObjCIvarOffsetVariable(
                              const ObjCInterfaceDecl *ID,
                              const ObjCIvarDecl *Ivar) {
  const std::string Name = "__objc_ivar_offset_" + ID->getNameAsString()
    + '.' + Ivar->getNameAsString();
  // Emit the variable and initialize it with what we think the correct value
  // is.  This allows code compiled with non-fragile ivars to work correctly
  // when linked against code which isn't (most of the time).
  llvm::GlobalVariable *IvarOffsetPointer = TheModule.getNamedGlobal(Name);
  if (!IvarOffsetPointer) {
    // This will cause a run-time crash if we accidentally use it.  A value of
    // 0 would seem more sensible, but will silently overwrite the isa pointer
    // causing a great deal of confusion.
    uint64_t Offset = -1;
    // We can't call ComputeIvarBaseOffset() here if we have the
    // implementation, because it will create an invalid ASTRecordLayout object
    // that we are then stuck with forever, so we only initialize the ivar
    // offset variable with a guess if we only have the interface.  The
    // initializer will be reset later anyway, when we are generating the class
    // description.
    if (!CGM.getContext().getObjCImplementation(
              const_cast<ObjCInterfaceDecl *>(ID)))
      Offset = ComputeIvarBaseOffset(CGM, ID, Ivar);

    llvm::ConstantInt *OffsetGuess = llvm::ConstantInt::get(Int32Ty, Offset,
                             /*isSigned*/true);
    // Don't emit the guess in non-PIC code because the linker will not be able
    // to replace it with the real version for a library.  In non-PIC code you
    // must compile with the fragile ABI if you want to use ivars from a
    // GCC-compiled class.
    if (CGM.getLangOpts().PICLevel) {
      llvm::GlobalVariable *IvarOffsetGV = new llvm::GlobalVariable(TheModule,
            Int32Ty, false,
            llvm::GlobalValue::PrivateLinkage, OffsetGuess, Name+".guess");
      IvarOffsetPointer = new llvm::GlobalVariable(TheModule,
            IvarOffsetGV->getType(), false, llvm::GlobalValue::LinkOnceAnyLinkage,
            IvarOffsetGV, Name);
    } else {
      IvarOffsetPointer = new llvm::GlobalVariable(TheModule,
              llvm::Type::getInt32PtrTy(VMContext), false,
              llvm::GlobalValue::ExternalLinkage, nullptr, Name);
    }
  }
  return IvarOffsetPointer;
}

LValue CGObjCGNU::EmitObjCValueForIvar(CodeGenFunction &CGF,
                                       QualType ObjectTy,
                                       llvm::Value *BaseValue,
                                       const ObjCIvarDecl *Ivar,
                                       unsigned CVRQualifiers) {
  const ObjCInterfaceDecl *ID =
    ObjectTy->getAs<ObjCObjectType>()->getInterface();
  return EmitValueForIvarAtOffset(CGF, ID, BaseValue, Ivar, CVRQualifiers,
                                  EmitIvarOffset(CGF, ID, Ivar));
}

static const ObjCInterfaceDecl *FindIvarInterface(ASTContext &Context,
                                                  const ObjCInterfaceDecl *OID,
                                                  const ObjCIvarDecl *OIVD) {
  for (const ObjCIvarDecl *next = OID->all_declared_ivar_begin(); next;
       next = next->getNextIvar()) {
    if (OIVD == next)
      return OID;
  }

  // Otherwise check in the super class.
  if (const ObjCInterfaceDecl *Super = OID->getSuperClass())
    return FindIvarInterface(Context, Super, OIVD);

  return nullptr;
}

llvm::Value *CGObjCGNU::EmitIvarOffset(CodeGenFunction &CGF,
                         const ObjCInterfaceDecl *Interface,
                         const ObjCIvarDecl *Ivar) {
  if (CGM.getLangOpts().ObjCRuntime.isNonFragile()) {
    Interface = FindIvarInterface(CGM.getContext(), Interface, Ivar);

    // The MSVC linker cannot have a single global defined as LinkOnceAnyLinkage
    // and ExternalLinkage, so create a reference to the ivar global and rely on
    // the definition being created as part of GenerateClass.
    if (RuntimeVersion < 10 ||
        CGF.CGM.getTarget().getTriple().isKnownWindowsMSVCEnvironment())
      return CGF.Builder.CreateZExtOrBitCast(
          CGF.Builder.CreateAlignedLoad(
              Int32Ty, CGF.Builder.CreateAlignedLoad(
                           ObjCIvarOffsetVariable(Interface, Ivar),
                           CGF.getPointerAlign(), "ivar"),
              CharUnits::fromQuantity(4)),
          PtrDiffTy);
    std::string name = "__objc_ivar_offset_value_" +
      Interface->getNameAsString() +"." + Ivar->getNameAsString();
    CharUnits Align = CGM.getIntAlign();
    llvm::Value *Offset = TheModule.getGlobalVariable(name);
    if (!Offset) {
      auto GV = new llvm::GlobalVariable(TheModule, IntTy,
          false, llvm::GlobalValue::LinkOnceAnyLinkage,
          llvm::Constant::getNullValue(IntTy), name);
      GV->setAlignment(Align.getQuantity());
      Offset = GV;
    }
    Offset = CGF.Builder.CreateAlignedLoad(Offset, Align);
    if (Offset->getType() != PtrDiffTy)
      Offset = CGF.Builder.CreateZExtOrBitCast(Offset, PtrDiffTy);
    return Offset;
  }
  uint64_t Offset = ComputeIvarBaseOffset(CGF.CGM, Interface, Ivar);
  return llvm::ConstantInt::get(PtrDiffTy, Offset, /*isSigned*/true);
}

CGObjCRuntime *
clang::CodeGen::CreateGNUObjCRuntime(CodeGenModule &CGM) {
  switch (CGM.getLangOpts().ObjCRuntime.getKind()) {
  case ObjCRuntime::GNUstep:
    return new CGObjCGNUstep(CGM);

  case ObjCRuntime::GCC:
    return new CGObjCGCC(CGM);

  case ObjCRuntime::ObjFW:
    return new CGObjCObjFW(CGM);

  case ObjCRuntime::FragileMacOSX:
  case ObjCRuntime::MacOSX:
  case ObjCRuntime::iOS:
  case ObjCRuntime::WatchOS:
    llvm_unreachable("these runtimes are not GNU runtimes");
  }
  llvm_unreachable("bad runtime");
}<|MERGE_RESOLUTION|>--- conflicted
+++ resolved
@@ -560,14 +560,6 @@
   llvm::Constant *BuildByrefLayout(CodeGenModule &CGM, QualType T) override {
     return NULLPtr;
   }
-<<<<<<< HEAD
-
-  llvm::Constant *GetClassGlobal(StringRef Name, bool ForDefinition,
-                                 bool Weak, bool DLLImport) override {
-    return nullptr;
-  }
-=======
->>>>>>> ee155120
 };
 
 /// Class representing the legacy GCC Objective-C ABI.  This is the default when
