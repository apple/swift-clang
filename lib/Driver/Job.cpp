--- conflicted
+++ resolved
@@ -1,4 +1,4 @@
-//===- Job.cpp - Command to Execute ---------------------------------------===//
+//===--- Job.cpp - Command to Execute -------------------------------------===//
 //
 //                     The LLVM Compiler Infrastructure
 //
@@ -9,14 +9,14 @@
 
 #include "clang/Driver/Job.h"
 #include "InputInfo.h"
-#include "clang/Basic/LLVM.h"
 #include "clang/Driver/Driver.h"
 #include "clang/Driver/DriverDiagnostic.h"
 #include "clang/Driver/Tool.h"
 #include "clang/Driver/ToolChain.h"
 #include "llvm/ADT/ArrayRef.h"
+#include "llvm/ADT/Optional.h"
+#include "llvm/ADT/STLExtras.h"
 #include "llvm/ADT/SmallString.h"
-#include "llvm/ADT/SmallVector.h"
 #include "llvm/ADT/StringRef.h"
 #include "llvm/ADT/StringSet.h"
 #include "llvm/ADT/StringSwitch.h"
@@ -24,27 +24,23 @@
 #include "llvm/Support/Path.h"
 #include "llvm/Support/Program.h"
 #include "llvm/Support/raw_ostream.h"
-#include <algorithm>
 #include <cassert>
-#include <cstddef>
-#include <string>
-#include <system_error>
-#include <utility>
-
-using namespace clang;
-using namespace driver;
+using namespace clang::driver;
+using llvm::raw_ostream;
+using llvm::StringRef;
+using llvm::ArrayRef;
 
 Command::Command(const Action &Source, const Tool &Creator,
                  const char *Executable, const ArgStringList &Arguments,
                  ArrayRef<InputInfo> Inputs)
     : Source(Source), Creator(Creator), Executable(Executable),
-      Arguments(Arguments) {
+      Arguments(Arguments), ResponseFile(nullptr) {
   for (const auto &II : Inputs)
     if (II.isFilename())
       InputFilenames.push_back(II.getFilename());
 }
 
-/// Check if the compiler flag in question should be skipped when
+/// @brief Check if the compiler flag in question should be skipped when
 /// emitting a reproducer. Also track how many arguments it has and if the
 /// option is some kind of include path.
 static bool skipArgs(const char *Flag, bool HaveCrashVFS, int &SkipNum,
@@ -71,11 +67,7 @@
     .Cases("-iframework", "-include-pch", true)
     .Default(false);
   if (IsInclude)
-<<<<<<< HEAD
-    return !HaveCrashVFS;
-=======
     return HaveCrashVFS ? false : true;
->>>>>>> 793912eb
   if (StringRef(Flag).startswith("-index-store-path"))
     return true;
 
@@ -96,7 +88,7 @@
   StringRef FlagRef(Flag);
   IsInclude = FlagRef.startswith("-F") || FlagRef.startswith("-I");
   if (IsInclude)
-    return !HaveCrashVFS;
+    return HaveCrashVFS ? false : true;
   if (FlagRef.startswith("-fmodules-cache-path="))
     return true;
   if (FlagRef.startswith("-fapinotes-cache-path="))
@@ -116,7 +108,7 @@
 
   // Quote and escape. This isn't really complete, but good enough.
   OS << '"';
-  for (const auto c : Arg) {
+  for (const char c : Arg) {
     if (c == '"' || c == '\\' || c == '$')
       OS << '\\';
     OS << c;
@@ -127,7 +119,7 @@
 void Command::writeResponseFile(raw_ostream &OS) const {
   // In a file list, we only write the set of inputs to the response file
   if (Creator.getResponseFilesSupport() == Tool::RF_FileList) {
-    for (const auto *Arg : InputFileList) {
+    for (const char *Arg : InputFileList) {
       OS << Arg << '\n';
     }
     return;
@@ -136,7 +128,7 @@
   // In regular response files, we send all arguments to the response file.
   // Wrapping all arguments in double quotes ensures that both Unix tools and
   // Windows tools understand the response file.
-  for (const auto *Arg : Arguments) {
+  for (const char *Arg : Arguments) {
     OS << '"';
 
     for (; *Arg != '\0'; Arg++) {
@@ -162,13 +154,13 @@
   }
 
   llvm::StringSet<> Inputs;
-  for (const auto *InputName : InputFileList)
+  for (const char *InputName : InputFileList)
     Inputs.insert(InputName);
   Out.push_back(Executable);
   // In a file list, build args vector ignoring parameters that will go in the
   // response file (elements of the InputFileList vector)
   bool FirstInput = true;
-  for (const auto *Arg : Arguments) {
+  for (const char *Arg : Arguments) {
     if (Inputs.count(Arg) == 0) {
       Out.push_back(Arg);
     } else if (FirstInput) {
@@ -179,14 +171,13 @@
   }
 }
 
-/// Rewrite relative include-like flag paths to absolute ones.
+/// @brief Rewrite relative include-like flag paths to absolute ones.
 static void
 rewriteIncludes(const llvm::ArrayRef<const char *> &Args, size_t Idx,
                 size_t NumArgs,
                 llvm::SmallVectorImpl<llvm::SmallString<128>> &IncFlags) {
   using namespace llvm;
   using namespace sys;
-
   auto getAbsPath = [](StringRef InInc, SmallVectorImpl<char> &OutInc) -> bool {
     if (path::is_absolute(InInc)) // Nothing to do here...
       return false;
@@ -225,8 +216,8 @@
   OS << ' ';
   printArg(OS, Executable, /*Quote=*/true);
 
-  ArrayRef<const char *> Args = Arguments;
-  SmallVector<const char *, 128> ArgsRespFile;
+  llvm::ArrayRef<const char *> Args = Arguments;
+  llvm::SmallVector<const char *, 128> ArgsRespFile;
   if (ResponseFile != nullptr) {
     buildArgvForResponseFile(ArgsRespFile);
     Args = ArrayRef<const char *>(ArgsRespFile).slice(1); // no executable name
@@ -344,13 +335,13 @@
                      std::string *ErrMsg, bool *ExecutionFailed) const {
   SmallVector<const char*, 128> Argv;
 
-  Optional<ArrayRef<StringRef>> Env;
-  std::vector<StringRef> ArgvVectorStorage;
-  if (!Environment.empty()) {
+  const char **Envp;
+  if (Environment.empty()) {
+    Envp = nullptr;
+  } else {
     assert(Environment.back() == nullptr &&
            "Environment vector should be null-terminated by now");
-    ArgvVectorStorage = llvm::toStringRefArray(Environment.data());
-    Env = makeArrayRef(ArgvVectorStorage);
+    Envp = const_cast<const char **>(Environment.data());
   }
 
   if (ResponseFile == nullptr) {
@@ -358,9 +349,8 @@
     Argv.append(Arguments.begin(), Arguments.end());
     Argv.push_back(nullptr);
 
-    auto Args = llvm::toStringRefArray(Argv.data());
     return llvm::sys::ExecuteAndWait(
-        Executable, Args, Env, Redirects, /*secondsToWait*/ 0,
+        Executable, Argv.data(), Envp, Redirects, /*secondsToWait*/ 0,
         /*memoryLimit*/ 0, ErrMsg, ExecutionFailed);
   }
 
@@ -385,8 +375,7 @@
     return -1;
   }
 
-  auto Args = llvm::toStringRefArray(Argv.data());
-  return llvm::sys::ExecuteAndWait(Executable, Args, Env, Redirects,
+  return llvm::sys::ExecuteAndWait(Executable, Argv.data(), Envp, Redirects,
                                    /*secondsToWait*/ 0,
                                    /*memoryLimit*/ 0, ErrMsg, ExecutionFailed);
 }
