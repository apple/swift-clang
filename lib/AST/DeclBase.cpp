//===--- DeclBase.cpp - Declaration AST Node Implementation ---------------===//
//
//                     The LLVM Compiler Infrastructure
//
// This file is distributed under the University of Illinois Open Source
// License. See LICENSE.TXT for details.
//
//===----------------------------------------------------------------------===//
//
// This file implements the Decl and DeclContext classes.
//
//===----------------------------------------------------------------------===//

#include "clang/AST/DeclBase.h"
#include "clang/AST/ASTContext.h"
#include "clang/AST/ASTMutationListener.h"
#include "clang/AST/Attr.h"
#include "clang/AST/Decl.h"
#include "clang/AST/DeclCXX.h"
#include "clang/AST/DeclContextInternals.h"
#include "clang/AST/DeclFriend.h"
#include "clang/AST/DeclObjC.h"
#include "clang/AST/DeclOpenMP.h"
#include "clang/AST/DeclTemplate.h"
#include "clang/AST/DependentDiagnostic.h"
#include "clang/AST/ExternalASTSource.h"
#include "clang/AST/Stmt.h"
#include "clang/AST/StmtCXX.h"
#include "clang/AST/Type.h"
#include "clang/Basic/TargetInfo.h"
#include "llvm/Support/raw_ostream.h"
#include <algorithm>
using namespace clang;

//===----------------------------------------------------------------------===//
//  Statistics
//===----------------------------------------------------------------------===//

#define DECL(DERIVED, BASE) static int n##DERIVED##s = 0;
#define ABSTRACT_DECL(DECL)
#include "clang/AST/DeclNodes.inc"

void Decl::updateOutOfDate(IdentifierInfo &II) const {
  getASTContext().getExternalSource()->updateOutOfDateIdentifier(II);
}

#define DECL(DERIVED, BASE)                                                    \
  static_assert(llvm::AlignOf<Decl>::Alignment >=                              \
                    llvm::AlignOf<DERIVED##Decl>::Alignment,                   \
                "Alignment sufficient after objects prepended to " #DERIVED);
#define ABSTRACT_DECL(DECL)
#include "clang/AST/DeclNodes.inc"

void *Decl::operator new(std::size_t Size, const ASTContext &Context,
                         unsigned ID, std::size_t Extra) {
  // Allocate an extra 8 bytes worth of storage, which ensures that the
  // resulting pointer will still be 8-byte aligned.
  static_assert(sizeof(unsigned) * 2 >= llvm::AlignOf<Decl>::Alignment,
                "Decl won't be misaligned");
  void *Start = Context.Allocate(Size + Extra + 8);
  void *Result = (char*)Start + 8;

  unsigned *PrefixPtr = (unsigned *)Result - 2;

  // Zero out the first 4 bytes; this is used to store the owning module ID.
  PrefixPtr[0] = 0;

  // Store the global declaration ID in the second 4 bytes.
  PrefixPtr[1] = ID;

  return Result;
}

void *Decl::operator new(std::size_t Size, const ASTContext &Ctx,
                         DeclContext *Parent, std::size_t Extra) {
  assert(!Parent || &Parent->getParentASTContext() == &Ctx);
  // With local visibility enabled, we track the owning module even for local
  // declarations.
  if (Ctx.getLangOpts().ModulesLocalVisibility) {
    // Ensure required alignment of the resulting object by adding extra
    // padding at the start if required.
    size_t ExtraAlign =
        llvm::OffsetToAlignment(sizeof(Module *),
                                llvm::AlignOf<Decl>::Alignment);
    char *Buffer = reinterpret_cast<char *>(
        ::operator new(ExtraAlign + sizeof(Module *) + Size + Extra, Ctx));
    Buffer += ExtraAlign;
    return new (Buffer) Module*(nullptr) + 1;
  }
  return ::operator new(Size + Extra, Ctx);
}

Module *Decl::getOwningModuleSlow() const {
  assert(isFromASTFile() && "Not from AST file?");
  return getASTContext().getExternalSource()->getModule(getOwningModuleID());
}

bool Decl::hasLocalOwningModuleStorage() const {
  return getASTContext().getLangOpts().ModulesLocalVisibility;
}

const char *Decl::getDeclKindName() const {
  switch (DeclKind) {
  default: llvm_unreachable("Declaration not in DeclNodes.inc!");
#define DECL(DERIVED, BASE) case DERIVED: return #DERIVED;
#define ABSTRACT_DECL(DECL)
#include "clang/AST/DeclNodes.inc"
  }
}

void Decl::setInvalidDecl(bool Invalid) {
  InvalidDecl = Invalid;
  assert(!isa<TagDecl>(this) || !cast<TagDecl>(this)->isCompleteDefinition());
  if (Invalid && !isa<ParmVarDecl>(this)) {
    // Defensive maneuver for ill-formed code: we're likely not to make it to
    // a point where we set the access specifier, so default it to "public"
    // to avoid triggering asserts elsewhere in the front end. 
    setAccess(AS_public);
  }
}

const char *DeclContext::getDeclKindName() const {
  switch (DeclKind) {
  default: llvm_unreachable("Declaration context not in DeclNodes.inc!");
#define DECL(DERIVED, BASE) case Decl::DERIVED: return #DERIVED;
#define ABSTRACT_DECL(DECL)
#include "clang/AST/DeclNodes.inc"
  }
}

bool Decl::StatisticsEnabled = false;
void Decl::EnableStatistics() {
  StatisticsEnabled = true;
}

void Decl::PrintStats() {
  llvm::errs() << "\n*** Decl Stats:\n";

  int totalDecls = 0;
#define DECL(DERIVED, BASE) totalDecls += n##DERIVED##s;
#define ABSTRACT_DECL(DECL)
#include "clang/AST/DeclNodes.inc"
  llvm::errs() << "  " << totalDecls << " decls total.\n";

  int totalBytes = 0;
#define DECL(DERIVED, BASE)                                             \
  if (n##DERIVED##s > 0) {                                              \
    totalBytes += (int)(n##DERIVED##s * sizeof(DERIVED##Decl));         \
    llvm::errs() << "    " << n##DERIVED##s << " " #DERIVED " decls, "  \
                 << sizeof(DERIVED##Decl) << " each ("                  \
                 << n##DERIVED##s * sizeof(DERIVED##Decl)               \
                 << " bytes)\n";                                        \
  }
#define ABSTRACT_DECL(DECL)
#include "clang/AST/DeclNodes.inc"

  llvm::errs() << "Total bytes = " << totalBytes << "\n";
}

void Decl::add(Kind k) {
  switch (k) {
#define DECL(DERIVED, BASE) case DERIVED: ++n##DERIVED##s; break;
#define ABSTRACT_DECL(DECL)
#include "clang/AST/DeclNodes.inc"
  }
}

bool Decl::isTemplateParameterPack() const {
  if (const TemplateTypeParmDecl *TTP = dyn_cast<TemplateTypeParmDecl>(this))
    return TTP->isParameterPack();
  if (const NonTypeTemplateParmDecl *NTTP
                                = dyn_cast<NonTypeTemplateParmDecl>(this))
    return NTTP->isParameterPack();
  if (const TemplateTemplateParmDecl *TTP
                                    = dyn_cast<TemplateTemplateParmDecl>(this))
    return TTP->isParameterPack();
  return false;
}

bool Decl::isParameterPack() const {
  if (const ParmVarDecl *Parm = dyn_cast<ParmVarDecl>(this))
    return Parm->isParameterPack();
  
  return isTemplateParameterPack();
}

FunctionDecl *Decl::getAsFunction() {
  if (FunctionDecl *FD = dyn_cast<FunctionDecl>(this))
    return FD;
  if (const FunctionTemplateDecl *FTD = dyn_cast<FunctionTemplateDecl>(this))
    return FTD->getTemplatedDecl();
  return nullptr;
}

bool Decl::isTemplateDecl() const {
  return isa<TemplateDecl>(this);
}

TemplateDecl *Decl::getDescribedTemplate() const {
  if (auto *FD = dyn_cast<FunctionDecl>(this))
    return FD->getDescribedFunctionTemplate();
  else if (auto *RD = dyn_cast<CXXRecordDecl>(this))
    return RD->getDescribedClassTemplate();
  else if (auto *VD = dyn_cast<VarDecl>(this))
    return VD->getDescribedVarTemplate();

  return nullptr;
}

const DeclContext *Decl::getParentFunctionOrMethod() const {
  for (const DeclContext *DC = getDeclContext();
       DC && !DC->isTranslationUnit() && !DC->isNamespace(); 
       DC = DC->getParent())
    if (DC->isFunctionOrMethod())
      return DC;

  return nullptr;
}


//===----------------------------------------------------------------------===//
// PrettyStackTraceDecl Implementation
//===----------------------------------------------------------------------===//

void PrettyStackTraceDecl::print(raw_ostream &OS) const {
  SourceLocation TheLoc = Loc;
  if (TheLoc.isInvalid() && TheDecl)
    TheLoc = TheDecl->getLocation();

  if (TheLoc.isValid()) {
    TheLoc.print(OS, SM);
    OS << ": ";
  }

  OS << Message;

  if (const NamedDecl *DN = dyn_cast_or_null<NamedDecl>(TheDecl)) {
    OS << " '";
    DN->printQualifiedName(OS);
    OS << '\'';
  }
  OS << '\n';
}

//===----------------------------------------------------------------------===//
// Decl Implementation
//===----------------------------------------------------------------------===//

// Out-of-line virtual method providing a home for Decl.
Decl::~Decl() { }

void Decl::setDeclContext(DeclContext *DC) {
  DeclCtx = DC;
}

void Decl::setLexicalDeclContext(DeclContext *DC) {
  if (DC == getLexicalDeclContext())
    return;

  if (isInSemaDC()) {
    setDeclContextsImpl(getDeclContext(), DC, getASTContext());
  } else {
    getMultipleDC()->LexicalDC = DC;
  }
  Hidden = cast<Decl>(DC)->Hidden;
}

void Decl::setDeclContextsImpl(DeclContext *SemaDC, DeclContext *LexicalDC,
                               ASTContext &Ctx) {
  if (SemaDC == LexicalDC) {
    DeclCtx = SemaDC;
  } else {
    Decl::MultipleDC *MDC = new (Ctx) Decl::MultipleDC();
    MDC->SemanticDC = SemaDC;
    MDC->LexicalDC = LexicalDC;
    DeclCtx = MDC;
  }
}

bool Decl::isLexicallyWithinFunctionOrMethod() const {
  const DeclContext *LDC = getLexicalDeclContext();
  while (true) {
    if (LDC->isFunctionOrMethod())
      return true;
    if (!isa<TagDecl>(LDC))
      return false;
    LDC = LDC->getLexicalParent();
  }
  return false;
}

bool Decl::isInAnonymousNamespace() const {
  const DeclContext *DC = getDeclContext();
  do {
    if (const NamespaceDecl *ND = dyn_cast<NamespaceDecl>(DC))
      if (ND->isAnonymousNamespace())
        return true;
  } while ((DC = DC->getParent()));

  return false;
}

bool Decl::isInStdNamespace() const {
  return getDeclContext()->isStdNamespace();
}

TranslationUnitDecl *Decl::getTranslationUnitDecl() {
  if (TranslationUnitDecl *TUD = dyn_cast<TranslationUnitDecl>(this))
    return TUD;

  DeclContext *DC = getDeclContext();
  assert(DC && "This decl is not contained in a translation unit!");

  while (!DC->isTranslationUnit()) {
    DC = DC->getParent();
    assert(DC && "This decl is not contained in a translation unit!");
  }

  return cast<TranslationUnitDecl>(DC);
}

ASTContext &Decl::getASTContext() const {
  return getTranslationUnitDecl()->getASTContext();
}

ASTMutationListener *Decl::getASTMutationListener() const {
  return getASTContext().getASTMutationListener();
}

unsigned Decl::getMaxAlignment() const {
  if (!hasAttrs())
    return 0;

  unsigned Align = 0;
  const AttrVec &V = getAttrs();
  ASTContext &Ctx = getASTContext();
  specific_attr_iterator<AlignedAttr> I(V.begin()), E(V.end());
  for (; I != E; ++I)
    Align = std::max(Align, I->getAlignment(Ctx));
  return Align;
}

bool Decl::isUsed(bool CheckUsedAttr) const {
  const Decl *CanonD = getCanonicalDecl();
  if (CanonD->Used)
    return true;

  // Check for used attribute.
  // Ask the most recent decl, since attributes accumulate in the redecl chain.
  if (CheckUsedAttr && getMostRecentDecl()->hasAttr<UsedAttr>())
    return true;

  // The information may have not been deserialized yet. Force deserialization
  // to complete the needed information.
  return getMostRecentDecl()->getCanonicalDecl()->Used;
}

void Decl::markUsed(ASTContext &C) {
  if (isUsed(false))
    return;

  if (C.getASTMutationListener())
    C.getASTMutationListener()->DeclarationMarkedUsed(this);

  setIsUsed();
}

bool Decl::isReferenced() const { 
  if (Referenced)
    return true;

  // Check redeclarations.
  for (auto I : redecls())
    if (I->Referenced)
      return true;

  return false; 
}

bool Decl::hasDefiningAttr() const {
  return hasAttr<AliasAttr>() || hasAttr<IFuncAttr>();
}

const Attr *Decl::getDefiningAttr() const {
  if (AliasAttr *AA = getAttr<AliasAttr>())
    return AA;
  if (IFuncAttr *IFA = getAttr<IFuncAttr>())
    return IFA;
  return nullptr;
}

/// \brief Determine the availability of the given declaration based on
/// the target platform.
///
/// When it returns an availability result other than \c AR_Available,
/// if the \p Message parameter is non-NULL, it will be set to a
/// string describing why the entity is unavailable.
///
/// FIXME: Make these strings localizable, since they end up in
/// diagnostics.
<<<<<<< HEAD
static AvailabilityResult
checkAvailability(ASTContext &Context, const AvailabilityAttr *A,
                  Optional<VersionTuple> Version, std::string *Message) {
  VersionTuple TargetMinVersion;
  if (Version.hasValue())
    TargetMinVersion = Version.getValue();
  else
    TargetMinVersion = Context.getTargetInfo().getPlatformMinVersion();
=======
static AvailabilityResult CheckAvailability(ASTContext &Context,
                                            const AvailabilityAttr *A,
                                            std::string *Message,
                                            VersionTuple EnclosingVersion) {
  if (EnclosingVersion.empty())
    EnclosingVersion = Context.getTargetInfo().getPlatformMinVersion();
>>>>>>> 67e6f3b6

  if (EnclosingVersion.empty())
    return AR_Available;

  // Check if this is an App Extension "platform", and if so chop off
  // the suffix for matching with the actual platform.
  StringRef ActualPlatform = A->getPlatform()->getName();
  StringRef RealizedPlatform = ActualPlatform;
  if (Context.getLangOpts().AppExt) {
    size_t suffix = RealizedPlatform.rfind("_app_extension");
    if (suffix != StringRef::npos)
      RealizedPlatform = RealizedPlatform.slice(0, suffix);
  }

  StringRef TargetPlatform = Context.getTargetInfo().getPlatformName();

  // Match the platform name.
  if (RealizedPlatform != TargetPlatform)
    return AR_Available;

  StringRef PrettyPlatformName
    = AvailabilityAttr::getPrettyPlatformName(ActualPlatform);

  if (PrettyPlatformName.empty())
    PrettyPlatformName = ActualPlatform;

  std::string HintMessage;
  if (!A->getMessage().empty()) {
    HintMessage = " - ";
    HintMessage += A->getMessage();
  }
  
  // Make sure that this declaration has not been marked 'unavailable'.
  if (A->getUnavailable()) {
    if (Message) {
      Message->clear();
      llvm::raw_string_ostream Out(*Message);
      Out << "not available on " << PrettyPlatformName 
          << HintMessage;
    }

    return AR_Unavailable;
  }

  // Make sure that this declaration has already been introduced.
  if (!A->getIntroduced().empty() && 
      EnclosingVersion < A->getIntroduced()) {
    if (Message) {
      Message->clear();
      llvm::raw_string_ostream Out(*Message);
      VersionTuple VTI(A->getIntroduced());
      VTI.UseDotAsSeparator();
      Out << "introduced in " << PrettyPlatformName << ' ' 
          << VTI << HintMessage;
    }

    return A->getStrict() ? AR_Unavailable : AR_NotYetIntroduced;
  }

  // Make sure that this declaration hasn't been obsoleted.
  if (!A->getObsoleted().empty() && EnclosingVersion >= A->getObsoleted()) {
    if (Message) {
      Message->clear();
      llvm::raw_string_ostream Out(*Message);
      VersionTuple VTO(A->getObsoleted());
      VTO.UseDotAsSeparator();
      Out << "obsoleted in " << PrettyPlatformName << ' ' 
          << VTO << HintMessage;
    }
    
    return AR_Unavailable;
  }

  // Make sure that this declaration hasn't been deprecated.
  if (!A->getDeprecated().empty() && EnclosingVersion >= A->getDeprecated()) {
    if (Message) {
      Message->clear();
      llvm::raw_string_ostream Out(*Message);
      VersionTuple VTD(A->getDeprecated());
      VTD.UseDotAsSeparator();
      Out << "first deprecated in " << PrettyPlatformName << ' '
          << VTD << HintMessage;
    }
    
    return AR_Deprecated;
  }

  return AR_Available;
}

AvailabilityResult Decl::getAvailability(std::string *Message,
<<<<<<< HEAD
                                         Optional<VersionTuple> Version) const {
  if (auto *FTD = dyn_cast<FunctionTemplateDecl>(this))
    return FTD->getTemplatedDecl()->getAvailability(Message, Version);
=======
                                         VersionTuple EnclosingVersion) const {
  if (auto *FTD = dyn_cast<FunctionTemplateDecl>(this))
    return FTD->getTemplatedDecl()->getAvailability(Message, EnclosingVersion);
>>>>>>> 67e6f3b6

  AvailabilityResult Result = AR_Available;
  std::string ResultMessage;

  for (const auto *A : attrs()) {
    if (const auto *Deprecated = dyn_cast<DeprecatedAttr>(A)) {
      if (Result >= AR_Deprecated)
        continue;

      if (Message)
        ResultMessage = Deprecated->getMessage();

      Result = AR_Deprecated;
      continue;
    }

    if (const auto *Unavailable = dyn_cast<UnavailableAttr>(A)) {
      if (Message)
        *Message = Unavailable->getMessage();
      return AR_Unavailable;
    }

    if (const auto *Availability = dyn_cast<AvailabilityAttr>(A)) {
<<<<<<< HEAD
      AvailabilityResult AR = checkAvailability(getASTContext(), Availability,
                                                Version, Message);
=======
      AvailabilityResult AR = CheckAvailability(getASTContext(), Availability,
                                                Message, EnclosingVersion);
>>>>>>> 67e6f3b6

      if (AR == AR_Unavailable)
        return AR_Unavailable;

      if (AR > Result) {
        Result = AR;
        if (Message)
          ResultMessage.swap(*Message);
      }
      continue;
    }
  }

  if (Message)
    Message->swap(ResultMessage);
  return Result;
}

bool Decl::canBeWeakImported(bool &IsDefinition) const {
  IsDefinition = false;

  // Variables, if they aren't definitions.
  if (const VarDecl *Var = dyn_cast<VarDecl>(this)) {
    if (Var->isThisDeclarationADefinition()) {
      IsDefinition = true;
      return false;
    }
    return true;

  // Functions, if they aren't definitions.
  } else if (const FunctionDecl *FD = dyn_cast<FunctionDecl>(this)) {
    if (FD->hasBody()) {
      IsDefinition = true;
      return false;
    }
    return true;

  // Objective-C classes, if this is the non-fragile runtime.
  } else if (isa<ObjCInterfaceDecl>(this) &&
             getASTContext().getLangOpts().ObjCRuntime.hasWeakClassImport()) {
    return true;

  // Nothing else.
  } else {
    return false;
  }
}

bool Decl::isWeakImported() const {
  bool IsDefinition;
  if (!canBeWeakImported(IsDefinition))
    return false;

  for (const auto *A : attrs()) {
    if (isa<WeakImportAttr>(A))
      return true;

    if (const auto *Availability = dyn_cast<AvailabilityAttr>(A)) {
<<<<<<< HEAD
      if (checkAvailability(getASTContext(), Availability, None,
                            nullptr) == AR_NotYetIntroduced)
=======
      if (CheckAvailability(getASTContext(), Availability, nullptr,
                            VersionTuple()) == AR_NotYetIntroduced)
>>>>>>> 67e6f3b6
        return true;
    }
  }

  return false;
}

unsigned Decl::getIdentifierNamespaceForKind(Kind DeclKind) {
  switch (DeclKind) {
    case Function:
    case CXXMethod:
    case CXXConstructor:
    case ConstructorUsingShadow:
    case CXXDestructor:
    case CXXConversion:
    case EnumConstant:
    case Var:
    case Binding:
    case ImplicitParam:
    case ParmVar:
    case ObjCMethod:
    case ObjCProperty:
    case MSProperty:
      return IDNS_Ordinary;
    case Label:
      return IDNS_Label;
    case IndirectField:
      return IDNS_Ordinary | IDNS_Member;

    case NonTypeTemplateParm:
      // Non-type template parameters are not found by lookups that ignore
      // non-types, but they are found by redeclaration lookups for tag types,
      // so we include them in the tag namespace.
      return IDNS_Ordinary | IDNS_Tag;

    case ObjCCompatibleAlias:
    case ObjCInterface:
      return IDNS_Ordinary | IDNS_Type;

    case Typedef:
    case TypeAlias:
    case TypeAliasTemplate:
    case UnresolvedUsingTypename:
    case TemplateTypeParm:
    case ObjCTypeParam:
      return IDNS_Ordinary | IDNS_Type;

    case UsingShadow:
      return 0; // we'll actually overwrite this later

    case UnresolvedUsingValue:
      return IDNS_Ordinary | IDNS_Using;

    case Using:
      return IDNS_Using;

    case ObjCProtocol:
      return IDNS_ObjCProtocol;

    case Field:
    case ObjCAtDefsField:
    case ObjCIvar:
      return IDNS_Member;

    case Record:
    case CXXRecord:
    case Enum:
      return IDNS_Tag | IDNS_Type;

    case Namespace:
    case NamespaceAlias:
      return IDNS_Namespace;

    case FunctionTemplate:
    case VarTemplate:
      return IDNS_Ordinary;

    case ClassTemplate:
    case TemplateTemplateParm:
      return IDNS_Ordinary | IDNS_Tag | IDNS_Type;

    case OMPDeclareReduction:
      return IDNS_OMPReduction;

    // Never have names.
    case Friend:
    case FriendTemplate:
    case AccessSpec:
    case LinkageSpec:
    case FileScopeAsm:
    case StaticAssert:
    case ObjCPropertyImpl:
    case PragmaComment:
    case PragmaDetectMismatch:
    case Block:
    case Captured:
    case TranslationUnit:
    case ExternCContext:
    case Decomposition:

    case UsingDirective:
    case BuiltinTemplate:
    case ClassTemplateSpecialization:
    case ClassTemplatePartialSpecialization:
    case ClassScopeFunctionSpecialization:
    case VarTemplateSpecialization:
    case VarTemplatePartialSpecialization:
    case ObjCImplementation:
    case ObjCCategory:
    case ObjCCategoryImpl:
    case Import:
    case OMPThreadPrivate:
    case OMPCapturedExpr:
    case Empty:
      // Never looked up by name.
      return 0;
  }

  llvm_unreachable("Invalid DeclKind!");
}

void Decl::setAttrsImpl(const AttrVec &attrs, ASTContext &Ctx) {
  assert(!HasAttrs && "Decl already contains attrs.");

  AttrVec &AttrBlank = Ctx.getDeclAttrs(this);
  assert(AttrBlank.empty() && "HasAttrs was wrong?");

  AttrBlank = attrs;
  HasAttrs = true;
}

void Decl::dropAttrs() {
  if (!HasAttrs) return;

  HasAttrs = false;
  getASTContext().eraseDeclAttrs(this);
}

const AttrVec &Decl::getAttrs() const {
  assert(HasAttrs && "No attrs to get!");
  return getASTContext().getDeclAttrs(this);
}

Decl *Decl::castFromDeclContext (const DeclContext *D) {
  Decl::Kind DK = D->getDeclKind();
  switch(DK) {
#define DECL(NAME, BASE)
#define DECL_CONTEXT(NAME) \
    case Decl::NAME:       \
      return static_cast<NAME##Decl*>(const_cast<DeclContext*>(D));
#define DECL_CONTEXT_BASE(NAME)
#include "clang/AST/DeclNodes.inc"
    default:
#define DECL(NAME, BASE)
#define DECL_CONTEXT_BASE(NAME)                  \
      if (DK >= first##NAME && DK <= last##NAME) \
        return static_cast<NAME##Decl*>(const_cast<DeclContext*>(D));
#include "clang/AST/DeclNodes.inc"
      llvm_unreachable("a decl that inherits DeclContext isn't handled");
  }
}

DeclContext *Decl::castToDeclContext(const Decl *D) {
  Decl::Kind DK = D->getKind();
  switch(DK) {
#define DECL(NAME, BASE)
#define DECL_CONTEXT(NAME) \
    case Decl::NAME:       \
      return static_cast<NAME##Decl*>(const_cast<Decl*>(D));
#define DECL_CONTEXT_BASE(NAME)
#include "clang/AST/DeclNodes.inc"
    default:
#define DECL(NAME, BASE)
#define DECL_CONTEXT_BASE(NAME)                                   \
      if (DK >= first##NAME && DK <= last##NAME)                  \
        return static_cast<NAME##Decl*>(const_cast<Decl*>(D));
#include "clang/AST/DeclNodes.inc"
      llvm_unreachable("a decl that inherits DeclContext isn't handled");
  }
}

SourceLocation Decl::getBodyRBrace() const {
  // Special handling of FunctionDecl to avoid de-serializing the body from PCH.
  // FunctionDecl stores EndRangeLoc for this purpose.
  if (const FunctionDecl *FD = dyn_cast<FunctionDecl>(this)) {
    const FunctionDecl *Definition;
    if (FD->hasBody(Definition))
      return Definition->getSourceRange().getEnd();
    return SourceLocation();
  }

  if (Stmt *Body = getBody())
    return Body->getSourceRange().getEnd();

  return SourceLocation();
}

bool Decl::AccessDeclContextSanity() const {
#ifndef NDEBUG
  // Suppress this check if any of the following hold:
  // 1. this is the translation unit (and thus has no parent)
  // 2. this is a template parameter (and thus doesn't belong to its context)
  // 3. this is a non-type template parameter
  // 4. the context is not a record
  // 5. it's invalid
  // 6. it's a C++0x static_assert.
  if (isa<TranslationUnitDecl>(this) ||
      isa<TemplateTypeParmDecl>(this) ||
      isa<NonTypeTemplateParmDecl>(this) ||
      !isa<CXXRecordDecl>(getDeclContext()) ||
      isInvalidDecl() ||
      isa<StaticAssertDecl>(this) ||
      // FIXME: a ParmVarDecl can have ClassTemplateSpecialization
      // as DeclContext (?).
      isa<ParmVarDecl>(this) ||
      // FIXME: a ClassTemplateSpecialization or CXXRecordDecl can have
      // AS_none as access specifier.
      isa<CXXRecordDecl>(this) ||
      isa<ClassScopeFunctionSpecializationDecl>(this))
    return true;

  assert(Access != AS_none &&
         "Access specifier is AS_none inside a record decl");
#endif
  return true;
}

static Decl::Kind getKind(const Decl *D) { return D->getKind(); }
static Decl::Kind getKind(const DeclContext *DC) { return DC->getDeclKind(); }

const FunctionType *Decl::getFunctionType(bool BlocksToo) const {
  QualType Ty;
  if (const ValueDecl *D = dyn_cast<ValueDecl>(this))
    Ty = D->getType();
  else if (const TypedefNameDecl *D = dyn_cast<TypedefNameDecl>(this))
    Ty = D->getUnderlyingType();
  else
    return nullptr;

  if (Ty->isFunctionPointerType())
    Ty = Ty->getAs<PointerType>()->getPointeeType();
  else if (BlocksToo && Ty->isBlockPointerType())
    Ty = Ty->getAs<BlockPointerType>()->getPointeeType();

  return Ty->getAs<FunctionType>();
}


/// Starting at a given context (a Decl or DeclContext), look for a
/// code context that is not a closure (a lambda, block, etc.).
template <class T> static Decl *getNonClosureContext(T *D) {
  if (getKind(D) == Decl::CXXMethod) {
    CXXMethodDecl *MD = cast<CXXMethodDecl>(D);
    if (MD->getOverloadedOperator() == OO_Call &&
        MD->getParent()->isLambda())
      return getNonClosureContext(MD->getParent()->getParent());
    return MD;
  } else if (FunctionDecl *FD = dyn_cast<FunctionDecl>(D)) {
    return FD;
  } else if (ObjCMethodDecl *MD = dyn_cast<ObjCMethodDecl>(D)) {
    return MD;
  } else if (BlockDecl *BD = dyn_cast<BlockDecl>(D)) {
    return getNonClosureContext(BD->getParent());
  } else if (CapturedDecl *CD = dyn_cast<CapturedDecl>(D)) {
    return getNonClosureContext(CD->getParent());
  } else {
    return nullptr;
  }
}

Decl *Decl::getNonClosureContext() {
  return ::getNonClosureContext(this);
}

Decl *DeclContext::getNonClosureAncestor() {
  return ::getNonClosureContext(this);
}

//===----------------------------------------------------------------------===//
// DeclContext Implementation
//===----------------------------------------------------------------------===//

bool DeclContext::classof(const Decl *D) {
  switch (D->getKind()) {
#define DECL(NAME, BASE)
#define DECL_CONTEXT(NAME) case Decl::NAME:
#define DECL_CONTEXT_BASE(NAME)
#include "clang/AST/DeclNodes.inc"
      return true;
    default:
#define DECL(NAME, BASE)
#define DECL_CONTEXT_BASE(NAME)                 \
      if (D->getKind() >= Decl::first##NAME &&  \
          D->getKind() <= Decl::last##NAME)     \
        return true;
#include "clang/AST/DeclNodes.inc"
      return false;
  }
}

DeclContext::~DeclContext() { }

/// \brief Find the parent context of this context that will be
/// used for unqualified name lookup.
///
/// Generally, the parent lookup context is the semantic context. However, for
/// a friend function the parent lookup context is the lexical context, which
/// is the class in which the friend is declared.
DeclContext *DeclContext::getLookupParent() {
  // FIXME: Find a better way to identify friends
  if (isa<FunctionDecl>(this))
    if (getParent()->getRedeclContext()->isFileContext() &&
        getLexicalParent()->getRedeclContext()->isRecord())
      return getLexicalParent();
  
  return getParent();
}

bool DeclContext::isInlineNamespace() const {
  return isNamespace() &&
         cast<NamespaceDecl>(this)->isInline();
}

bool DeclContext::isStdNamespace() const {
  if (!isNamespace())
    return false;

  const NamespaceDecl *ND = cast<NamespaceDecl>(this);
  if (ND->isInline()) {
    return ND->getParent()->isStdNamespace();
  }

  if (!getParent()->getRedeclContext()->isTranslationUnit())
    return false;

  const IdentifierInfo *II = ND->getIdentifier();
  return II && II->isStr("std");
}

bool DeclContext::isDependentContext() const {
  if (isFileContext())
    return false;

  if (isa<ClassTemplatePartialSpecializationDecl>(this))
    return true;

  if (const CXXRecordDecl *Record = dyn_cast<CXXRecordDecl>(this)) {
    if (Record->getDescribedClassTemplate())
      return true;
    
    if (Record->isDependentLambda())
      return true;
  }
  
  if (const FunctionDecl *Function = dyn_cast<FunctionDecl>(this)) {
    if (Function->getDescribedFunctionTemplate())
      return true;

    // Friend function declarations are dependent if their *lexical*
    // context is dependent.
    if (cast<Decl>(this)->getFriendObjectKind())
      return getLexicalParent()->isDependentContext();
  }

  // FIXME: A variable template is a dependent context, but is not a
  // DeclContext. A context within it (such as a lambda-expression)
  // should be considered dependent.

  return getParent() && getParent()->isDependentContext();
}

bool DeclContext::isTransparentContext() const {
  if (DeclKind == Decl::Enum)
    return !cast<EnumDecl>(this)->isScoped();
  else if (DeclKind == Decl::LinkageSpec)
    return true;

  return false;
}

static bool isLinkageSpecContext(const DeclContext *DC,
                                 LinkageSpecDecl::LanguageIDs ID) {
  while (DC->getDeclKind() != Decl::TranslationUnit) {
    if (DC->getDeclKind() == Decl::LinkageSpec)
      return cast<LinkageSpecDecl>(DC)->getLanguage() == ID;
    DC = DC->getLexicalParent();
  }
  return false;
}

bool DeclContext::isExternCContext() const {
  return isLinkageSpecContext(this, clang::LinkageSpecDecl::lang_c);
}

bool DeclContext::isExternCXXContext() const {
  return isLinkageSpecContext(this, clang::LinkageSpecDecl::lang_cxx);
}

bool DeclContext::Encloses(const DeclContext *DC) const {
  if (getPrimaryContext() != this)
    return getPrimaryContext()->Encloses(DC);

  for (; DC; DC = DC->getParent())
    if (DC->getPrimaryContext() == this)
      return true;
  return false;
}

DeclContext *DeclContext::getPrimaryContext() {
  switch (DeclKind) {
  case Decl::TranslationUnit:
  case Decl::ExternCContext:
  case Decl::LinkageSpec:
  case Decl::Block:
  case Decl::Captured:
  case Decl::OMPDeclareReduction:
    // There is only one DeclContext for these entities.
    return this;

  case Decl::Namespace:
    // The original namespace is our primary context.
    return static_cast<NamespaceDecl*>(this)->getOriginalNamespace();

  case Decl::ObjCMethod:
    return this;

  case Decl::ObjCInterface:
    if (ObjCInterfaceDecl *Def = cast<ObjCInterfaceDecl>(this)->getDefinition())
      return Def;
      
    return this;
      
  case Decl::ObjCProtocol:
    if (ObjCProtocolDecl *Def = cast<ObjCProtocolDecl>(this)->getDefinition())
      return Def;
    
    return this;
      
  case Decl::ObjCCategory:
    return this;

  case Decl::ObjCImplementation:
  case Decl::ObjCCategoryImpl:
    return this;

  default:
    if (DeclKind >= Decl::firstTag && DeclKind <= Decl::lastTag) {
      // If this is a tag type that has a definition or is currently
      // being defined, that definition is our primary context.
      TagDecl *Tag = cast<TagDecl>(this);

      if (TagDecl *Def = Tag->getDefinition())
        return Def;

      if (const TagType *TagTy = dyn_cast<TagType>(Tag->getTypeForDecl())) {
        // Note, TagType::getDecl returns the (partial) definition one exists.
        TagDecl *PossiblePartialDef = TagTy->getDecl();
        if (PossiblePartialDef->isBeingDefined())
          return PossiblePartialDef;
      } else {
        assert(isa<InjectedClassNameType>(Tag->getTypeForDecl()));
      }

      return Tag;
    }

    assert(DeclKind >= Decl::firstFunction && DeclKind <= Decl::lastFunction &&
          "Unknown DeclContext kind");
    return this;
  }
}

void 
DeclContext::collectAllContexts(SmallVectorImpl<DeclContext *> &Contexts){
  Contexts.clear();
  
  if (DeclKind != Decl::Namespace) {
    Contexts.push_back(this);
    return;
  }
  
  NamespaceDecl *Self = static_cast<NamespaceDecl *>(this);
  for (NamespaceDecl *N = Self->getMostRecentDecl(); N;
       N = N->getPreviousDecl())
    Contexts.push_back(N);
  
  std::reverse(Contexts.begin(), Contexts.end());
}

std::pair<Decl *, Decl *>
DeclContext::BuildDeclChain(ArrayRef<Decl*> Decls,
                            bool FieldsAlreadyLoaded) {
  // Build up a chain of declarations via the Decl::NextInContextAndBits field.
  Decl *FirstNewDecl = nullptr;
  Decl *PrevDecl = nullptr;
  for (unsigned I = 0, N = Decls.size(); I != N; ++I) {
    if (FieldsAlreadyLoaded && isa<FieldDecl>(Decls[I]))
      continue;

    Decl *D = Decls[I];
    if (PrevDecl)
      PrevDecl->NextInContextAndBits.setPointer(D);
    else
      FirstNewDecl = D;

    PrevDecl = D;
  }

  return std::make_pair(FirstNewDecl, PrevDecl);
}

/// \brief We have just acquired external visible storage, and we already have
/// built a lookup map. For every name in the map, pull in the new names from
/// the external storage.
void DeclContext::reconcileExternalVisibleStorage() const {
  assert(NeedToReconcileExternalVisibleStorage && LookupPtr);
  NeedToReconcileExternalVisibleStorage = false;

  for (auto &Lookup : *LookupPtr)
    Lookup.second.setHasExternalDecls();
}

/// \brief Load the declarations within this lexical storage from an
/// external source.
/// \return \c true if any declarations were added.
bool
DeclContext::LoadLexicalDeclsFromExternalStorage() const {
  ExternalASTSource *Source = getParentASTContext().getExternalSource();
  assert(hasExternalLexicalStorage() && Source && "No external storage?");

  // Notify that we have a DeclContext that is initializing.
  ExternalASTSource::Deserializing ADeclContext(Source);

  // Load the external declarations, if any.
  SmallVector<Decl*, 64> Decls;
  ExternalLexicalStorage = false;
  Source->FindExternalLexicalDecls(this, Decls);

  if (Decls.empty())
    return false;

  // We may have already loaded just the fields of this record, in which case
  // we need to ignore them.
  bool FieldsAlreadyLoaded = false;
  if (const RecordDecl *RD = dyn_cast<RecordDecl>(this))
    FieldsAlreadyLoaded = RD->LoadedFieldsFromExternalStorage;
  
  // Splice the newly-read declarations into the beginning of the list
  // of declarations.
  Decl *ExternalFirst, *ExternalLast;
  std::tie(ExternalFirst, ExternalLast) =
      BuildDeclChain(Decls, FieldsAlreadyLoaded);
  ExternalLast->NextInContextAndBits.setPointer(FirstDecl);
  FirstDecl = ExternalFirst;
  if (!LastDecl)
    LastDecl = ExternalLast;
  return true;
}

DeclContext::lookup_result
ExternalASTSource::SetNoExternalVisibleDeclsForName(const DeclContext *DC,
                                                    DeclarationName Name) {
  ASTContext &Context = DC->getParentASTContext();
  StoredDeclsMap *Map;
  if (!(Map = DC->LookupPtr))
    Map = DC->CreateStoredDeclsMap(Context);
  if (DC->NeedToReconcileExternalVisibleStorage)
    DC->reconcileExternalVisibleStorage();

  (*Map)[Name].removeExternalDecls();

  return DeclContext::lookup_result();
}

DeclContext::lookup_result
ExternalASTSource::SetExternalVisibleDeclsForName(const DeclContext *DC,
                                                  DeclarationName Name,
                                                  ArrayRef<NamedDecl*> Decls) {
  ASTContext &Context = DC->getParentASTContext();
  StoredDeclsMap *Map;
  if (!(Map = DC->LookupPtr))
    Map = DC->CreateStoredDeclsMap(Context);
  if (DC->NeedToReconcileExternalVisibleStorage)
    DC->reconcileExternalVisibleStorage();

  StoredDeclsList &List = (*Map)[Name];

  // Clear out any old external visible declarations, to avoid quadratic
  // performance in the redeclaration checks below.
  List.removeExternalDecls();

  if (!List.isNull()) {
    // We have both existing declarations and new declarations for this name.
    // Some of the declarations may simply replace existing ones. Handle those
    // first.
    llvm::SmallVector<unsigned, 8> Skip;
    for (unsigned I = 0, N = Decls.size(); I != N; ++I)
      if (List.HandleRedeclaration(Decls[I], /*IsKnownNewer*/false))
        Skip.push_back(I);
    Skip.push_back(Decls.size());

    // Add in any new declarations.
    unsigned SkipPos = 0;
    for (unsigned I = 0, N = Decls.size(); I != N; ++I) {
      if (I == Skip[SkipPos])
        ++SkipPos;
      else
        List.AddSubsequentDecl(Decls[I]);
    }
  } else {
    // Convert the array to a StoredDeclsList.
    for (ArrayRef<NamedDecl*>::iterator
           I = Decls.begin(), E = Decls.end(); I != E; ++I) {
      if (List.isNull())
        List.setOnlyValue(*I);
      else
        List.AddSubsequentDecl(*I);
    }
  }

  return List.getLookupResult();
}

DeclContext::decl_iterator DeclContext::decls_begin() const {
  if (hasExternalLexicalStorage())
    LoadLexicalDeclsFromExternalStorage();
  return decl_iterator(FirstDecl);
}

bool DeclContext::decls_empty() const {
  if (hasExternalLexicalStorage())
    LoadLexicalDeclsFromExternalStorage();

  return !FirstDecl;
}

bool DeclContext::containsDecl(Decl *D) const {
  return (D->getLexicalDeclContext() == this &&
          (D->NextInContextAndBits.getPointer() || D == LastDecl));
}

void DeclContext::removeDecl(Decl *D) {
  assert(D->getLexicalDeclContext() == this &&
         "decl being removed from non-lexical context");
  assert((D->NextInContextAndBits.getPointer() || D == LastDecl) &&
         "decl is not in decls list");

  // Remove D from the decl chain.  This is O(n) but hopefully rare.
  if (D == FirstDecl) {
    if (D == LastDecl)
      FirstDecl = LastDecl = nullptr;
    else
      FirstDecl = D->NextInContextAndBits.getPointer();
  } else {
    for (Decl *I = FirstDecl; true; I = I->NextInContextAndBits.getPointer()) {
      assert(I && "decl not found in linked list");
      if (I->NextInContextAndBits.getPointer() == D) {
        I->NextInContextAndBits.setPointer(D->NextInContextAndBits.getPointer());
        if (D == LastDecl) LastDecl = I;
        break;
      }
    }
  }
  
  // Mark that D is no longer in the decl chain.
  D->NextInContextAndBits.setPointer(nullptr);

  // Remove D from the lookup table if necessary.
  if (isa<NamedDecl>(D)) {
    NamedDecl *ND = cast<NamedDecl>(D);

    // Remove only decls that have a name
    if (!ND->getDeclName()) return;

    auto *DC = this;
    do {
      StoredDeclsMap *Map = DC->getPrimaryContext()->LookupPtr;
      if (Map) {
        StoredDeclsMap::iterator Pos = Map->find(ND->getDeclName());
        assert(Pos != Map->end() && "no lookup entry for decl");
        if (Pos->second.getAsVector() || Pos->second.getAsDecl() == ND)
          Pos->second.remove(ND);
      }
    } while (DC->isTransparentContext() && (DC = DC->getParent()));
  }
}

void DeclContext::addHiddenDecl(Decl *D) {
  assert(D->getLexicalDeclContext() == this &&
         "Decl inserted into wrong lexical context");
  assert(!D->getNextDeclInContext() && D != LastDecl &&
         "Decl already inserted into a DeclContext");

  if (FirstDecl) {
    LastDecl->NextInContextAndBits.setPointer(D);
    LastDecl = D;
  } else {
    FirstDecl = LastDecl = D;
  }

  // Notify a C++ record declaration that we've added a member, so it can
  // update its class-specific state.
  if (CXXRecordDecl *Record = dyn_cast<CXXRecordDecl>(this))
    Record->addedMember(D);

  // If this is a newly-created (not de-serialized) import declaration, wire
  // it in to the list of local import declarations.
  if (!D->isFromASTFile()) {
    if (ImportDecl *Import = dyn_cast<ImportDecl>(D))
      D->getASTContext().addedLocalImportDecl(Import);
  }
}

void DeclContext::addDecl(Decl *D) {
  addHiddenDecl(D);

  if (NamedDecl *ND = dyn_cast<NamedDecl>(D))
    ND->getDeclContext()->getPrimaryContext()->
        makeDeclVisibleInContextWithFlags(ND, false, true);
}

void DeclContext::addDeclInternal(Decl *D) {
  addHiddenDecl(D);

  if (NamedDecl *ND = dyn_cast<NamedDecl>(D))
    ND->getDeclContext()->getPrimaryContext()->
        makeDeclVisibleInContextWithFlags(ND, true, true);
}

/// shouldBeHidden - Determine whether a declaration which was declared
/// within its semantic context should be invisible to qualified name lookup.
static bool shouldBeHidden(NamedDecl *D) {
  // Skip unnamed declarations.
  if (!D->getDeclName())
    return true;

  // Skip entities that can't be found by name lookup into a particular
  // context.
  if ((D->getIdentifierNamespace() == 0 && !isa<UsingDirectiveDecl>(D)) ||
      D->isTemplateParameter())
    return true;

  // Skip template specializations.
  // FIXME: This feels like a hack. Should DeclarationName support
  // template-ids, or is there a better way to keep specializations
  // from being visible?
  if (isa<ClassTemplateSpecializationDecl>(D))
    return true;
  if (FunctionDecl *FD = dyn_cast<FunctionDecl>(D))
    if (FD->isFunctionTemplateSpecialization())
      return true;

  return false;
}

/// buildLookup - Build the lookup data structure with all of the
/// declarations in this DeclContext (and any other contexts linked
/// to it or transparent contexts nested within it) and return it.
///
/// Note that the produced map may miss out declarations from an
/// external source. If it does, those entries will be marked with
/// the 'hasExternalDecls' flag.
StoredDeclsMap *DeclContext::buildLookup() {
  assert(this == getPrimaryContext() && "buildLookup called on non-primary DC");

  if (!HasLazyLocalLexicalLookups && !HasLazyExternalLexicalLookups)
    return LookupPtr;

  SmallVector<DeclContext *, 2> Contexts;
  collectAllContexts(Contexts);

  if (HasLazyExternalLexicalLookups) {
    HasLazyExternalLexicalLookups = false;
    for (auto *DC : Contexts) {
      if (DC->hasExternalLexicalStorage())
        HasLazyLocalLexicalLookups |=
            DC->LoadLexicalDeclsFromExternalStorage();
    }

    if (!HasLazyLocalLexicalLookups)
      return LookupPtr;
  }

  for (auto *DC : Contexts)
    buildLookupImpl(DC, hasExternalVisibleStorage());

  // We no longer have any lazy decls.
  HasLazyLocalLexicalLookups = false;
  return LookupPtr;
}

/// buildLookupImpl - Build part of the lookup data structure for the
/// declarations contained within DCtx, which will either be this
/// DeclContext, a DeclContext linked to it, or a transparent context
/// nested within it.
void DeclContext::buildLookupImpl(DeclContext *DCtx, bool Internal) {
  for (Decl *D : DCtx->noload_decls()) {
    // Insert this declaration into the lookup structure, but only if
    // it's semantically within its decl context. Any other decls which
    // should be found in this context are added eagerly.
    //
    // If it's from an AST file, don't add it now. It'll get handled by
    // FindExternalVisibleDeclsByName if needed. Exception: if we're not
    // in C++, we do not track external visible decls for the TU, so in
    // that case we need to collect them all here.
    if (NamedDecl *ND = dyn_cast<NamedDecl>(D))
      if (ND->getDeclContext() == DCtx && !shouldBeHidden(ND) &&
          (!ND->isFromASTFile() ||
           (isTranslationUnit() &&
            !getParentASTContext().getLangOpts().CPlusPlus)))
        makeDeclVisibleInContextImpl(ND, Internal);

    // If this declaration is itself a transparent declaration context
    // or inline namespace, add the members of this declaration of that
    // context (recursively).
    if (DeclContext *InnerCtx = dyn_cast<DeclContext>(D))
      if (InnerCtx->isTransparentContext() || InnerCtx->isInlineNamespace())
        buildLookupImpl(InnerCtx, Internal);
  }
}

NamedDecl *const DeclContextLookupResult::SingleElementDummyList = nullptr;

DeclContext::lookup_result
DeclContext::lookup(DeclarationName Name) const {
  assert(DeclKind != Decl::LinkageSpec &&
         "Should not perform lookups into linkage specs!");

  const DeclContext *PrimaryContext = getPrimaryContext();
  if (PrimaryContext != this)
    return PrimaryContext->lookup(Name);

  // If we have an external source, ensure that any later redeclarations of this
  // context have been loaded, since they may add names to the result of this
  // lookup (or add external visible storage).
  ExternalASTSource *Source = getParentASTContext().getExternalSource();
  if (Source)
    (void)cast<Decl>(this)->getMostRecentDecl();

  if (hasExternalVisibleStorage()) {
    assert(Source && "external visible storage but no external source?");

    if (NeedToReconcileExternalVisibleStorage)
      reconcileExternalVisibleStorage();

    StoredDeclsMap *Map = LookupPtr;

    if (HasLazyLocalLexicalLookups || HasLazyExternalLexicalLookups)
      // FIXME: Make buildLookup const?
      Map = const_cast<DeclContext*>(this)->buildLookup();

    if (!Map)
      Map = CreateStoredDeclsMap(getParentASTContext());

    // If we have a lookup result with no external decls, we are done.
    std::pair<StoredDeclsMap::iterator, bool> R =
        Map->insert(std::make_pair(Name, StoredDeclsList()));
    if (!R.second && !R.first->second.hasExternalDecls())
      return R.first->second.getLookupResult();

    if (Source->FindExternalVisibleDeclsByName(this, Name) || !R.second) {
      if (StoredDeclsMap *Map = LookupPtr) {
        StoredDeclsMap::iterator I = Map->find(Name);
        if (I != Map->end())
          return I->second.getLookupResult();
      }
    }

    return lookup_result();
  }

  StoredDeclsMap *Map = LookupPtr;
  if (HasLazyLocalLexicalLookups || HasLazyExternalLexicalLookups)
    Map = const_cast<DeclContext*>(this)->buildLookup();

  if (!Map)
    return lookup_result();

  StoredDeclsMap::iterator I = Map->find(Name);
  if (I == Map->end())
    return lookup_result();

  return I->second.getLookupResult();
}

DeclContext::lookup_result
DeclContext::noload_lookup(DeclarationName Name) {
  assert(DeclKind != Decl::LinkageSpec &&
         "Should not perform lookups into linkage specs!");

  DeclContext *PrimaryContext = getPrimaryContext();
  if (PrimaryContext != this)
    return PrimaryContext->noload_lookup(Name);

  // If we have any lazy lexical declarations not in our lookup map, add them
  // now. Don't import any external declarations, not even if we know we have
  // some missing from the external visible lookups.
  if (HasLazyLocalLexicalLookups) {
    SmallVector<DeclContext *, 2> Contexts;
    collectAllContexts(Contexts);
    for (unsigned I = 0, N = Contexts.size(); I != N; ++I)
      buildLookupImpl(Contexts[I], hasExternalVisibleStorage());
    HasLazyLocalLexicalLookups = false;
  }

  StoredDeclsMap *Map = LookupPtr;
  if (!Map)
    return lookup_result();

  StoredDeclsMap::iterator I = Map->find(Name);
  return I != Map->end() ? I->second.getLookupResult()
                         : lookup_result();
}

void DeclContext::localUncachedLookup(DeclarationName Name,
                                      SmallVectorImpl<NamedDecl *> &Results) {
  Results.clear();
  
  // If there's no external storage, just perform a normal lookup and copy
  // the results.
  if (!hasExternalVisibleStorage() && !hasExternalLexicalStorage() && Name) {
    lookup_result LookupResults = lookup(Name);
    Results.insert(Results.end(), LookupResults.begin(), LookupResults.end());
    return;
  }

  // If we have a lookup table, check there first. Maybe we'll get lucky.
  // FIXME: Should we be checking these flags on the primary context?
  if (Name && !HasLazyLocalLexicalLookups && !HasLazyExternalLexicalLookups) {
    if (StoredDeclsMap *Map = LookupPtr) {
      StoredDeclsMap::iterator Pos = Map->find(Name);
      if (Pos != Map->end()) {
        Results.insert(Results.end(),
                       Pos->second.getLookupResult().begin(),
                       Pos->second.getLookupResult().end());
        return;
      }
    }
  }

  // Slow case: grovel through the declarations in our chain looking for 
  // matches.
  // FIXME: If we have lazy external declarations, this will not find them!
  // FIXME: Should we CollectAllContexts and walk them all here?
  for (Decl *D = FirstDecl; D; D = D->getNextDeclInContext()) {
    if (NamedDecl *ND = dyn_cast<NamedDecl>(D))
      if (ND->getDeclName() == Name)
        Results.push_back(ND);
  }
}

DeclContext *DeclContext::getRedeclContext() {
  DeclContext *Ctx = this;
  // Skip through transparent contexts.
  while (Ctx->isTransparentContext())
    Ctx = Ctx->getParent();
  return Ctx;
}

DeclContext *DeclContext::getEnclosingNamespaceContext() {
  DeclContext *Ctx = this;
  // Skip through non-namespace, non-translation-unit contexts.
  while (!Ctx->isFileContext())
    Ctx = Ctx->getParent();
  return Ctx->getPrimaryContext();
}

RecordDecl *DeclContext::getOuterLexicalRecordContext() {
  // Loop until we find a non-record context.
  RecordDecl *OutermostRD = nullptr;
  DeclContext *DC = this;
  while (DC->isRecord()) {
    OutermostRD = cast<RecordDecl>(DC);
    DC = DC->getLexicalParent();
  }
  return OutermostRD;
}

bool DeclContext::InEnclosingNamespaceSetOf(const DeclContext *O) const {
  // For non-file contexts, this is equivalent to Equals.
  if (!isFileContext())
    return O->Equals(this);

  do {
    if (O->Equals(this))
      return true;

    const NamespaceDecl *NS = dyn_cast<NamespaceDecl>(O);
    if (!NS || !NS->isInline())
      break;
    O = NS->getParent();
  } while (O);

  return false;
}

void DeclContext::makeDeclVisibleInContext(NamedDecl *D) {
  DeclContext *PrimaryDC = this->getPrimaryContext();
  DeclContext *DeclDC = D->getDeclContext()->getPrimaryContext();
  // If the decl is being added outside of its semantic decl context, we
  // need to ensure that we eagerly build the lookup information for it.
  PrimaryDC->makeDeclVisibleInContextWithFlags(D, false, PrimaryDC == DeclDC);
}

void DeclContext::makeDeclVisibleInContextWithFlags(NamedDecl *D, bool Internal,
                                                    bool Recoverable) {
  assert(this == getPrimaryContext() && "expected a primary DC");

  if (!isLookupContext()) {
    if (isTransparentContext())
      getParent()->getPrimaryContext()
        ->makeDeclVisibleInContextWithFlags(D, Internal, Recoverable);
    return;
  }

  // Skip declarations which should be invisible to name lookup.
  if (shouldBeHidden(D))
    return;

  // If we already have a lookup data structure, perform the insertion into
  // it. If we might have externally-stored decls with this name, look them
  // up and perform the insertion. If this decl was declared outside its
  // semantic context, buildLookup won't add it, so add it now.
  //
  // FIXME: As a performance hack, don't add such decls into the translation
  // unit unless we're in C++, since qualified lookup into the TU is never
  // performed.
  if (LookupPtr || hasExternalVisibleStorage() ||
      ((!Recoverable || D->getDeclContext() != D->getLexicalDeclContext()) &&
       (getParentASTContext().getLangOpts().CPlusPlus ||
        !isTranslationUnit()))) {
    // If we have lazily omitted any decls, they might have the same name as
    // the decl which we are adding, so build a full lookup table before adding
    // this decl.
    buildLookup();
    makeDeclVisibleInContextImpl(D, Internal);
  } else {
    HasLazyLocalLexicalLookups = true;
  }

  // If we are a transparent context or inline namespace, insert into our
  // parent context, too. This operation is recursive.
  if (isTransparentContext() || isInlineNamespace())
    getParent()->getPrimaryContext()->
        makeDeclVisibleInContextWithFlags(D, Internal, Recoverable);

  Decl *DCAsDecl = cast<Decl>(this);
  // Notify that a decl was made visible unless we are a Tag being defined.
  if (!(isa<TagDecl>(DCAsDecl) && cast<TagDecl>(DCAsDecl)->isBeingDefined()))
    if (ASTMutationListener *L = DCAsDecl->getASTMutationListener())
      L->AddedVisibleDecl(this, D);
}

void DeclContext::makeDeclVisibleInContextImpl(NamedDecl *D, bool Internal) {
  // Find or create the stored declaration map.
  StoredDeclsMap *Map = LookupPtr;
  if (!Map) {
    ASTContext *C = &getParentASTContext();
    Map = CreateStoredDeclsMap(*C);
  }

  // If there is an external AST source, load any declarations it knows about
  // with this declaration's name.
  // If the lookup table contains an entry about this name it means that we
  // have already checked the external source.
  if (!Internal)
    if (ExternalASTSource *Source = getParentASTContext().getExternalSource())
      if (hasExternalVisibleStorage() &&
          Map->find(D->getDeclName()) == Map->end())
        Source->FindExternalVisibleDeclsByName(this, D->getDeclName());

  // Insert this declaration into the map.
  StoredDeclsList &DeclNameEntries = (*Map)[D->getDeclName()];

  if (Internal) {
    // If this is being added as part of loading an external declaration,
    // this may not be the only external declaration with this name.
    // In this case, we never try to replace an existing declaration; we'll
    // handle that when we finalize the list of declarations for this name.
    DeclNameEntries.setHasExternalDecls();
    DeclNameEntries.AddSubsequentDecl(D);
    return;
  }

  if (DeclNameEntries.isNull()) {
    DeclNameEntries.setOnlyValue(D);
    return;
  }

  if (DeclNameEntries.HandleRedeclaration(D, /*IsKnownNewer*/!Internal)) {
    // This declaration has replaced an existing one for which
    // declarationReplaces returns true.
    return;
  }

  // Put this declaration into the appropriate slot.
  DeclNameEntries.AddSubsequentDecl(D);
}

UsingDirectiveDecl *DeclContext::udir_iterator::operator*() const {
  return cast<UsingDirectiveDecl>(*I);
}

/// Returns iterator range [First, Last) of UsingDirectiveDecls stored within
/// this context.
DeclContext::udir_range DeclContext::using_directives() const {
  // FIXME: Use something more efficient than normal lookup for using
  // directives. In C++, using directives are looked up more than anything else.
  lookup_result Result = lookup(UsingDirectiveDecl::getName());
  return udir_range(Result.begin(), Result.end());
}

//===----------------------------------------------------------------------===//
// Creation and Destruction of StoredDeclsMaps.                               //
//===----------------------------------------------------------------------===//

StoredDeclsMap *DeclContext::CreateStoredDeclsMap(ASTContext &C) const {
  assert(!LookupPtr && "context already has a decls map");
  assert(getPrimaryContext() == this &&
         "creating decls map on non-primary context");

  StoredDeclsMap *M;
  bool Dependent = isDependentContext();
  if (Dependent)
    M = new DependentStoredDeclsMap();
  else
    M = new StoredDeclsMap();
  M->Previous = C.LastSDM;
  C.LastSDM = llvm::PointerIntPair<StoredDeclsMap*,1>(M, Dependent);
  LookupPtr = M;
  return M;
}

void ASTContext::ReleaseDeclContextMaps() {
  // It's okay to delete DependentStoredDeclsMaps via a StoredDeclsMap
  // pointer because the subclass doesn't add anything that needs to
  // be deleted.
  StoredDeclsMap::DestroyAll(LastSDM.getPointer(), LastSDM.getInt());
}

void StoredDeclsMap::DestroyAll(StoredDeclsMap *Map, bool Dependent) {
  while (Map) {
    // Advance the iteration before we invalidate memory.
    llvm::PointerIntPair<StoredDeclsMap*,1> Next = Map->Previous;

    if (Dependent)
      delete static_cast<DependentStoredDeclsMap*>(Map);
    else
      delete Map;

    Map = Next.getPointer();
    Dependent = Next.getInt();
  }
}

DependentDiagnostic *DependentDiagnostic::Create(ASTContext &C,
                                                 DeclContext *Parent,
                                           const PartialDiagnostic &PDiag) {
  assert(Parent->isDependentContext()
         && "cannot iterate dependent diagnostics of non-dependent context");
  Parent = Parent->getPrimaryContext();
  if (!Parent->LookupPtr)
    Parent->CreateStoredDeclsMap(C);

  DependentStoredDeclsMap *Map =
      static_cast<DependentStoredDeclsMap *>(Parent->LookupPtr);

  // Allocate the copy of the PartialDiagnostic via the ASTContext's
  // BumpPtrAllocator, rather than the ASTContext itself.
  PartialDiagnostic::Storage *DiagStorage = nullptr;
  if (PDiag.hasStorage())
    DiagStorage = new (C) PartialDiagnostic::Storage;
  
  DependentDiagnostic *DD = new (C) DependentDiagnostic(PDiag, DiagStorage);

  // TODO: Maybe we shouldn't reverse the order during insertion.
  DD->NextDiagnostic = Map->FirstDiagnostic;
  Map->FirstDiagnostic = DD;

  return DD;
}<|MERGE_RESOLUTION|>--- conflicted
+++ resolved
@@ -398,23 +398,12 @@
 ///
 /// FIXME: Make these strings localizable, since they end up in
 /// diagnostics.
-<<<<<<< HEAD
-static AvailabilityResult
-checkAvailability(ASTContext &Context, const AvailabilityAttr *A,
-                  Optional<VersionTuple> Version, std::string *Message) {
-  VersionTuple TargetMinVersion;
-  if (Version.hasValue())
-    TargetMinVersion = Version.getValue();
-  else
-    TargetMinVersion = Context.getTargetInfo().getPlatformMinVersion();
-=======
 static AvailabilityResult CheckAvailability(ASTContext &Context,
                                             const AvailabilityAttr *A,
                                             std::string *Message,
                                             VersionTuple EnclosingVersion) {
   if (EnclosingVersion.empty())
     EnclosingVersion = Context.getTargetInfo().getPlatformMinVersion();
->>>>>>> 67e6f3b6
 
   if (EnclosingVersion.empty())
     return AR_Available;
@@ -506,15 +495,9 @@
 }
 
 AvailabilityResult Decl::getAvailability(std::string *Message,
-<<<<<<< HEAD
-                                         Optional<VersionTuple> Version) const {
-  if (auto *FTD = dyn_cast<FunctionTemplateDecl>(this))
-    return FTD->getTemplatedDecl()->getAvailability(Message, Version);
-=======
                                          VersionTuple EnclosingVersion) const {
   if (auto *FTD = dyn_cast<FunctionTemplateDecl>(this))
     return FTD->getTemplatedDecl()->getAvailability(Message, EnclosingVersion);
->>>>>>> 67e6f3b6
 
   AvailabilityResult Result = AR_Available;
   std::string ResultMessage;
@@ -538,13 +521,8 @@
     }
 
     if (const auto *Availability = dyn_cast<AvailabilityAttr>(A)) {
-<<<<<<< HEAD
-      AvailabilityResult AR = checkAvailability(getASTContext(), Availability,
-                                                Version, Message);
-=======
       AvailabilityResult AR = CheckAvailability(getASTContext(), Availability,
                                                 Message, EnclosingVersion);
->>>>>>> 67e6f3b6
 
       if (AR == AR_Unavailable)
         return AR_Unavailable;
@@ -603,13 +581,8 @@
       return true;
 
     if (const auto *Availability = dyn_cast<AvailabilityAttr>(A)) {
-<<<<<<< HEAD
-      if (checkAvailability(getASTContext(), Availability, None,
-                            nullptr) == AR_NotYetIntroduced)
-=======
       if (CheckAvailability(getASTContext(), Availability, nullptr,
                             VersionTuple()) == AR_NotYetIntroduced)
->>>>>>> 67e6f3b6
         return true;
     }
   }
