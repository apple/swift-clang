--- conflicted
+++ resolved
@@ -34,7 +34,6 @@
 #include "llvm/IR/Instructions.h"
 #include "llvm/IR/Intrinsics.h"
 #include "llvm/IR/Value.h"
-#include "llvm/Support/ScopedPrinter.h"
 
 using namespace clang;
 using namespace CodeGen;
@@ -64,8 +63,6 @@
   bool classifyReturnType(CGFunctionInfo &FI) const override;
 
   bool passClassIndirect(const CXXRecordDecl *RD) const {
-<<<<<<< HEAD
-=======
     // Clang <= 4 used the pre-C++11 rule, which ignores move operations.
     // The PS4 platform ABI follows the behavior of Clang 3.2.
     if (CGM.getCodeGenOpts().getClangABICompat() <=
@@ -73,7 +70,6 @@
         CGM.getTriple().getOS() == llvm::Triple::PS4)
       return RD->hasNonTrivialDestructorForCall() ||
              RD->hasNonTrivialCopyConstructorForCall();
->>>>>>> 793912eb
     return !canCopyArgument(RD);
   }
 
@@ -304,10 +300,15 @@
     // linkage together with vtables when needed.
     if (ForVTable && !Thunk->hasLocalLinkage())
       Thunk->setLinkage(llvm::GlobalValue::AvailableExternallyLinkage);
-    CGM.setGVProperties(Thunk, GD);
-  }
-
-  bool exportThunk() override { return true; }
+
+    // Propagate dllexport storage, to enable the linker to generate import
+    // thunks as necessary (e.g. when a parent class has a key function and a
+    // child class doesn't, and the construction vtable for the parent in the
+    // child needs to reference the parent's thunks).
+    const CXXMethodDecl *MD = cast<CXXMethodDecl>(GD.getDecl());
+    if (MD->hasAttr<DLLExportAttr>())
+      Thunk->setDLLStorageClass(llvm::GlobalValue::DLLExportStorageClass);
+  }
 
   llvm::Value *performThisAdjustment(CodeGenFunction &CGF, Address This,
                                      const ThisAdjustment &TA) override;
@@ -479,7 +480,6 @@
   explicit WebAssemblyCXXABI(CodeGen::CodeGenModule &CGM)
       : ItaniumCXXABI(CGM, /*UseARMMethodPtrABI=*/true,
                       /*UseARMGuardVarABI=*/true) {}
-  void emitBeginCatch(CodeGenFunction &CGF, const CXXCatchStmt *C) override;
 
 private:
   bool HasThisReturn(GlobalDecl GD) const override {
@@ -632,53 +632,13 @@
     VTableOffset = Builder.CreateTrunc(VTableOffset, CGF.Int32Ty);
     VTableOffset = Builder.CreateZExt(VTableOffset, CGM.PtrDiffTy);
   }
-  // Compute the address of the virtual function pointer.
-  llvm::Value *VFPAddr = Builder.CreateGEP(VTable, VTableOffset);
-
-  // Check the address of the function pointer if CFI on member function
-  // pointers is enabled.
-  llvm::Constant *CheckSourceLocation;
-  llvm::Constant *CheckTypeDesc;
-  bool ShouldEmitCFICheck = CGF.SanOpts.has(SanitizerKind::CFIMFCall) &&
-                            CGM.HasHiddenLTOVisibility(RD);
-  if (ShouldEmitCFICheck) {
-    CodeGenFunction::SanitizerScope SanScope(&CGF);
-
-    CheckSourceLocation = CGF.EmitCheckSourceLocation(E->getLocStart());
-    CheckTypeDesc = CGF.EmitCheckTypeDescriptor(QualType(MPT, 0));
-    llvm::Constant *StaticData[] = {
-        llvm::ConstantInt::get(CGF.Int8Ty, CodeGenFunction::CFITCK_VMFCall),
-        CheckSourceLocation,
-        CheckTypeDesc,
-    };
-
-    llvm::Metadata *MD =
-        CGM.CreateMetadataIdentifierForVirtualMemPtrType(QualType(MPT, 0));
-    llvm::Value *TypeId = llvm::MetadataAsValue::get(CGF.getLLVMContext(), MD);
-
-    llvm::Value *TypeTest = Builder.CreateCall(
-        CGM.getIntrinsic(llvm::Intrinsic::type_test), {VFPAddr, TypeId});
-
-    if (CGM.getCodeGenOpts().SanitizeTrap.has(SanitizerKind::CFIMFCall)) {
-      CGF.EmitTrapCheck(TypeTest);
-    } else {
-      llvm::Value *AllVtables = llvm::MetadataAsValue::get(
-          CGM.getLLVMContext(),
-          llvm::MDString::get(CGM.getLLVMContext(), "all-vtables"));
-      llvm::Value *ValidVtable = Builder.CreateCall(
-          CGM.getIntrinsic(llvm::Intrinsic::type_test), {VTable, AllVtables});
-      CGF.EmitCheck(std::make_pair(TypeTest, SanitizerKind::CFIMFCall),
-                    SanitizerHandler::CFICheckFail, StaticData,
-                    {VTable, ValidVtable});
-    }
-
-    FnVirtual = Builder.GetInsertBlock();
-  }
+  VTable = Builder.CreateGEP(VTable, VTableOffset);
 
   // Load the virtual function to call.
-  VFPAddr = Builder.CreateBitCast(VFPAddr, FTy->getPointerTo()->getPointerTo());
-  llvm::Value *VirtualFn = Builder.CreateAlignedLoad(
-      VFPAddr, CGF.getPointerAlign(), "memptr.virtualfn");
+  VTable = Builder.CreateBitCast(VTable, FTy->getPointerTo()->getPointerTo());
+  llvm::Value *VirtualFn =
+    Builder.CreateAlignedLoad(VTable, CGF.getPointerAlign(),
+                              "memptr.virtualfn");
   CGF.EmitBranch(FnEnd);
 
   // In the non-virtual path, the function pointer is actually a
@@ -686,43 +646,6 @@
   CGF.EmitBlock(FnNonVirtual);
   llvm::Value *NonVirtualFn =
     Builder.CreateIntToPtr(FnAsInt, FTy->getPointerTo(), "memptr.nonvirtualfn");
-
-  // Check the function pointer if CFI on member function pointers is enabled.
-  if (ShouldEmitCFICheck) {
-    CXXRecordDecl *RD = MPT->getClass()->getAsCXXRecordDecl();
-    if (RD->hasDefinition()) {
-      CodeGenFunction::SanitizerScope SanScope(&CGF);
-
-      llvm::Constant *StaticData[] = {
-          llvm::ConstantInt::get(CGF.Int8Ty, CodeGenFunction::CFITCK_NVMFCall),
-          CheckSourceLocation,
-          CheckTypeDesc,
-      };
-
-      llvm::Value *Bit = Builder.getFalse();
-      llvm::Value *CastedNonVirtualFn =
-          Builder.CreateBitCast(NonVirtualFn, CGF.Int8PtrTy);
-      for (const CXXRecordDecl *Base : CGM.getMostBaseClasses(RD)) {
-        llvm::Metadata *MD = CGM.CreateMetadataIdentifierForType(
-            getContext().getMemberPointerType(
-                MPT->getPointeeType(),
-                getContext().getRecordType(Base).getTypePtr()));
-        llvm::Value *TypeId =
-            llvm::MetadataAsValue::get(CGF.getLLVMContext(), MD);
-
-        llvm::Value *TypeTest =
-            Builder.CreateCall(CGM.getIntrinsic(llvm::Intrinsic::type_test),
-                               {CastedNonVirtualFn, TypeId});
-        Bit = Builder.CreateOr(Bit, TypeTest);
-      }
-
-      CGF.EmitCheck(std::make_pair(Bit, SanitizerKind::CFIMFCall),
-                    SanitizerHandler::CFICheckFail, StaticData,
-                    {CastedNonVirtualFn, llvm::UndefValue::get(CGF.IntPtrTy)});
-
-      FnNonVirtual = Builder.GetInsertBlock();
-    }
-  }
 
   // We're done.
   CGF.EmitBlock(FnEnd);
@@ -913,6 +836,7 @@
 llvm::Constant *ItaniumCXXABI::BuildMemberPointer(const CXXMethodDecl *MD,
                                                   CharUnits ThisAdjustment) {
   assert(MD->isInstance() && "Member function must not be static!");
+  MD = MD->getCanonicalDecl();
 
   CodeGenTypes &Types = CGM.getTypes();
 
@@ -1258,7 +1182,7 @@
   return CGF.CGM.CreateRuntimeFunction(FTy, "__cxa_bad_cast");
 }
 
-/// Compute the src2dst_offset hint as described in the
+/// \brief Compute the src2dst_offset hint as described in the
 /// Itanium C++ ABI [2.9.7]
 static CharUnits computeOffsetHint(ASTContext &Context,
                                    const CXXRecordDecl *Src,
@@ -1524,7 +1448,7 @@
     return;
 
   /// Initialize the 'this' slot. In the Itanium C++ ABI, no prologue
-  /// adjustments are required, because they are all handled by thunks.
+  /// adjustments are required, becuase they are all handled by thunks.
   setCXXABIThisValue(CGF, loadIncomingCXXThis(CGF));
 
   /// Initialize the 'vtt' slot if needed.
@@ -1555,7 +1479,8 @@
   llvm::Value *VTT =
       CGF.GetVTTParameter(GlobalDecl(D, Type), ForVirtualBase, Delegating);
   QualType VTTTy = getContext().getPointerType(getContext().VoidPtrTy);
-  Args.insert(Args.begin() + 1, CallArg(RValue::get(VTT), VTTTy));
+  Args.insert(Args.begin() + 1,
+              CallArg(RValue::get(VTT), VTTTy, /*needscopy=*/false));
   return AddedStructorArgs::prefix(1);  // Added one arg.
 }
 
@@ -1606,7 +1531,7 @@
     VTable->setComdat(CGM.getModule().getOrInsertComdat(VTable->getName()));
 
   // Set the right visibility.
-  CGM.setGVProperties(VTable, RD);
+  CGM.setGlobalVisibility(VTable, RD, ForDefinition);
 
   // Use pointer alignment for the vtable. Otherwise we would align them based
   // on the size of the initializer which doesn't make sense as only single
@@ -1716,8 +1641,12 @@
   VTable = CGM.CreateOrReplaceCXXRuntimeVariable(
       Name, VTableType, llvm::GlobalValue::ExternalLinkage);
   VTable->setUnnamedAddr(llvm::GlobalValue::UnnamedAddr::Global);
-
-  CGM.setGVProperties(VTable, RD);
+  CGM.setGlobalVisibility(VTable, RD, NotForDefinition);
+
+  if (RD->hasAttr<DLLImportAttr>())
+    VTable->setDLLStorageClass(llvm::GlobalValue::DLLImportStorageClass);
+  else if (RD->hasAttr<DLLExportAttr>())
+    VTable->setDLLStorageClass(llvm::GlobalValue::DLLExportStorageClass);
 
   return VTable;
 }
@@ -1727,6 +1656,7 @@
                                                   Address This,
                                                   llvm::Type *Ty,
                                                   SourceLocation Loc) {
+  GD = GD.getCanonicalDecl();
   Ty = Ty->getPointerTo()->getPointerTo();
   auto *MethodDecl = cast<CXXMethodDecl>(GD.getDecl());
   llvm::Value *VTable = CGF.GetVTablePtr(This, Ty, MethodDecl->getParent());
@@ -1760,7 +1690,7 @@
     VFunc = VFuncLoad;
   }
 
-  CGCallee Callee(MethodDecl->getCanonicalDecl(), VFunc);
+  CGCallee Callee(MethodDecl, VFunc);
   return Callee;
 }
 
@@ -1772,9 +1702,10 @@
 
   const CGFunctionInfo *FInfo = &CGM.getTypes().arrangeCXXStructorDeclaration(
       Dtor, getFromDtorType(DtorType));
-  llvm::FunctionType *Ty = CGF.CGM.getTypes().GetFunctionType(*FInfo);
+  llvm::Type *Ty = CGF.CGM.getTypes().GetFunctionType(*FInfo);
   CGCallee Callee =
-      CGCallee::forVirtual(CE, GlobalDecl(Dtor, DtorType), This, Ty);
+      getVirtualFunctionPointer(CGF, GlobalDecl(Dtor, DtorType), This, Ty,
+                                CE ? CE->getLocStart() : SourceLocation());
 
   CGF.EmitCXXMemberOrOperatorCall(Dtor, Callee, ReturnValueSlot(),
                                   This.getPointer(), /*ImplicitParam=*/nullptr,
@@ -1794,19 +1725,11 @@
   if (CGM.getLangOpts().AppleKext)
     return false;
 
-  // If the vtable is hidden then it is not safe to emit an available_externally
-  // copy of vtable.
-  if (isVTableHidden(RD))
-    return false;
-
-  if (CGM.getCodeGenOpts().ForceEmitVTables)
-    return true;
-
-  // If we don't have any not emitted inline virtual function then we are safe
-  // to emit an available_externally copy of vtable.
+  // If we don't have any not emitted inline virtual function, and if vtable is
+  // not hidden, then we are safe to emit available_externally copy of vtable.
   // FIXME we can still emit a copy of the vtable if we
   // can emit definition of the inline functions.
-  return !hasAnyUnusedVirtualInlineFunction(RD);
+  return !hasAnyUnusedVirtualInlineFunction(RD) && !isVTableHidden(RD);
 }
 static llvm::Value *performTypeAdjustment(CodeGenFunction &CGF,
                                           Address InitialPtr,
@@ -1925,8 +1848,7 @@
 
   // Handle the array cookie specially in ASan.
   if (CGM.getLangOpts().Sanitize.has(SanitizerKind::Address) && AS == 0 &&
-      (expr->getOperatorNew()->isReplaceableGlobalAllocationFunction() ||
-       CGM.getCodeGenOpts().SanitizeAddressPoisonClassMemberArrayNewCookie)) {
+      expr->getOperatorNew()->isReplaceableGlobalAllocationFunction()) {
     // The store to the CookiePtr does not need to be instrumented.
     CGM.getSanitizerMetadata()->disableSanitizerForInstruction(SI);
     llvm::FunctionType *FTy =
@@ -2130,7 +2052,6 @@
                                      false, var->getLinkage(),
                                      llvm::ConstantInt::get(guardTy, 0),
                                      guardName.str());
-    guard->setDSOLocal(var->isDSOLocal());
     guard->setVisibility(var->getVisibility());
     // If the variable is thread-local, so is its guard variable.
     guard->setThreadLocalMode(var->getThreadLocalMode());
@@ -2290,61 +2211,12 @@
   auto *GV = cast<llvm::GlobalValue>(handle->stripPointerCasts());
   GV->setVisibility(llvm::GlobalValue::HiddenVisibility);
 
-  if (!addr)
-    // addr is null when we are trying to register a dtor annotated with
-    // __attribute__((destructor)) in a constructor function. Using null here is
-    // okay because this argument is just passed back to the destructor
-    // function.
-    addr = llvm::Constant::getNullValue(CGF.Int8PtrTy);
-
   llvm::Value *args[] = {
     llvm::ConstantExpr::getBitCast(dtor, dtorTy),
     llvm::ConstantExpr::getBitCast(addr, CGF.Int8PtrTy),
     handle
   };
   CGF.EmitNounwindRuntimeCall(atexit, args);
-}
-
-void CodeGenModule::registerGlobalDtorsWithAtExit() {
-  for (const auto I : DtorsUsingAtExit) {
-    int Priority = I.first;
-    const llvm::TinyPtrVector<llvm::Function *> &Dtors = I.second;
-
-    // Create a function that registers destructors that have the same priority.
-    //
-    // Since constructor functions are run in non-descending order of their
-    // priorities, destructors are registered in non-descending order of their
-    // priorities, and since destructor functions are run in the reverse order
-    // of their registration, destructor functions are run in non-ascending
-    // order of their priorities.
-    CodeGenFunction CGF(*this);
-    std::string GlobalInitFnName =
-        std::string("__GLOBAL_init_") + llvm::to_string(Priority);
-    llvm::FunctionType *FTy = llvm::FunctionType::get(VoidTy, false);
-    llvm::Function *GlobalInitFn = CreateGlobalInitOrDestructFunction(
-        FTy, GlobalInitFnName, getTypes().arrangeNullaryFunction(),
-        SourceLocation());
-    ASTContext &Ctx = getContext();
-    FunctionDecl *FD = FunctionDecl::Create(
-        Ctx, Ctx.getTranslationUnitDecl(), SourceLocation(), SourceLocation(),
-        &Ctx.Idents.get(GlobalInitFnName), Ctx.VoidTy, nullptr, SC_Static,
-        false, false);
-    CGF.StartFunction(GlobalDecl(FD), getContext().VoidTy, GlobalInitFn,
-                      getTypes().arrangeNullaryFunction(), FunctionArgList(),
-                      SourceLocation(), SourceLocation());
-
-    for (auto *Dtor : Dtors) {
-      // Register the destructor function calling __cxa_atexit if it is
-      // available. Otherwise fall back on calling atexit.
-      if (getCodeGenOpts().CXAAtExit)
-        emitGlobalDtorWithCXAAtExit(CGF, Dtor, nullptr, false);
-      else
-        CGF.registerGlobalDtorWithAtExit(Dtor);
-    }
-
-    CGF.FinishFunction();
-    AddGlobalCtor(GlobalInitFn, Priority, nullptr);
-  }
 }
 
 /// Register a global destructor as best as we know how.
@@ -2535,10 +2407,8 @@
       CGM.SetLLVMFunctionAttributes(nullptr, FI, cast<llvm::Function>(Init));
     }
 
-    if (Init) {
+    if (Init)
       Init->setVisibility(Var->getVisibility());
-      Init->setDSOLocal(Var->isDSOLocal());
-    }
 
     llvm::LLVMContext &Context = CGM.getModule().getContext();
     llvm::BasicBlock *Entry = llvm::BasicBlock::Create(Context, "", Wrapper);
@@ -2546,12 +2416,8 @@
     if (InitIsInitFunc) {
       if (Init) {
         llvm::CallInst *CallVal = Builder.CreateCall(Init);
-        if (isThreadWrapperReplaceable(VD, CGM)) {
+        if (isThreadWrapperReplaceable(VD, CGM))
           CallVal->setCallingConv(llvm::CallingConv::CXX_FAST_TLS);
-          llvm::Function *Fn =
-              cast<llvm::Function>(cast<llvm::GlobalAlias>(Init)->getAliasee());
-          Fn->setCallingConv(llvm::CallingConv::CXX_FAST_TLS);
-        }
       }
     } else {
       // Don't know whether we have an init function. Call it if it exists.
@@ -2756,8 +2622,11 @@
                                   /*Constant=*/true,
                                   llvm::GlobalValue::ExternalLinkage, nullptr,
                                   Name);
-    const CXXRecordDecl *RD = Ty->getAsCXXRecordDecl();
-    CGM.setGVProperties(GV, RD);
+    if (const RecordType *RecordTy = dyn_cast<RecordType>(Ty)) {
+      const CXXRecordDecl *RD = cast<CXXRecordDecl>(RecordTy->getDecl());
+      if (RD->hasAttr<DLLImportAttr>())
+        GV->setDLLStorageClass(llvm::GlobalVariable::DLLImportStorageClass);
+    }
   }
 
   return llvm::ConstantExpr::getBitCast(GV, CGM.Int8PtrTy);
@@ -2804,7 +2673,6 @@
     case BuiltinType::LongDouble:
     case BuiltinType::Float16:
     case BuiltinType::Float128:
-    case BuiltinType::Char8:
     case BuiltinType::Char16:
     case BuiltinType::Char32:
     case BuiltinType::Int128:
@@ -2819,30 +2687,6 @@
     case BuiltinType::OCLClkEvent:
     case BuiltinType::OCLQueue:
     case BuiltinType::OCLReserveID:
-    case BuiltinType::ShortAccum:
-    case BuiltinType::Accum:
-    case BuiltinType::LongAccum:
-    case BuiltinType::UShortAccum:
-    case BuiltinType::UAccum:
-    case BuiltinType::ULongAccum:
-    case BuiltinType::ShortFract:
-    case BuiltinType::Fract:
-    case BuiltinType::LongFract:
-    case BuiltinType::UShortFract:
-    case BuiltinType::UFract:
-    case BuiltinType::ULongFract:
-    case BuiltinType::SatShortAccum:
-    case BuiltinType::SatAccum:
-    case BuiltinType::SatLongAccum:
-    case BuiltinType::SatUShortAccum:
-    case BuiltinType::SatUAccum:
-    case BuiltinType::SatULongAccum:
-    case BuiltinType::SatShortFract:
-    case BuiltinType::SatFract:
-    case BuiltinType::SatLongFract:
-    case BuiltinType::SatUShortFract:
-    case BuiltinType::SatUFract:
-    case BuiltinType::SatULongFract:
       return false;
 
     case BuiltinType::Dependent:
@@ -3114,7 +2958,6 @@
 
   llvm::Constant *VTable =
     CGM.getModule().getOrInsertGlobal(VTableName, CGM.Int8PtrTy);
-  CGM.setDSOLocal(cast<llvm::GlobalValue>(VTable->stripPointerCasts()));
 
   llvm::Type *PtrDiffTy =
     CGM.getTypes().ConvertType(CGM.getContext().getPointerDiffType());
@@ -3128,7 +2971,7 @@
   Fields.push_back(VTable);
 }
 
-/// Return the linkage that the type info and type info name constants
+/// \brief Return the linkage that the type info and type info name constants
 /// should have for the given type.
 static llvm::GlobalVariable::LinkageTypes getTypeInfoLinkage(CodeGenModule &CGM,
                                                              QualType Ty) {
@@ -3369,10 +3212,7 @@
     llvmVisibility = CodeGenModule::GetLLVMVisibility(Ty->getVisibility());
 
   TypeName->setVisibility(llvmVisibility);
-  CGM.setDSOLocal(TypeName);
-
   GV->setVisibility(llvmVisibility);
-  CGM.setDSOLocal(GV);
 
   if (CGM.getTriple().isWindowsItaniumEnvironment()) {
     auto RD = Ty->getAsCXXRecordDecl();
@@ -3598,9 +3438,11 @@
     Flags |= ItaniumRTTIBuilder::PTI_Incomplete;
 
   if (auto *Proto = Type->getAs<FunctionProtoType>()) {
-    if (Proto->isNothrow()) {
+    if (Proto->isNothrow(Ctx)) {
       Flags |= ItaniumRTTIBuilder::PTI_Noexcept;
-      Type = Ctx.getFunctionTypeWithExceptionSpec(Type, EST_None);
+      Type = Ctx.getFunctionType(
+          Proto->getReturnType(), Proto->getParamTypes(),
+          Proto->getExtProtoInfo().withExceptionSpec(EST_None));
     }
   }
 
@@ -3690,8 +3532,7 @@
       getContext().UnsignedInt128Ty,   getContext().HalfTy,
       getContext().FloatTy,            getContext().DoubleTy,
       getContext().LongDoubleTy,       getContext().Float128Ty,
-      getContext().Char8Ty,            getContext().Char16Ty,
-      getContext().Char32Ty
+      getContext().Char16Ty,           getContext().Char32Ty
   };
   for (const QualType &FundamentalType : FundamentalTypes)
     EmitFundamentalRTTIDescriptor(FundamentalType, DLLExport);
@@ -3747,22 +3588,12 @@
   }
   llvm::GlobalValue::LinkageTypes Linkage = CGM.getFunctionLinkage(AliasDecl);
 
-  // All discardable structors can be RAUWed, but we don't want to do that in
-  // unoptimized code, as that makes complete structor symbol disappear
-  // completely, which degrades debugging experience.
-  // Symbols with private linkage can be safely aliased, so we special case them
-  // here.
-  if (llvm::GlobalValue::isLocalLinkage(Linkage))
-    return CGM.getCodeGenOpts().OptimizationLevel > 0 ? StructorCodegen::RAUW
-                                                      : StructorCodegen::Alias;
-
-  // Linkonce structors cannot be aliased nor placed in a comdat, so these need
-  // to be emitted separately.
+  if (llvm::GlobalValue::isDiscardableIfUnused(Linkage))
+    return StructorCodegen::RAUW;
+
   // FIXME: Should we allow available_externally aliases?
-  if (llvm::GlobalValue::isDiscardableIfUnused(Linkage) ||
-      !llvm::GlobalAlias::isValidLinkage(Linkage))
-    return CGM.getCodeGenOpts().OptimizationLevel > 0 ? StructorCodegen::RAUW
-                                                      : StructorCodegen::Emit;
+  if (!llvm::GlobalAlias::isValidLinkage(Linkage))
+    return StructorCodegen::RAUW;
 
   if (llvm::GlobalValue::isWeakForLinker(Linkage)) {
     // Only ELF and wasm support COMDATs with arbitrary names (C5/D5).
@@ -3789,9 +3620,6 @@
 
   // Create the alias with no name.
   auto *Alias = llvm::GlobalAlias::create(Linkage, "", Aliasee);
-
-  // Constructors and destructors are always unnamed_addr.
-  Alias->setUnnamedAddr(llvm::GlobalValue::UnnamedAddr::Global);
 
   // Switch any previous uses to the alias.
   if (Entry) {
@@ -3805,7 +3633,7 @@
   }
 
   // Finally, set up the alias with its proper name and attributes.
-  CGM.SetCommonAttributes(AliasDecl, Alias);
+  CGM.setAliasAttributes(cast<NamedDecl>(AliasDecl.getDecl()), Alias);
 }
 
 void ItaniumCXXABI::emitCXXStructor(const CXXMethodDecl *MD,
@@ -4081,9 +3909,7 @@
     llvm::Value *rawAdjustedExn = CallBeginCatch(CGF, Exn, true);
     Address adjustedExn(CGF.Builder.CreateBitCast(rawAdjustedExn, PtrTy),
                         caughtExnAlignment);
-    LValue Dest = CGF.MakeAddrLValue(ParamAddr, CatchType);
-    LValue Src = CGF.MakeAddrLValue(adjustedExn, CatchType);
-    CGF.EmitAggregateCopy(Dest, Src, CatchType, AggValueSlot::DoesNotOverlap);
+    CGF.EmitAggregateCopy(ParamAddr, adjustedExn, CatchType);
     return;
   }
 
@@ -4110,8 +3936,7 @@
                   AggValueSlot::forAddr(ParamAddr, Qualifiers(),
                                         AggValueSlot::IsNotDestructed,
                                         AggValueSlot::DoesNotNeedGCBarriers,
-                                        AggValueSlot::IsNotAliased,
-                                        AggValueSlot::DoesNotOverlap));
+                                        AggValueSlot::IsNotAliased));
 
   // Leave the terminate scope.
   CGF.EHStack.popTerminate();
@@ -4230,12 +4055,4 @@
 ItaniumCXXABI::LoadVTablePtr(CodeGenFunction &CGF, Address This,
                              const CXXRecordDecl *RD) {
   return {CGF.GetVTablePtr(This, CGM.Int8PtrTy, RD), RD};
-}
-
-void WebAssemblyCXXABI::emitBeginCatch(CodeGenFunction &CGF,
-                                       const CXXCatchStmt *C) {
-  if (CGF.getTarget().hasFeature("exception-handling"))
-    CGF.EHStack.pushCleanup<CatchRetScope>(
-        NormalCleanup, cast<llvm::CatchPadInst>(CGF.CurrentFuncletPad));
-  ItaniumCXXABI::emitBeginCatch(CGF, C);
 }