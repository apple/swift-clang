--- conflicted
+++ resolved
@@ -1266,8 +1266,9 @@
   /// GetClassGlobal - Return the global variable for the Objective-C
   /// class of the given name.
   llvm::Constant *GetClassGlobal(StringRef Name,
-                                       bool ForDefinition,
-                                       bool Weak = false) override {
+                                 bool ForDefinition,
+                                 bool Weak = false,
+                                 bool DLLImport = false) override {
     llvm_unreachable("CGObjCMac::GetClassGlobal");
   }
 };
@@ -1367,7 +1368,7 @@
   /// GetClassGlobal - Return the global variable for the Objective-C
   /// class of the given name.
   llvm::Constant *GetClassGlobal(StringRef Name, bool ForDefinition,
-                                 bool Weak) override;
+                                 bool Weak, bool DLLImport) override;
 
   /// EmitClassRef - Return a Value*, of type ObjCTypes.ClassPtrTy,
   /// for the given class reference.
@@ -5950,7 +5951,8 @@
   llvm::GlobalVariable *GV = cast<llvm::GlobalVariable>(
                                GetClassGlobal(ClassName,
                                               /*ForDefinition=*/true,
-                                              Weak));
+                                              Weak,
+                                              /*DLLImport (ignored on def)*/ false));
   if (Init->getType() != GV->getValueType())
     Init = llvm::ConstantExpr::getBitCast(Init, GV->getValueType());
   GV->setInitializer(Init);
@@ -6052,78 +6054,41 @@
   if (!CI->getSuperClass()) {
     // class is root
     flags |= NonFragileABI_Class_Root;
-<<<<<<< HEAD
-    TClassName = ObjCClassName;
-    TClassName += ClassName;
-    SuperClassGV = GetClassGlobal(TClassName.str(),
+
+    SuperClassGV = GetClassGlobal((getClassSymbolPrefix() + ClassName).str(),
                                   /*ForDefinition=*/false,
-                                  ID->getClassInterface()->isWeakImported());
-    TClassName = ObjCMetaClassName;
-    TClassName += ClassName;
-    IsAGV = GetClassGlobal(TClassName.str(),
+                                  CI->isWeakImported(),
+                                  CGM.getTriple().isOSBinFormatCOFF()
+                                    && CI->hasAttr<DLLImportAttr>());
+
+    IsAGV = GetClassGlobal((getMetaclassSymbolPrefix() + ClassName).str(),
                            /*ForDefinition=*/false,
-                           ID->getClassInterface()->isWeakImported());
-=======
-
-    SuperClassGV = GetClassGlobal((getClassSymbolPrefix() + ClassName).str(),
-                                  CI->isWeakImported());
-    if (CGM.getTriple().isOSBinFormatCOFF())
-      if (CI->hasAttr<DLLImportAttr>())
-        SuperClassGV->setDLLStorageClass(llvm::GlobalValue::DLLImportStorageClass);
-
-    IsAGV = GetClassGlobal((getMetaclassSymbolPrefix() + ClassName).str(),
-                           CI->isWeakImported());
-    if (CGM.getTriple().isOSBinFormatCOFF())
-      if (CI->hasAttr<DLLImportAttr>())
-        IsAGV->setDLLStorageClass(llvm::GlobalValue::DLLImportStorageClass);
->>>>>>> 2cc3f4d7
+                           CI->isWeakImported(),
+                           CGM.getTriple().isOSBinFormatCOFF()
+                             && CI->hasAttr<DLLImportAttr>());
   } else {
     // Has a root. Current class is not a root.
     const ObjCInterfaceDecl *Root = ID->getClassInterface();
     while (const ObjCInterfaceDecl *Super = Root->getSuperClass())
       Root = Super;
-<<<<<<< HEAD
-    TClassName = ObjCMetaClassName ;
-    TClassName += Root->getObjCRuntimeNameAsString();
-    IsAGV = GetClassGlobal(TClassName.str(),
-                           /*ForDefinition=*/false,
-=======
 
     const auto *Super = CI->getSuperClass();
     StringRef RootClassName = Root->getObjCRuntimeNameAsString();
     StringRef SuperClassName = Super->getObjCRuntimeNameAsString();
 
     IsAGV = GetClassGlobal((getMetaclassSymbolPrefix() + RootClassName).str(),
->>>>>>> 2cc3f4d7
-                           Root->isWeakImported());
-    if (CGM.getTriple().isOSBinFormatCOFF())
-      if (Root->hasAttr<DLLImportAttr>())
-        IsAGV->setDLLStorageClass(llvm::GlobalValue::DLLImportStorageClass);
+                           /*ForDefinition=*/false,
+                           Root->isWeakImported(),
+                           CGM.getTriple().isOSBinFormatCOFF()
+                             && Super->hasAttr<DLLImportAttr>());
 
     // work on super class metadata symbol.
-<<<<<<< HEAD
-    TClassName = ObjCMetaClassName;
-    TClassName += ID->getClassInterface()->getSuperClass()->getObjCRuntimeNameAsString();
-    SuperClassGV = GetClassGlobal(
-                                  TClassName.str(),
-                                  /*ForDefinition=*/false,
-                                  ID->getClassInterface()->getSuperClass()->isWeakImported());
-  }
-  llvm::GlobalVariable *CLASS_RO_GV = BuildClassRoTInitializer(flags,
-                                                               InstanceStart,
-                                                               InstanceSize,ID);
-  TClassName = ObjCMetaClassName;
-  TClassName += ClassName;
-  llvm::GlobalVariable *MetaTClass = BuildClassMetaData(
-      TClassName.str(), IsAGV, SuperClassGV, CLASS_RO_GV, classIsHidden,
-      ID->getClassInterface()->isWeakImported());
-=======
     SuperClassGV =
         GetClassGlobal((getMetaclassSymbolPrefix() + SuperClassName).str(),
-                       Super->isWeakImported());
-    if (CGM.getTriple().isOSBinFormatCOFF())
-      if (Super->hasAttr<DLLImportAttr>())
-        SuperClassGV->setDLLStorageClass(llvm::GlobalValue::DLLImportStorageClass);
+                       /*ForDefinition=*/false,
+                       Super->isWeakImported(),
+                       CGM.getTriple().isOSBinFormatCOFF()
+                         && Super->hasAttr<DLLImportAttr>());
   }
 
   llvm::GlobalVariable *CLASS_RO_GV =
@@ -6136,7 +6101,6 @@
   if (CGM.getTriple().isOSBinFormatCOFF())
     if (CI->hasAttr<DLLExportAttr>())
       MetaTClass->setDLLStorageClass(llvm::GlobalValue::DLLExportStorageClass);
->>>>>>> 2cc3f4d7
   DefinedMetaClasses.push_back(MetaTClass);
 
   // Metadata for the class
@@ -6165,24 +6129,15 @@
     SuperClassGV = nullptr;
   } else {
     // Has a root. Current class is not a root.
-<<<<<<< HEAD
-    TClassName = ObjCClassName;
-    TClassName += ID->getClassInterface()->getSuperClass()->getObjCRuntimeNameAsString();
-    SuperClassGV = GetClassGlobal(
-                                  TClassName.str(),
-                                  /*ForDefinition=*/false,
-                                  ID->getClassInterface()->getSuperClass()->isWeakImported());
-=======
     const auto *Super = CI->getSuperClass();
     StringRef SuperClassName = Super->getObjCRuntimeNameAsString();
 
     SuperClassGV =
         GetClassGlobal((getClassSymbolPrefix() + SuperClassName).str(),
-                       Super->isWeakImported());
-    if (CGM.getTriple().isOSBinFormatCOFF())
-      if (Super->hasAttr<DLLImportAttr>())
-        SuperClassGV->setDLLStorageClass(llvm::GlobalValue::DLLImportStorageClass);
->>>>>>> 2cc3f4d7
+                       /*ForDefinition=*/false,
+                       Super->isWeakImported(),
+                       CGM.getTriple().isOSBinFormatCOFF()
+                         && Super->hasAttr<DLLImportAttr>());
   }
 
   GetClassSizeInfo(ID, InstanceStart, InstanceSize);
@@ -6278,7 +6233,9 @@
   // meta-class entry symbol
   llvm::Constant *ClassGV = GetClassGlobal(ExtClassName.str(),
                                            /*ForDefinition=*/false,
-                                           Interface->isWeakImported());
+                                           Interface->isWeakImported(),
+                                           CGM.getTriple().isOSBinFormatCOFF()
+                                             && Interface->hasAttr<DLLImportAttr>());
 
   Values[1] = ClassGV;
   std::vector<llvm::Constant*> Methods;
@@ -6972,7 +6929,7 @@
 
 llvm::Constant *CGObjCNonFragileABIMac::GetClassGlobal(StringRef Name,
                                                        bool ForDefinition,
-                                                       bool Weak) {
+                                                       bool Weak, bool DLLImport) {
   llvm::GlobalValue::LinkageTypes L =
       Weak ? llvm::GlobalValue::ExternalWeakLinkage
            : llvm::GlobalValue::ExternalLinkage;
@@ -6982,6 +6939,9 @@
   if (!GV)
     GV = new llvm::GlobalVariable(CGM.getModule(), ObjCTypes.ClassnfABITy,
                                   false, L, nullptr, Name);
+
+  if (DLLImport)
+    GV->setDLLStorageClass(llvm::GlobalValue::DLLImportStorageClass);
 
   assert(GV->getLinkage() == L);
 
@@ -7004,7 +6964,8 @@
     std::string ClassName = (getClassSymbolPrefix() + Name).str();
     llvm::Constant *ClassGV = GetClassGlobal(ClassName,
                                              /*ForDefinition=*/false,
-                                             Weak);
+                                             Weak,
+                                             /*FIXME:DLLImport*/ false);
     Entry = new llvm::GlobalVariable(CGM.getModule(), ObjCTypes.ClassnfABIPtrTy,
                                      false, llvm::GlobalValue::PrivateLinkage,
                                      ClassGV, "OBJC_CLASSLIST_REFERENCES_$_");
@@ -7042,7 +7003,10 @@
     ClassName += ID->getObjCRuntimeNameAsString();
     llvm::Constant *ClassGV = GetClassGlobal(ClassName.str(),
                                              /*ForDefinition=*/false,
-                                             ID->isWeakImported());
+                                             ID->isWeakImported(),
+                                             CGM.getTriple().isOSBinFormatCOFF()
+                                               && ID->hasAttr<DLLImportAttr>());
+
     Entry = new llvm::GlobalVariable(CGM.getModule(), ObjCTypes.ClassnfABIPtrTy,
                                      false, llvm::GlobalValue::PrivateLinkage,
                                      ClassGV, "OBJC_CLASSLIST_SUP_REFS_$_");
@@ -7066,7 +7030,9 @@
     MetaClassName += ID->getObjCRuntimeNameAsString();
     llvm::Constant *MetaClassGV = GetClassGlobal(MetaClassName.str(),
                                                  /*ForDefinition=*/false,
-                                                 Weak);
+                                                 Weak,
+                                                 CGM.getTriple().isOSBinFormatCOFF()
+                                                   && ID->hasAttr<DLLImportAttr>());
 
     Entry = new llvm::GlobalVariable(CGM.getModule(), ObjCTypes.ClassnfABIPtrTy,
                                      false, llvm::GlobalValue::PrivateLinkage,
@@ -7090,7 +7056,8 @@
     llvm::GlobalVariable *ClassGV = cast<llvm::GlobalVariable>(
                                       GetClassGlobal(ClassName.str(),
                                                      /*ForDefinition=*/true,
-                                                     /*Weak=*/true));
+                                                     /*Weak=*/true,
+                                                     /*DLLImport*/false));
     (void)ClassGV;
     assert(ClassGV->hasExternalWeakLinkage());
   }
@@ -7399,27 +7366,17 @@
   }
 
   llvm::Value *VTableIdx = llvm::ConstantInt::get(CGM.Int32Ty, 2);
-<<<<<<< HEAD
-
-  llvm::Constant *ClassGV = GetClassGlobal(ClassName.str(),
-                                           /*ForDefinition=*/false,
-                                           /*Weak=*/false);
-
-=======
->>>>>>> 2cc3f4d7
   llvm::Constant *Values[] = {
       llvm::ConstantExpr::getGetElementPtr(VTableGV->getValueType(), VTableGV,
                                            VTableIdx),
       GetClassName(ID->getObjCRuntimeNameAsString()),
-<<<<<<< HEAD
-      ClassGV};
-  llvm::Constant *Init =
-    llvm::ConstantStruct::get(ObjCTypes.EHTypeTy, Values);
-=======
-      GetClassGlobal((getClassSymbolPrefix() + ClassName).str()),
+      GetClassGlobal((getClassSymbolPrefix() + ClassName).str(),
+                     /*ForDefinition*/false,
+                     /*Weak*/ID->isWeakImported(),
+                     /*DLLImport*/CGM.getTriple().isOSBinFormatCOFF()
+                       && ID->hasAttr<DLLImportAttr>()),
   };
   llvm::Constant *Init = llvm::ConstantStruct::get(ObjCTypes.EHTypeTy, Values);
->>>>>>> 2cc3f4d7
 
   llvm::GlobalValue::LinkageTypes L = ForDefinition
                                           ? llvm::GlobalValue::ExternalLinkage
