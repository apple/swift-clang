//===- ClangAttrEmitter.cpp - Generate Clang attribute handling =-*- C++ -*--=//
//
// Part of the LLVM Project, under the Apache License v2.0 with LLVM Exceptions.
// See https://llvm.org/LICENSE.txt for license information.
// SPDX-License-Identifier: Apache-2.0 WITH LLVM-exception
//
//===----------------------------------------------------------------------===//
//
// These tablegen backends emit Clang attribute processing code
//
//===----------------------------------------------------------------------===//

#include "llvm/ADT/ArrayRef.h"
#include "llvm/ADT/DenseMap.h"
#include "llvm/ADT/DenseSet.h"
#include "llvm/ADT/STLExtras.h"
#include "llvm/ADT/SmallString.h"
#include "llvm/ADT/StringExtras.h"
#include "llvm/ADT/StringRef.h"
#include "llvm/ADT/StringSet.h"
#include "llvm/ADT/StringSwitch.h"
#include "llvm/ADT/iterator_range.h"
#include "llvm/Support/ErrorHandling.h"
#include "llvm/Support/raw_ostream.h"
#include "llvm/TableGen/Error.h"
#include "llvm/TableGen/Record.h"
#include "llvm/TableGen/StringMatcher.h"
#include "llvm/TableGen/TableGenBackend.h"
#include <algorithm>
#include <cassert>
#include <cctype>
#include <cstddef>
#include <cstdint>
#include <map>
#include <memory>
#include <set>
#include <sstream>
#include <string>
#include <utility>
#include <vector>

using namespace llvm;

namespace {

class FlattenedSpelling {
  std::string V, N, NS;
  bool K;

public:
  FlattenedSpelling(const std::string &Variety, const std::string &Name,
                    const std::string &Namespace, bool KnownToGCC) :
    V(Variety), N(Name), NS(Namespace), K(KnownToGCC) {}
  explicit FlattenedSpelling(const Record &Spelling) :
    V(Spelling.getValueAsString("Variety")),
    N(Spelling.getValueAsString("Name")) {

    assert(V != "GCC" && V != "Clang" &&
           "Given a GCC spelling, which means this hasn't been flattened!");
    if (V == "CXX11" || V == "C2x" || V == "Pragma")
      NS = Spelling.getValueAsString("Namespace");
    bool Unset;
    K = Spelling.getValueAsBitOrUnset("KnownToGCC", Unset);
  }

  const std::string &variety() const { return V; }
  const std::string &name() const { return N; }
  const std::string &nameSpace() const { return NS; }
  bool knownToGCC() const { return K; }
};

} // end anonymous namespace

static std::vector<FlattenedSpelling>
GetFlattenedSpellings(const Record &Attr) {
  std::vector<Record *> Spellings = Attr.getValueAsListOfDefs("Spellings");
  std::vector<FlattenedSpelling> Ret;

  for (const auto &Spelling : Spellings) {
    StringRef Variety = Spelling->getValueAsString("Variety");
    StringRef Name = Spelling->getValueAsString("Name");
    if (Variety == "GCC") {
      // Gin up two new spelling objects to add into the list.
      Ret.emplace_back("GNU", Name, "", true);
      Ret.emplace_back("CXX11", Name, "gnu", true);
    } else if (Variety == "Clang") {
      Ret.emplace_back("GNU", Name, "", false);
      Ret.emplace_back("CXX11", Name, "clang", false);
      if (Spelling->getValueAsBit("AllowInC"))
        Ret.emplace_back("C2x", Name, "clang", false);
    } else
      Ret.push_back(FlattenedSpelling(*Spelling));
  }

  return Ret;
}

static std::string ReadPCHRecord(StringRef type) {
  return StringSwitch<std::string>(type)
    .EndsWith("Decl *", "Record.GetLocalDeclAs<" 
              + std::string(type, 0, type.size()-1) + ">(Record.readInt())")
    .Case("TypeSourceInfo *", "Record.getTypeSourceInfo()")
    .Case("Expr *", "Record.readExpr()")
    .Case("IdentifierInfo *", "Record.getIdentifierInfo()")
    .Case("StringRef", "Record.readString()")
    .Case("ParamIdx", "ParamIdx::deserialize(Record.readInt())")
    .Default("Record.readInt()");
}

// Get a type that is suitable for storing an object of the specified type.
static StringRef getStorageType(StringRef type) {
  return StringSwitch<StringRef>(type)
    .Case("StringRef", "std::string")
    .Default(type);
}

// Assumes that the way to get the value is SA->getname()
static std::string WritePCHRecord(StringRef type, StringRef name) {
  return "Record." + StringSwitch<std::string>(type)
    .EndsWith("Decl *", "AddDeclRef(" + std::string(name) + ");\n")
    .Case("TypeSourceInfo *", "AddTypeSourceInfo(" + std::string(name) + ");\n")
    .Case("Expr *", "AddStmt(" + std::string(name) + ");\n")
    .Case("IdentifierInfo *", "AddIdentifierRef(" + std::string(name) + ");\n")
    .Case("StringRef", "AddString(" + std::string(name) + ");\n")
    .Case("ParamIdx", "push_back(" + std::string(name) + ".serialize());\n")
    .Default("push_back(" + std::string(name) + ");\n");
}

// Normalize attribute name by removing leading and trailing
// underscores. For example, __foo, foo__, __foo__ would
// become foo.
static StringRef NormalizeAttrName(StringRef AttrName) {
  AttrName.consume_front("__");
  AttrName.consume_back("__");
  return AttrName;
}

// Normalize the name by removing any and all leading and trailing underscores.
// This is different from NormalizeAttrName in that it also handles names like
// _pascal and __pascal.
static StringRef NormalizeNameForSpellingComparison(StringRef Name) {
  return Name.trim("_");
}

// Normalize the spelling of a GNU attribute (i.e. "x" in "__attribute__((x))"),
// removing "__" if it appears at the beginning and end of the attribute's name.
static StringRef NormalizeGNUAttrSpelling(StringRef AttrSpelling) {
  if (AttrSpelling.startswith("__") && AttrSpelling.endswith("__")) {
    AttrSpelling = AttrSpelling.substr(2, AttrSpelling.size() - 4);
  }

  return AttrSpelling;
}

typedef std::vector<std::pair<std::string, const Record *>> ParsedAttrMap;

static ParsedAttrMap getParsedAttrList(const RecordKeeper &Records,
                                       ParsedAttrMap *Dupes = nullptr) {
  std::vector<Record *> Attrs = Records.getAllDerivedDefinitions("Attr");
  std::set<std::string> Seen;
  ParsedAttrMap R;
  for (const auto *Attr : Attrs) {
    if (Attr->getValueAsBit("SemaHandler")) {
      std::string AN;
      if (Attr->isSubClassOf("TargetSpecificAttr") &&
          !Attr->isValueUnset("ParseKind")) {
        AN = Attr->getValueAsString("ParseKind");

        // If this attribute has already been handled, it does not need to be
        // handled again.
        if (Seen.find(AN) != Seen.end()) {
          if (Dupes)
            Dupes->push_back(std::make_pair(AN, Attr));
          continue;
        }
        Seen.insert(AN);
      } else
        AN = NormalizeAttrName(Attr->getName()).str();

      R.push_back(std::make_pair(AN, Attr));
    }
  }
  return R;
}

namespace {

  class Argument {
    std::string lowerName, upperName;
    StringRef attrName;
    bool isOpt;
    bool Fake;

  public:
    Argument(const Record &Arg, StringRef Attr)
      : lowerName(Arg.getValueAsString("Name")), upperName(lowerName),
        attrName(Attr), isOpt(false), Fake(false) {
      if (!lowerName.empty()) {
        lowerName[0] = std::tolower(lowerName[0]);
        upperName[0] = std::toupper(upperName[0]);
      }
      // Work around MinGW's macro definition of 'interface' to 'struct'. We
      // have an attribute argument called 'Interface', so only the lower case
      // name conflicts with the macro definition.
      if (lowerName == "interface")
        lowerName = "interface_";
    }
    virtual ~Argument() = default;

    StringRef getLowerName() const { return lowerName; }
    StringRef getUpperName() const { return upperName; }
    StringRef getAttrName() const { return attrName; }

    bool isOptional() const { return isOpt; }
    void setOptional(bool set) { isOpt = set; }

    bool isFake() const { return Fake; }
    void setFake(bool fake) { Fake = fake; }

    // These functions print the argument contents formatted in different ways.
    virtual void writeAccessors(raw_ostream &OS) const = 0;
    virtual void writeAccessorDefinitions(raw_ostream &OS) const {}
    virtual void writeASTVisitorTraversal(raw_ostream &OS) const {}
    virtual void writeCloneArgs(raw_ostream &OS) const = 0;
    virtual void writeTemplateInstantiationArgs(raw_ostream &OS) const = 0;
    virtual void writeTemplateInstantiation(raw_ostream &OS) const {}
    virtual void writeCtorBody(raw_ostream &OS) const {}
    virtual void writeCtorInitializers(raw_ostream &OS) const = 0;
    virtual void writeCtorDefaultInitializers(raw_ostream &OS) const = 0;
    virtual void writeCtorParameters(raw_ostream &OS) const = 0;
    virtual void writeDeclarations(raw_ostream &OS) const = 0;
    virtual void writePCHReadArgs(raw_ostream &OS) const = 0;
    virtual void writePCHReadDecls(raw_ostream &OS) const = 0;
    virtual void writePCHWrite(raw_ostream &OS) const = 0;
    virtual std::string getIsOmitted() const { return "false"; }
    virtual void writeValue(raw_ostream &OS) const = 0;
    virtual void writeDump(raw_ostream &OS) const = 0;
    virtual void writeDumpChildren(raw_ostream &OS) const {}
    virtual void writeHasChildren(raw_ostream &OS) const { OS << "false"; }

    virtual bool isEnumArg() const { return false; }
    virtual bool isVariadicEnumArg() const { return false; }
    virtual bool isVariadic() const { return false; }

    virtual void writeImplicitCtorArgs(raw_ostream &OS) const {
      OS << getUpperName();
    }
  };

  class SimpleArgument : public Argument {
    std::string type;

  public:
    SimpleArgument(const Record &Arg, StringRef Attr, std::string T)
        : Argument(Arg, Attr), type(std::move(T)) {}

    std::string getType() const { return type; }

    void writeAccessors(raw_ostream &OS) const override {
      OS << "  " << type << " get" << getUpperName() << "() const {\n";
      OS << "    return " << getLowerName() << ";\n";
      OS << "  }";
    }

    void writeCloneArgs(raw_ostream &OS) const override {
      OS << getLowerName();
    }

    void writeTemplateInstantiationArgs(raw_ostream &OS) const override {
      OS << "A->get" << getUpperName() << "()";
    }

    void writeCtorInitializers(raw_ostream &OS) const override {
      OS << getLowerName() << "(" << getUpperName() << ")";
    }

    void writeCtorDefaultInitializers(raw_ostream &OS) const override {
      OS << getLowerName() << "()";
    }

    void writeCtorParameters(raw_ostream &OS) const override {
      OS << type << " " << getUpperName();
    }

    void writeDeclarations(raw_ostream &OS) const override {
      OS << type << " " << getLowerName() << ";";
    }

    void writePCHReadDecls(raw_ostream &OS) const override {
      std::string read = ReadPCHRecord(type);
      OS << "    " << type << " " << getLowerName() << " = " << read << ";\n";
    }

    void writePCHReadArgs(raw_ostream &OS) const override {
      OS << getLowerName();
    }

    void writePCHWrite(raw_ostream &OS) const override {
      OS << "    " << WritePCHRecord(type, "SA->get" +
                                           std::string(getUpperName()) + "()");
    }

    std::string getIsOmitted() const override {
      if (type == "IdentifierInfo *")
        return "!get" + getUpperName().str() + "()";
      if (type == "TypeSourceInfo *")
        return "!get" + getUpperName().str() + "Loc()";
      if (type == "ParamIdx")
        return "!get" + getUpperName().str() + "().isValid()";
      return "false";
    }

    void writeValue(raw_ostream &OS) const override {
      if (type == "FunctionDecl *")
        OS << "\" << get" << getUpperName()
           << "()->getNameInfo().getAsString() << \"";
      else if (type == "IdentifierInfo *")
        // Some non-optional (comma required) identifier arguments can be the
        // empty string but are then recorded as a nullptr.
        OS << "\" << (get" << getUpperName() << "() ? get" << getUpperName()
           << "()->getName() : \"\") << \"";
      else if (type == "TypeSourceInfo *")
        OS << "\" << get" << getUpperName() << "().getAsString() << \"";
      else if (type == "ParamIdx")
        OS << "\" << get" << getUpperName() << "().getSourceIndex() << \"";
      else
        OS << "\" << get" << getUpperName() << "() << \"";
    }

    void writeDump(raw_ostream &OS) const override {
      if (type == "FunctionDecl *" || type == "NamedDecl *") {
        OS << "    OS << \" \";\n";
        OS << "    dumpBareDeclRef(SA->get" << getUpperName() << "());\n"; 
      } else if (type == "IdentifierInfo *") {
        // Some non-optional (comma required) identifier arguments can be the
        // empty string but are then recorded as a nullptr.
        OS << "    if (SA->get" << getUpperName() << "())\n"
           << "      OS << \" \" << SA->get" << getUpperName()
           << "()->getName();\n";
      } else if (type == "TypeSourceInfo *") {
        if (isOptional())
          OS << "    if (SA->get" << getUpperName() << "Loc())";
        OS << "    OS << \" \" << SA->get" << getUpperName()
           << "().getAsString();\n";
      } else if (type == "bool") {
        OS << "    if (SA->get" << getUpperName() << "()) OS << \" "
           << getUpperName() << "\";\n";
      } else if (type == "int" || type == "unsigned") {
        OS << "    OS << \" \" << SA->get" << getUpperName() << "();\n";
      } else if (type == "ParamIdx") {
        if (isOptional())
          OS << "    if (SA->get" << getUpperName() << "().isValid())\n  ";
        OS << "    OS << \" \" << SA->get" << getUpperName()
           << "().getSourceIndex();\n";
      } else {
        llvm_unreachable("Unknown SimpleArgument type!");
      }
    }
  };

  class DefaultSimpleArgument : public SimpleArgument {
    int64_t Default;

  public:
    DefaultSimpleArgument(const Record &Arg, StringRef Attr,
                          std::string T, int64_t Default)
      : SimpleArgument(Arg, Attr, T), Default(Default) {}

    void writeAccessors(raw_ostream &OS) const override {
      SimpleArgument::writeAccessors(OS);

      OS << "\n\n  static const " << getType() << " Default" << getUpperName()
         << " = ";
      if (getType() == "bool")
        OS << (Default != 0 ? "true" : "false");
      else
        OS << Default;
      OS << ";";
    }
  };

  class StringArgument : public Argument {
  public:
    StringArgument(const Record &Arg, StringRef Attr)
      : Argument(Arg, Attr)
    {}

    void writeAccessors(raw_ostream &OS) const override {
      OS << "  llvm::StringRef get" << getUpperName() << "() const {\n";
      OS << "    return llvm::StringRef(" << getLowerName() << ", "
         << getLowerName() << "Length);\n";
      OS << "  }\n";
      OS << "  unsigned get" << getUpperName() << "Length() const {\n";
      OS << "    return " << getLowerName() << "Length;\n";
      OS << "  }\n";
      OS << "  void set" << getUpperName()
         << "(ASTContext &C, llvm::StringRef S) {\n";
      OS << "    " << getLowerName() << "Length = S.size();\n";
      OS << "    this->" << getLowerName() << " = new (C, 1) char ["
         << getLowerName() << "Length];\n";
      OS << "    if (!S.empty())\n";
      OS << "      std::memcpy(this->" << getLowerName() << ", S.data(), "
         << getLowerName() << "Length);\n";
      OS << "  }";
    }

    void writeCloneArgs(raw_ostream &OS) const override {
      OS << "get" << getUpperName() << "()";
    }

    void writeTemplateInstantiationArgs(raw_ostream &OS) const override {
      OS << "A->get" << getUpperName() << "()";
    }

    void writeCtorBody(raw_ostream &OS) const override {
      OS << "      if (!" << getUpperName() << ".empty())\n";
      OS << "        std::memcpy(" << getLowerName() << ", " << getUpperName()
         << ".data(), " << getLowerName() << "Length);\n";
    }

    void writeCtorInitializers(raw_ostream &OS) const override {
      OS << getLowerName() << "Length(" << getUpperName() << ".size()),"
         << getLowerName() << "(new (Ctx, 1) char[" << getLowerName()
         << "Length])";
    }

    void writeCtorDefaultInitializers(raw_ostream &OS) const override {
      OS << getLowerName() << "Length(0)," << getLowerName() << "(nullptr)";
    }

    void writeCtorParameters(raw_ostream &OS) const override {
      OS << "llvm::StringRef " << getUpperName();
    }

    void writeDeclarations(raw_ostream &OS) const override {
      OS << "unsigned " << getLowerName() << "Length;\n";
      OS << "char *" << getLowerName() << ";";
    }

    void writePCHReadDecls(raw_ostream &OS) const override {
      OS << "    std::string " << getLowerName()
         << "= Record.readString();\n";
    }

    void writePCHReadArgs(raw_ostream &OS) const override {
      OS << getLowerName();
    }

    void writePCHWrite(raw_ostream &OS) const override {
      OS << "    Record.AddString(SA->get" << getUpperName() << "());\n";
    }

    void writeValue(raw_ostream &OS) const override {
      OS << "\\\"\" << get" << getUpperName() << "() << \"\\\"";
    }

    void writeDump(raw_ostream &OS) const override {
      OS << "    OS << \" \\\"\" << SA->get" << getUpperName()
         << "() << \"\\\"\";\n";
    }
  };

  class AlignedArgument : public Argument {
  public:
    AlignedArgument(const Record &Arg, StringRef Attr)
      : Argument(Arg, Attr)
    {}

    void writeAccessors(raw_ostream &OS) const override {
      OS << "  bool is" << getUpperName() << "Dependent() const;\n";

      OS << "  unsigned get" << getUpperName() << "(ASTContext &Ctx) const;\n";

      OS << "  bool is" << getUpperName() << "Expr() const {\n";
      OS << "    return is" << getLowerName() << "Expr;\n";
      OS << "  }\n";

      OS << "  Expr *get" << getUpperName() << "Expr() const {\n";
      OS << "    assert(is" << getLowerName() << "Expr);\n";
      OS << "    return " << getLowerName() << "Expr;\n";
      OS << "  }\n";

      OS << "  TypeSourceInfo *get" << getUpperName() << "Type() const {\n";
      OS << "    assert(!is" << getLowerName() << "Expr);\n";
      OS << "    return " << getLowerName() << "Type;\n";
      OS << "  }";
    }

    void writeAccessorDefinitions(raw_ostream &OS) const override {
      OS << "bool " << getAttrName() << "Attr::is" << getUpperName()
         << "Dependent() const {\n";
      OS << "  if (is" << getLowerName() << "Expr)\n";
      OS << "    return " << getLowerName() << "Expr && (" << getLowerName()
         << "Expr->isValueDependent() || " << getLowerName()
         << "Expr->isTypeDependent());\n"; 
      OS << "  else\n";
      OS << "    return " << getLowerName()
         << "Type->getType()->isDependentType();\n";
      OS << "}\n";

      // FIXME: Do not do the calculation here
      // FIXME: Handle types correctly
      // A null pointer means maximum alignment
      OS << "unsigned " << getAttrName() << "Attr::get" << getUpperName()
         << "(ASTContext &Ctx) const {\n";
      OS << "  assert(!is" << getUpperName() << "Dependent());\n";
      OS << "  if (is" << getLowerName() << "Expr)\n";
      OS << "    return " << getLowerName() << "Expr ? " << getLowerName()
         << "Expr->EvaluateKnownConstInt(Ctx).getZExtValue()"
         << " * Ctx.getCharWidth() : "
         << "Ctx.getTargetDefaultAlignForAttributeAligned();\n";
      OS << "  else\n";
      OS << "    return 0; // FIXME\n";
      OS << "}\n";
    }

    void writeASTVisitorTraversal(raw_ostream &OS) const override {
      StringRef Name = getUpperName();
      OS << "  if (A->is" << Name << "Expr()) {\n"
         << "    if (!getDerived().TraverseStmt(A->get" << Name << "Expr()))\n" 
         << "      return false;\n" 
         << "  } else if (auto *TSI = A->get" << Name << "Type()) {\n"
         << "    if (!getDerived().TraverseTypeLoc(TSI->getTypeLoc()))\n"
         << "      return false;\n" 
         << "  }\n";
    }

    void writeCloneArgs(raw_ostream &OS) const override {
      OS << "is" << getLowerName() << "Expr, is" << getLowerName()
         << "Expr ? static_cast<void*>(" << getLowerName()
         << "Expr) : " << getLowerName()
         << "Type";
    }

    void writeTemplateInstantiationArgs(raw_ostream &OS) const override {
      // FIXME: move the definition in Sema::InstantiateAttrs to here.
      // In the meantime, aligned attributes are cloned.
    }

    void writeCtorBody(raw_ostream &OS) const override {
      OS << "    if (is" << getLowerName() << "Expr)\n";
      OS << "       " << getLowerName() << "Expr = reinterpret_cast<Expr *>("
         << getUpperName() << ");\n";
      OS << "    else\n";
      OS << "       " << getLowerName()
         << "Type = reinterpret_cast<TypeSourceInfo *>(" << getUpperName()
         << ");\n";
    }

    void writeCtorInitializers(raw_ostream &OS) const override {
      OS << "is" << getLowerName() << "Expr(Is" << getUpperName() << "Expr)";
    }

    void writeCtorDefaultInitializers(raw_ostream &OS) const override {
      OS << "is" << getLowerName() << "Expr(false)";
    }

    void writeCtorParameters(raw_ostream &OS) const override {
      OS << "bool Is" << getUpperName() << "Expr, void *" << getUpperName();
    }

    void writeImplicitCtorArgs(raw_ostream &OS) const override {
      OS << "Is" << getUpperName() << "Expr, " << getUpperName();
    }

    void writeDeclarations(raw_ostream &OS) const override {
      OS << "bool is" << getLowerName() << "Expr;\n";
      OS << "union {\n";
      OS << "Expr *" << getLowerName() << "Expr;\n";
      OS << "TypeSourceInfo *" << getLowerName() << "Type;\n";
      OS << "};";
    }

    void writePCHReadArgs(raw_ostream &OS) const override {
      OS << "is" << getLowerName() << "Expr, " << getLowerName() << "Ptr";
    }

    void writePCHReadDecls(raw_ostream &OS) const override {
      OS << "    bool is" << getLowerName() << "Expr = Record.readInt();\n";
      OS << "    void *" << getLowerName() << "Ptr;\n";
      OS << "    if (is" << getLowerName() << "Expr)\n";
      OS << "      " << getLowerName() << "Ptr = Record.readExpr();\n";
      OS << "    else\n";
      OS << "      " << getLowerName()
         << "Ptr = Record.getTypeSourceInfo();\n";
    }

    void writePCHWrite(raw_ostream &OS) const override {
      OS << "    Record.push_back(SA->is" << getUpperName() << "Expr());\n";
      OS << "    if (SA->is" << getUpperName() << "Expr())\n";
      OS << "      Record.AddStmt(SA->get" << getUpperName() << "Expr());\n";
      OS << "    else\n";
      OS << "      Record.AddTypeSourceInfo(SA->get" << getUpperName()
         << "Type());\n";
    }

    std::string getIsOmitted() const override {
      return "!is" + getLowerName().str() + "Expr || !" + getLowerName().str()
             + "Expr";
    }

    void writeValue(raw_ostream &OS) const override {
      OS << "\";\n";
      OS << "    " << getLowerName()
         << "Expr->printPretty(OS, nullptr, Policy);\n";
      OS << "    OS << \"";
    }

    void writeDump(raw_ostream &OS) const override {
      OS << "    if (!SA->is" << getUpperName() << "Expr())\n";
      OS << "      dumpType(SA->get" << getUpperName()
         << "Type()->getType());\n";
    }

    void writeDumpChildren(raw_ostream &OS) const override {
      OS << "    if (SA->is" << getUpperName() << "Expr())\n";
      OS << "      Visit(SA->get" << getUpperName() << "Expr());\n";
    }

    void writeHasChildren(raw_ostream &OS) const override {
      OS << "SA->is" << getUpperName() << "Expr()";
    }
  };

  class VariadicArgument : public Argument {
    std::string Type, ArgName, ArgSizeName, RangeName;

  protected:
    // Assumed to receive a parameter: raw_ostream OS.
    virtual void writeValueImpl(raw_ostream &OS) const {
      OS << "    OS << Val;\n";
    }
    // Assumed to receive a parameter: raw_ostream OS.
    virtual void writeDumpImpl(raw_ostream &OS) const {
      OS << "      OS << \" \" << Val;\n";
    }

  public:
    VariadicArgument(const Record &Arg, StringRef Attr, std::string T)
        : Argument(Arg, Attr), Type(std::move(T)),
          ArgName(getLowerName().str() + "_"), ArgSizeName(ArgName + "Size"),
          RangeName(getLowerName()) {}

    const std::string &getType() const { return Type; }
    const std::string &getArgName() const { return ArgName; }
    const std::string &getArgSizeName() const { return ArgSizeName; }
    bool isVariadic() const override { return true; }

    void writeAccessors(raw_ostream &OS) const override {
      std::string IteratorType = getLowerName().str() + "_iterator";
      std::string BeginFn = getLowerName().str() + "_begin()";
      std::string EndFn = getLowerName().str() + "_end()";
      
      OS << "  typedef " << Type << "* " << IteratorType << ";\n";
      OS << "  " << IteratorType << " " << BeginFn << " const {"
         << " return " << ArgName << "; }\n";
      OS << "  " << IteratorType << " " << EndFn << " const {"
         << " return " << ArgName << " + " << ArgSizeName << "; }\n";
      OS << "  unsigned " << getLowerName() << "_size() const {"
         << " return " << ArgSizeName << "; }\n";
      OS << "  llvm::iterator_range<" << IteratorType << "> " << RangeName
         << "() const { return llvm::make_range(" << BeginFn << ", " << EndFn
         << "); }\n";
    }

    void writeCloneArgs(raw_ostream &OS) const override {
      OS << ArgName << ", " << ArgSizeName;
    }

    void writeTemplateInstantiationArgs(raw_ostream &OS) const override {
      // This isn't elegant, but we have to go through public methods...
      OS << "A->" << getLowerName() << "_begin(), "
         << "A->" << getLowerName() << "_size()";
    }

    void writeASTVisitorTraversal(raw_ostream &OS) const override {
      // FIXME: Traverse the elements.
    }

    void writeCtorBody(raw_ostream &OS) const override {
      OS << "    std::copy(" << getUpperName() << ", " << getUpperName()
         << " + " << ArgSizeName << ", " << ArgName << ");\n";
    }

    void writeCtorInitializers(raw_ostream &OS) const override {
      OS << ArgSizeName << "(" << getUpperName() << "Size), "
         << ArgName << "(new (Ctx, 16) " << getType() << "["
         << ArgSizeName << "])";
    }

    void writeCtorDefaultInitializers(raw_ostream &OS) const override {
      OS << ArgSizeName << "(0), " << ArgName << "(nullptr)";
    }

    void writeCtorParameters(raw_ostream &OS) const override {
      OS << getType() << " *" << getUpperName() << ", unsigned "
         << getUpperName() << "Size";
    }

    void writeImplicitCtorArgs(raw_ostream &OS) const override {
      OS << getUpperName() << ", " << getUpperName() << "Size";
    }

    void writeDeclarations(raw_ostream &OS) const override {
      OS << "  unsigned " << ArgSizeName << ";\n";
      OS << "  " << getType() << " *" << ArgName << ";";
    }

    void writePCHReadDecls(raw_ostream &OS) const override {
      OS << "    unsigned " << getLowerName() << "Size = Record.readInt();\n";
      OS << "    SmallVector<" << getType() << ", 4> "
         << getLowerName() << ";\n";
      OS << "    " << getLowerName() << ".reserve(" << getLowerName()
         << "Size);\n";

      // If we can't store the values in the current type (if it's something
      // like StringRef), store them in a different type and convert the
      // container afterwards.
      std::string StorageType = getStorageType(getType());
      std::string StorageName = getLowerName();
      if (StorageType != getType()) {
        StorageName += "Storage";
        OS << "    SmallVector<" << StorageType << ", 4> "
           << StorageName << ";\n";
        OS << "    " << StorageName << ".reserve(" << getLowerName()
           << "Size);\n";
      }

      OS << "    for (unsigned i = 0; i != " << getLowerName() << "Size; ++i)\n";
      std::string read = ReadPCHRecord(Type);
      OS << "      " << StorageName << ".push_back(" << read << ");\n";

      if (StorageType != getType()) {
        OS << "    for (unsigned i = 0; i != " << getLowerName() << "Size; ++i)\n";
        OS << "      " << getLowerName() << ".push_back("
           << StorageName << "[i]);\n";
      }
    }

    void writePCHReadArgs(raw_ostream &OS) const override {
      OS << getLowerName() << ".data(), " << getLowerName() << "Size";
    }

    void writePCHWrite(raw_ostream &OS) const override {
      OS << "    Record.push_back(SA->" << getLowerName() << "_size());\n";
      OS << "    for (auto &Val : SA->" << RangeName << "())\n";
      OS << "      " << WritePCHRecord(Type, "Val");
    }

    void writeValue(raw_ostream &OS) const override {
      OS << "\";\n";
      OS << "  bool isFirst = true;\n"
         << "  for (const auto &Val : " << RangeName << "()) {\n"
         << "    if (isFirst) isFirst = false;\n"
         << "    else OS << \", \";\n";
      writeValueImpl(OS);
      OS << "  }\n";
      OS << "  OS << \"";
    }

    void writeDump(raw_ostream &OS) const override {
      OS << "    for (const auto &Val : SA->" << RangeName << "())\n";
      writeDumpImpl(OS);
    }
  };

  class VariadicParamIdxArgument : public VariadicArgument {
  public:
    VariadicParamIdxArgument(const Record &Arg, StringRef Attr)
        : VariadicArgument(Arg, Attr, "ParamIdx") {}

  public:
    void writeValueImpl(raw_ostream &OS) const override {
      OS << "    OS << Val.getSourceIndex();\n";
    }

    void writeDumpImpl(raw_ostream &OS) const override {
      OS << "      OS << \" \" << Val.getSourceIndex();\n";
    }
  };

  struct VariadicParamOrParamIdxArgument : public VariadicArgument {
    VariadicParamOrParamIdxArgument(const Record &Arg, StringRef Attr)
        : VariadicArgument(Arg, Attr, "int") {}
  };

  // Unique the enums, but maintain the original declaration ordering.
  std::vector<StringRef>
  uniqueEnumsInOrder(const std::vector<StringRef> &enums) {
    std::vector<StringRef> uniques;
    SmallDenseSet<StringRef, 8> unique_set;
    for (const auto &i : enums) {
      if (unique_set.insert(i).second)
        uniques.push_back(i);
    }
    return uniques;
  }

  class EnumArgument : public Argument {
    std::string type;
    std::vector<StringRef> values, enums, uniques;

  public:
    EnumArgument(const Record &Arg, StringRef Attr)
      : Argument(Arg, Attr), type(Arg.getValueAsString("Type")),
        values(Arg.getValueAsListOfStrings("Values")),
        enums(Arg.getValueAsListOfStrings("Enums")),
        uniques(uniqueEnumsInOrder(enums))
    {
      // FIXME: Emit a proper error
      assert(!uniques.empty());
    }

    bool isEnumArg() const override { return true; }

    void writeAccessors(raw_ostream &OS) const override {
      OS << "  " << type << " get" << getUpperName() << "() const {\n";
      OS << "    return " << getLowerName() << ";\n";
      OS << "  }";
    }

    void writeCloneArgs(raw_ostream &OS) const override {
      OS << getLowerName();
    }

    void writeTemplateInstantiationArgs(raw_ostream &OS) const override {
      OS << "A->get" << getUpperName() << "()";
    }
    void writeCtorInitializers(raw_ostream &OS) const override {
      OS << getLowerName() << "(" << getUpperName() << ")";
    }
    void writeCtorDefaultInitializers(raw_ostream &OS) const override {
      OS << getLowerName() << "(" << type << "(0))";
    }
    void writeCtorParameters(raw_ostream &OS) const override {
      OS << type << " " << getUpperName();
    }
    void writeDeclarations(raw_ostream &OS) const override {
      auto i = uniques.cbegin(), e = uniques.cend();
      // The last one needs to not have a comma.
      --e;

      OS << "public:\n";
      OS << "  enum " << type << " {\n";
      for (; i != e; ++i)
        OS << "    " << *i << ",\n";
      OS << "    " << *e << "\n";
      OS << "  };\n";
      OS << "private:\n";
      OS << "  " << type << " " << getLowerName() << ";";
    }

    void writePCHReadDecls(raw_ostream &OS) const override {
      OS << "    " << getAttrName() << "Attr::" << type << " " << getLowerName()
         << "(static_cast<" << getAttrName() << "Attr::" << type
         << ">(Record.readInt()));\n";
    }

    void writePCHReadArgs(raw_ostream &OS) const override {
      OS << getLowerName();
    }

    void writePCHWrite(raw_ostream &OS) const override {
      OS << "Record.push_back(SA->get" << getUpperName() << "());\n";
    }

    void writeValue(raw_ostream &OS) const override {
      // FIXME: this isn't 100% correct -- some enum arguments require printing
      // as a string literal, while others require printing as an identifier.
      // Tablegen currently does not distinguish between the two forms.
      OS << "\\\"\" << " << getAttrName() << "Attr::Convert" << type << "ToStr(get"
         << getUpperName() << "()) << \"\\\"";
    }

    void writeDump(raw_ostream &OS) const override {
      OS << "    switch(SA->get" << getUpperName() << "()) {\n";
      for (const auto &I : uniques) {
        OS << "    case " << getAttrName() << "Attr::" << I << ":\n";
        OS << "      OS << \" " << I << "\";\n";
        OS << "      break;\n";
      }
      OS << "    }\n";
    }

    void writeConversion(raw_ostream &OS) const {
      OS << "  static bool ConvertStrTo" << type << "(StringRef Val, ";
      OS << type << " &Out) {\n";
      OS << "    Optional<" << type << "> R = llvm::StringSwitch<Optional<";
      OS << type << ">>(Val)\n";
      for (size_t I = 0; I < enums.size(); ++I) {
        OS << "      .Case(\"" << values[I] << "\", ";
        OS << getAttrName() << "Attr::" << enums[I] << ")\n";
      }
      OS << "      .Default(Optional<" << type << ">());\n";
      OS << "    if (R) {\n";
      OS << "      Out = *R;\n      return true;\n    }\n";
      OS << "    return false;\n";
      OS << "  }\n\n";

      // Mapping from enumeration values back to enumeration strings isn't
      // trivial because some enumeration values have multiple named
      // enumerators, such as type_visibility(internal) and
      // type_visibility(hidden) both mapping to TypeVisibilityAttr::Hidden.
      OS << "  static const char *Convert" << type << "ToStr("
         << type << " Val) {\n"
         << "    switch(Val) {\n";
      SmallDenseSet<StringRef, 8> Uniques;
      for (size_t I = 0; I < enums.size(); ++I) {
        if (Uniques.insert(enums[I]).second)
          OS << "    case " << getAttrName() << "Attr::" << enums[I]
             << ": return \"" << values[I] << "\";\n";       
      }
      OS << "    }\n"
         << "    llvm_unreachable(\"No enumerator with that value\");\n"
         << "  }\n";
    }
  };
  
  class VariadicEnumArgument: public VariadicArgument {
    std::string type, QualifiedTypeName;
    std::vector<StringRef> values, enums, uniques;

  protected:
    void writeValueImpl(raw_ostream &OS) const override {
      // FIXME: this isn't 100% correct -- some enum arguments require printing
      // as a string literal, while others require printing as an identifier.
      // Tablegen currently does not distinguish between the two forms.
      OS << "    OS << \"\\\"\" << " << getAttrName() << "Attr::Convert" << type
         << "ToStr(Val)" << "<< \"\\\"\";\n";
    }

  public:
    VariadicEnumArgument(const Record &Arg, StringRef Attr)
      : VariadicArgument(Arg, Attr, Arg.getValueAsString("Type")),
        type(Arg.getValueAsString("Type")),
        values(Arg.getValueAsListOfStrings("Values")),
        enums(Arg.getValueAsListOfStrings("Enums")),
        uniques(uniqueEnumsInOrder(enums))
    {
      QualifiedTypeName = getAttrName().str() + "Attr::" + type;
      
      // FIXME: Emit a proper error
      assert(!uniques.empty());
    }

    bool isVariadicEnumArg() const override { return true; }
    
    void writeDeclarations(raw_ostream &OS) const override {
      auto i = uniques.cbegin(), e = uniques.cend();
      // The last one needs to not have a comma.
      --e;

      OS << "public:\n";
      OS << "  enum " << type << " {\n";
      for (; i != e; ++i)
        OS << "    " << *i << ",\n";
      OS << "    " << *e << "\n";
      OS << "  };\n";
      OS << "private:\n";
      
      VariadicArgument::writeDeclarations(OS);
    }

    void writeDump(raw_ostream &OS) const override {
      OS << "    for (" << getAttrName() << "Attr::" << getLowerName()
         << "_iterator I = SA->" << getLowerName() << "_begin(), E = SA->"
         << getLowerName() << "_end(); I != E; ++I) {\n";
      OS << "      switch(*I) {\n";
      for (const auto &UI : uniques) {
        OS << "    case " << getAttrName() << "Attr::" << UI << ":\n";
        OS << "      OS << \" " << UI << "\";\n";
        OS << "      break;\n";
      }
      OS << "      }\n";
      OS << "    }\n";
    }

    void writePCHReadDecls(raw_ostream &OS) const override {
      OS << "    unsigned " << getLowerName() << "Size = Record.readInt();\n";
      OS << "    SmallVector<" << QualifiedTypeName << ", 4> " << getLowerName()
         << ";\n";
      OS << "    " << getLowerName() << ".reserve(" << getLowerName()
         << "Size);\n";
      OS << "    for (unsigned i = " << getLowerName() << "Size; i; --i)\n";
      OS << "      " << getLowerName() << ".push_back(" << "static_cast<"
         << QualifiedTypeName << ">(Record.readInt()));\n";
    }

    void writePCHWrite(raw_ostream &OS) const override {
      OS << "    Record.push_back(SA->" << getLowerName() << "_size());\n";
      OS << "    for (" << getAttrName() << "Attr::" << getLowerName()
         << "_iterator i = SA->" << getLowerName() << "_begin(), e = SA->"
         << getLowerName() << "_end(); i != e; ++i)\n";
      OS << "      " << WritePCHRecord(QualifiedTypeName, "(*i)");
    }

    void writeConversion(raw_ostream &OS) const {
      OS << "  static bool ConvertStrTo" << type << "(StringRef Val, ";
      OS << type << " &Out) {\n";
      OS << "    Optional<" << type << "> R = llvm::StringSwitch<Optional<";
      OS << type << ">>(Val)\n";
      for (size_t I = 0; I < enums.size(); ++I) {
        OS << "      .Case(\"" << values[I] << "\", ";
        OS << getAttrName() << "Attr::" << enums[I] << ")\n";
      }
      OS << "      .Default(Optional<" << type << ">());\n";
      OS << "    if (R) {\n";
      OS << "      Out = *R;\n      return true;\n    }\n";
      OS << "    return false;\n";
      OS << "  }\n\n";

      OS << "  static const char *Convert" << type << "ToStr("
        << type << " Val) {\n"
        << "    switch(Val) {\n";
      SmallDenseSet<StringRef, 8> Uniques;
      for (size_t I = 0; I < enums.size(); ++I) {
        if (Uniques.insert(enums[I]).second)
          OS << "    case " << getAttrName() << "Attr::" << enums[I]
          << ": return \"" << values[I] << "\";\n";
      }
      OS << "    }\n"
        << "    llvm_unreachable(\"No enumerator with that value\");\n"
        << "  }\n";
    }
  };

  class VersionArgument : public Argument {
  public:
    VersionArgument(const Record &Arg, StringRef Attr)
      : Argument(Arg, Attr)
    {}

    void writeAccessors(raw_ostream &OS) const override {
      OS << "  VersionTuple get" << getUpperName() << "() const {\n";
      OS << "    return " << getLowerName() << ";\n";
      OS << "  }\n";
      OS << "  void set" << getUpperName() 
         << "(ASTContext &C, VersionTuple V) {\n";
      OS << "    " << getLowerName() << " = V;\n";
      OS << "  }";
    }

    void writeCloneArgs(raw_ostream &OS) const override {
      OS << "get" << getUpperName() << "()";
    }

    void writeTemplateInstantiationArgs(raw_ostream &OS) const override {
      OS << "A->get" << getUpperName() << "()";
    }

    void writeCtorInitializers(raw_ostream &OS) const override {
      OS << getLowerName() << "(" << getUpperName() << ")";
    }

    void writeCtorDefaultInitializers(raw_ostream &OS) const override {
      OS << getLowerName() << "()";
    }

    void writeCtorParameters(raw_ostream &OS) const override {
      OS << "VersionTuple " << getUpperName();
    }

    void writeDeclarations(raw_ostream &OS) const override {
      OS << "VersionTuple " << getLowerName() << ";\n";
    }

    void writePCHReadDecls(raw_ostream &OS) const override {
      OS << "    VersionTuple " << getLowerName()
         << "= Record.readVersionTuple();\n";
    }

    void writePCHReadArgs(raw_ostream &OS) const override {
      OS << getLowerName();
    }

    void writePCHWrite(raw_ostream &OS) const override {
      OS << "    Record.AddVersionTuple(SA->get" << getUpperName() << "());\n";
    }

    void writeValue(raw_ostream &OS) const override {
      OS << getLowerName() << "=\" << get" << getUpperName() << "() << \"";
    }

    void writeDump(raw_ostream &OS) const override {
      OS << "    OS << \" \" << SA->get" << getUpperName() << "();\n";
    }
  };

  class ExprArgument : public SimpleArgument {
  public:
    ExprArgument(const Record &Arg, StringRef Attr)
      : SimpleArgument(Arg, Attr, "Expr *")
    {}

    void writeASTVisitorTraversal(raw_ostream &OS) const override {
      OS << "  if (!"
         << "getDerived().TraverseStmt(A->get" << getUpperName() << "()))\n";
      OS << "    return false;\n";
    }

    void writeTemplateInstantiationArgs(raw_ostream &OS) const override {
      OS << "tempInst" << getUpperName();
    }

    void writeTemplateInstantiation(raw_ostream &OS) const override {
      OS << "      " << getType() << " tempInst" << getUpperName() << ";\n";
      OS << "      {\n";
      OS << "        EnterExpressionEvaluationContext "
         << "Unevaluated(S, Sema::ExpressionEvaluationContext::Unevaluated);\n";
      OS << "        ExprResult " << "Result = S.SubstExpr("
         << "A->get" << getUpperName() << "(), TemplateArgs);\n";
      OS << "        tempInst" << getUpperName() << " = "
         << "Result.getAs<Expr>();\n";
      OS << "      }\n";
    }

    void writeDump(raw_ostream &OS) const override {}

    void writeDumpChildren(raw_ostream &OS) const override {
      OS << "    Visit(SA->get" << getUpperName() << "());\n";
    }

    void writeHasChildren(raw_ostream &OS) const override { OS << "true"; }
  };

  class VariadicExprArgument : public VariadicArgument {
  public:
    VariadicExprArgument(const Record &Arg, StringRef Attr)
      : VariadicArgument(Arg, Attr, "Expr *")
    {}

    void writeASTVisitorTraversal(raw_ostream &OS) const override {
      OS << "  {\n";
      OS << "    " << getType() << " *I = A->" << getLowerName()
         << "_begin();\n";
      OS << "    " << getType() << " *E = A->" << getLowerName()
         << "_end();\n";
      OS << "    for (; I != E; ++I) {\n";
      OS << "      if (!getDerived().TraverseStmt(*I))\n";
      OS << "        return false;\n";
      OS << "    }\n";
      OS << "  }\n";
    }

    void writeTemplateInstantiationArgs(raw_ostream &OS) const override {
      OS << "tempInst" << getUpperName() << ", "
         << "A->" << getLowerName() << "_size()";
    }

    void writeTemplateInstantiation(raw_ostream &OS) const override {
      OS << "      auto *tempInst" << getUpperName()
         << " = new (C, 16) " << getType()
         << "[A->" << getLowerName() << "_size()];\n";
      OS << "      {\n";
      OS << "        EnterExpressionEvaluationContext "
         << "Unevaluated(S, Sema::ExpressionEvaluationContext::Unevaluated);\n";
      OS << "        " << getType() << " *TI = tempInst" << getUpperName()
         << ";\n";
      OS << "        " << getType() << " *I = A->" << getLowerName()
         << "_begin();\n";
      OS << "        " << getType() << " *E = A->" << getLowerName()
         << "_end();\n";
      OS << "        for (; I != E; ++I, ++TI) {\n";
      OS << "          ExprResult Result = S.SubstExpr(*I, TemplateArgs);\n";
      OS << "          *TI = Result.getAs<Expr>();\n";
      OS << "        }\n";
      OS << "      }\n";
    }

    void writeDump(raw_ostream &OS) const override {}

    void writeDumpChildren(raw_ostream &OS) const override {
      OS << "    for (" << getAttrName() << "Attr::" << getLowerName()
         << "_iterator I = SA->" << getLowerName() << "_begin(), E = SA->"
         << getLowerName() << "_end(); I != E; ++I)\n";
      OS << "      Visit(*I);\n";
    }

    void writeHasChildren(raw_ostream &OS) const override {
      OS << "SA->" << getLowerName() << "_begin() != "
         << "SA->" << getLowerName() << "_end()";
    }
  };

  class VariadicIdentifierArgument : public VariadicArgument {
  public:
    VariadicIdentifierArgument(const Record &Arg, StringRef Attr)
      : VariadicArgument(Arg, Attr, "IdentifierInfo *")
    {}
  };

  class VariadicStringArgument : public VariadicArgument {
  public:
    VariadicStringArgument(const Record &Arg, StringRef Attr)
      : VariadicArgument(Arg, Attr, "StringRef")
    {}

    void writeCtorBody(raw_ostream &OS) const override {
      OS << "    for (size_t I = 0, E = " << getArgSizeName() << "; I != E;\n"
            "         ++I) {\n"
            "      StringRef Ref = " << getUpperName() << "[I];\n"
            "      if (!Ref.empty()) {\n"
            "        char *Mem = new (Ctx, 1) char[Ref.size()];\n"
            "        std::memcpy(Mem, Ref.data(), Ref.size());\n"
            "        " << getArgName() << "[I] = StringRef(Mem, Ref.size());\n"
            "      }\n"
            "    }\n";
    }

    void writeValueImpl(raw_ostream &OS) const override {
      OS << "    OS << \"\\\"\" << Val << \"\\\"\";\n";
    }
  };

  class TypeArgument : public SimpleArgument {
  public:
    TypeArgument(const Record &Arg, StringRef Attr)
      : SimpleArgument(Arg, Attr, "TypeSourceInfo *")
    {}

    void writeAccessors(raw_ostream &OS) const override {
      OS << "  QualType get" << getUpperName() << "() const {\n";
      OS << "    return " << getLowerName() << "->getType();\n";
      OS << "  }";
      OS << "  " << getType() << " get" << getUpperName() << "Loc() const {\n";
      OS << "    return " << getLowerName() << ";\n";
      OS << "  }";
    }

    void writeASTVisitorTraversal(raw_ostream &OS) const override {
      OS << "  if (auto *TSI = A->get" << getUpperName() << "Loc())\n";
      OS << "    if (!getDerived().TraverseTypeLoc(TSI->getTypeLoc()))\n";
      OS << "      return false;\n";
    }

    void writeTemplateInstantiationArgs(raw_ostream &OS) const override {
      OS << "A->get" << getUpperName() << "Loc()";
    }

    void writePCHWrite(raw_ostream &OS) const override {
      OS << "    " << WritePCHRecord(
          getType(), "SA->get" + std::string(getUpperName()) + "Loc()");
    }
  };

  class AttrArgument : public SimpleArgument {
  public:
    AttrArgument(const Record &Arg, StringRef Attr)
      : SimpleArgument(Arg, Attr, "Attr *")
    {}

    void writePCHReadDecls(raw_ostream &OS) const override {
      OS << "    Attr *" << getLowerName() << " = Record.readAttr();";
    }

    void writePCHWrite(raw_ostream &OS) const override {
      OS << "    AddAttr(SA->get" << getUpperName() << "());";
    }

    void writeDump(raw_ostream &OS) const override {}
  
    void writeDumpChildren(raw_ostream &OS) const override {
      OS << "    Visit(SA->get" << getUpperName() << "());\n";
    }

    void writeHasChildren(raw_ostream &OS) const override { OS << "true"; }
  };

} // end anonymous namespace

static std::unique_ptr<Argument>
createArgument(const Record &Arg, StringRef Attr,
               const Record *Search = nullptr) {
  if (!Search)
    Search = &Arg;

  std::unique_ptr<Argument> Ptr;
  llvm::StringRef ArgName = Search->getName();

  if (ArgName == "AlignedArgument")
    Ptr = std::make_unique<AlignedArgument>(Arg, Attr);
  else if (ArgName == "EnumArgument")
    Ptr = std::make_unique<EnumArgument>(Arg, Attr);
  else if (ArgName == "ExprArgument")
    Ptr = std::make_unique<ExprArgument>(Arg, Attr);
  else if (ArgName == "FunctionArgument")
    Ptr = std::make_unique<SimpleArgument>(Arg, Attr, "FunctionDecl *");
  else if (ArgName == "NamedArgument")
    Ptr = std::make_unique<SimpleArgument>(Arg, Attr, "NamedDecl *");
  else if (ArgName == "IdentifierArgument")
    Ptr = std::make_unique<SimpleArgument>(Arg, Attr, "IdentifierInfo *");
  else if (ArgName == "DefaultBoolArgument")
    Ptr = std::make_unique<DefaultSimpleArgument>(
        Arg, Attr, "bool", Arg.getValueAsBit("Default"));
  else if (ArgName == "BoolArgument")
    Ptr = std::make_unique<SimpleArgument>(Arg, Attr, "bool");
  else if (ArgName == "DefaultIntArgument")
    Ptr = std::make_unique<DefaultSimpleArgument>(
        Arg, Attr, "int", Arg.getValueAsInt("Default"));
  else if (ArgName == "IntArgument")
    Ptr = std::make_unique<SimpleArgument>(Arg, Attr, "int");
  else if (ArgName == "StringArgument")
    Ptr = std::make_unique<StringArgument>(Arg, Attr);
  else if (ArgName == "TypeArgument")
    Ptr = std::make_unique<TypeArgument>(Arg, Attr);
  else if (ArgName == "UnsignedArgument")
    Ptr = std::make_unique<SimpleArgument>(Arg, Attr, "unsigned");
  else if (ArgName == "VariadicUnsignedArgument")
    Ptr = std::make_unique<VariadicArgument>(Arg, Attr, "unsigned");
  else if (ArgName == "VariadicStringArgument")
    Ptr = std::make_unique<VariadicStringArgument>(Arg, Attr);
  else if (ArgName == "VariadicEnumArgument")
    Ptr = std::make_unique<VariadicEnumArgument>(Arg, Attr);
  else if (ArgName == "VariadicExprArgument")
    Ptr = std::make_unique<VariadicExprArgument>(Arg, Attr);
  else if (ArgName == "VariadicParamIdxArgument")
    Ptr = std::make_unique<VariadicParamIdxArgument>(Arg, Attr);
  else if (ArgName == "VariadicParamOrParamIdxArgument")
    Ptr = std::make_unique<VariadicParamOrParamIdxArgument>(Arg, Attr);
  else if (ArgName == "ParamIdxArgument")
    Ptr = std::make_unique<SimpleArgument>(Arg, Attr, "ParamIdx");
  else if (ArgName == "VariadicIdentifierArgument")
    Ptr = std::make_unique<VariadicIdentifierArgument>(Arg, Attr);
  else if (ArgName == "VersionArgument")
<<<<<<< HEAD
    Ptr = llvm::make_unique<VersionArgument>(Arg, Attr);
  else if (ArgName == "AttrArgument")
    Ptr = llvm::make_unique<AttrArgument>(Arg, Attr);
=======
    Ptr = std::make_unique<VersionArgument>(Arg, Attr);
>>>>>>> 49a6b091

  if (!Ptr) {
    // Search in reverse order so that the most-derived type is handled first.
    ArrayRef<std::pair<Record*, SMRange>> Bases = Search->getSuperClasses();
    for (const auto &Base : llvm::reverse(Bases)) {
      if ((Ptr = createArgument(Arg, Attr, Base.first)))
        break;
    }
  }

  if (Ptr && Arg.getValueAsBit("Optional"))
    Ptr->setOptional(true);

  if (Ptr && Arg.getValueAsBit("Fake"))
    Ptr->setFake(true);

  return Ptr;
}

static void writeAvailabilityValue(raw_ostream &OS) {
  OS << "\" << getPlatform()->getName();\n"
     << "  if (getStrict()) OS << \", strict\";\n"
     << "  if (!getIntroduced().empty()) OS << \", introduced=\" << getIntroduced();\n"
     << "  if (!getDeprecated().empty()) OS << \", deprecated=\" << getDeprecated();\n"
     << "  if (!getObsoleted().empty()) OS << \", obsoleted=\" << getObsoleted();\n"
     << "  if (getUnavailable()) OS << \", unavailable\";\n"
     << "  OS << \"";
}

static void writeDeprecatedAttrValue(raw_ostream &OS, std::string &Variety) {
  OS << "\\\"\" << getMessage() << \"\\\"\";\n";
  // Only GNU deprecated has an optional fixit argument at the second position.
  if (Variety == "GNU")
     OS << "    if (!getReplacement().empty()) OS << \", \\\"\""
           " << getReplacement() << \"\\\"\";\n";
  OS << "    OS << \"";
}

static void writeGetSpellingFunction(Record &R, raw_ostream &OS) {
  std::vector<FlattenedSpelling> Spellings = GetFlattenedSpellings(R);

  OS << "const char *" << R.getName() << "Attr::getSpelling() const {\n";
  if (Spellings.empty()) {
    OS << "  return \"(No spelling)\";\n}\n\n";
    return;
  }

  OS << "  switch (SpellingListIndex) {\n"
        "  default:\n"
        "    llvm_unreachable(\"Unknown attribute spelling!\");\n"
        "    return \"(No spelling)\";\n";

  for (unsigned I = 0; I < Spellings.size(); ++I)
    OS << "  case " << I << ":\n"
          "    return \"" << Spellings[I].name() << "\";\n";
  // End of the switch statement.
  OS << "  }\n";
  // End of the getSpelling function.
  OS << "}\n\n";
}

static void
writePrettyPrintFunction(Record &R,
                         const std::vector<std::unique_ptr<Argument>> &Args,
                         raw_ostream &OS) {
  std::vector<FlattenedSpelling> Spellings = GetFlattenedSpellings(R);

  OS << "void " << R.getName() << "Attr::printPretty("
    << "raw_ostream &OS, const PrintingPolicy &Policy) const {\n";

  if (Spellings.empty()) {
    OS << "}\n\n";
    return;
  }

  OS <<
    "  switch (SpellingListIndex) {\n"
    "  default:\n"
    "    llvm_unreachable(\"Unknown attribute spelling!\");\n"
    "    break;\n";

  for (unsigned I = 0; I < Spellings.size(); ++ I) {
    llvm::SmallString<16> Prefix;
    llvm::SmallString<8> Suffix;
    // The actual spelling of the name and namespace (if applicable)
    // of an attribute without considering prefix and suffix.
    llvm::SmallString<64> Spelling;
    std::string Name = Spellings[I].name();
    std::string Variety = Spellings[I].variety();

    if (Variety == "GNU") {
      Prefix = " __attribute__((";
      Suffix = "))";
    } else if (Variety == "CXX11" || Variety == "C2x") {
      Prefix = " [[";
      Suffix = "]]";
      std::string Namespace = Spellings[I].nameSpace();
      if (!Namespace.empty()) {
        Spelling += Namespace;
        Spelling += "::";
      }
    } else if (Variety == "Declspec") {
      Prefix = " __declspec(";
      Suffix = ")";
    } else if (Variety == "Microsoft") {
      Prefix = "[";
      Suffix = "]";
    } else if (Variety == "Keyword") {
      Prefix = " ";
      Suffix = "";
    } else if (Variety == "Pragma") {
      Prefix = "#pragma ";
      Suffix = "\n";
      std::string Namespace = Spellings[I].nameSpace();
      if (!Namespace.empty()) {
        Spelling += Namespace;
        Spelling += " ";
      }
    } else {
      llvm_unreachable("Unknown attribute syntax variety!");
    }

    Spelling += Name;

    OS <<
      "  case " << I << " : {\n"
      "    OS << \"" << Prefix << Spelling;

    if (Variety == "Pragma") {
      OS << "\";\n";
      OS << "    printPrettyPragma(OS, Policy);\n";
      OS << "    OS << \"\\n\";";
      OS << "    break;\n";
      OS << "  }\n";
      continue;
    }

    if (Spelling == "availability") {
      OS << "(";
      writeAvailabilityValue(OS);
      OS << ")";
    } else if (Spelling == "deprecated" || Spelling == "gnu::deprecated") {
      OS << "(";
      writeDeprecatedAttrValue(OS, Variety);
      OS << ")";
    } else {
      // To avoid printing parentheses around an empty argument list or
      // printing spurious commas at the end of an argument list, we need to
      // determine where the last provided non-fake argument is.
      unsigned NonFakeArgs = 0;
      unsigned TrailingOptArgs = 0;
      bool FoundNonOptArg = false;
      for (const auto &arg : llvm::reverse(Args)) {
        if (arg->isFake())
          continue;
        ++NonFakeArgs;
        if (FoundNonOptArg)
          continue;
        // FIXME: arg->getIsOmitted() == "false" means we haven't implemented
        // any way to detect whether the argument was omitted.
        if (!arg->isOptional() || arg->getIsOmitted() == "false") {
          FoundNonOptArg = true;
          continue;
        }
        if (!TrailingOptArgs++)
          OS << "\";\n"
             << "    unsigned TrailingOmittedArgs = 0;\n";
        OS << "    if (" << arg->getIsOmitted() << ")\n"
           << "      ++TrailingOmittedArgs;\n";
      }
      if (TrailingOptArgs)
        OS << "    OS << \"";
      if (TrailingOptArgs < NonFakeArgs)
        OS << "(";
      else if (TrailingOptArgs)
        OS << "\";\n"
           << "    if (TrailingOmittedArgs < " << NonFakeArgs << ")\n"
           << "       OS << \"(\";\n"
           << "    OS << \"";
      unsigned ArgIndex = 0;
      for (const auto &arg : Args) {
        if (arg->isFake())
          continue;
        if (ArgIndex) {
          if (ArgIndex >= NonFakeArgs - TrailingOptArgs)
            OS << "\";\n"
               << "    if (" << ArgIndex << " < " << NonFakeArgs
               << " - TrailingOmittedArgs)\n"
               << "      OS << \", \";\n"
               << "    OS << \"";
          else
            OS << ", ";
        }
        std::string IsOmitted = arg->getIsOmitted();
        if (arg->isOptional() && IsOmitted != "false")
          OS << "\";\n"
             << "    if (!(" << IsOmitted << ")) {\n"
             << "      OS << \"";
        arg->writeValue(OS);
        if (arg->isOptional() && IsOmitted != "false")
          OS << "\";\n"
             << "    }\n"
             << "    OS << \"";
        ++ArgIndex;
      }
      if (TrailingOptArgs < NonFakeArgs)
        OS << ")";
      else if (TrailingOptArgs)
        OS << "\";\n"
           << "    if (TrailingOmittedArgs < " << NonFakeArgs << ")\n"
           << "       OS << \")\";\n"
           << "    OS << \"";
    }

    OS << Suffix + "\";\n";

    OS <<
      "    break;\n"
      "  }\n";
  }

  // End of the switch statement.
  OS << "}\n";
  // End of the print function.
  OS << "}\n\n";
}

/// Return the index of a spelling in a spelling list.
static unsigned
getSpellingListIndex(const std::vector<FlattenedSpelling> &SpellingList,
                     const FlattenedSpelling &Spelling) {
  assert(!SpellingList.empty() && "Spelling list is empty!");

  for (unsigned Index = 0; Index < SpellingList.size(); ++Index) {
    const FlattenedSpelling &S = SpellingList[Index];
    if (S.variety() != Spelling.variety())
      continue;
    if (S.nameSpace() != Spelling.nameSpace())
      continue;
    if (S.name() != Spelling.name())
      continue;

    return Index;
  }

  llvm_unreachable("Unknown spelling!");
}

static void writeAttrAccessorDefinition(const Record &R, raw_ostream &OS) {
  std::vector<Record*> Accessors = R.getValueAsListOfDefs("Accessors");
  if (Accessors.empty())
    return;

  const std::vector<FlattenedSpelling> SpellingList = GetFlattenedSpellings(R);
  assert(!SpellingList.empty() &&
         "Attribute with empty spelling list can't have accessors!");
  for (const auto *Accessor : Accessors) {
    const StringRef Name = Accessor->getValueAsString("Name");
    std::vector<FlattenedSpelling> Spellings = GetFlattenedSpellings(*Accessor);

    OS << "  bool " << Name << "() const { return SpellingListIndex == ";
    for (unsigned Index = 0; Index < Spellings.size(); ++Index) {
      OS << getSpellingListIndex(SpellingList, Spellings[Index]);
      if (Index != Spellings.size() - 1)
        OS << " ||\n    SpellingListIndex == ";
      else
        OS << "; }\n";
    }
  }
}

static bool
SpellingNamesAreCommon(const std::vector<FlattenedSpelling>& Spellings) {
  assert(!Spellings.empty() && "An empty list of spellings was provided");
  std::string FirstName = NormalizeNameForSpellingComparison(
    Spellings.front().name());
  for (const auto &Spelling :
       llvm::make_range(std::next(Spellings.begin()), Spellings.end())) {
    std::string Name = NormalizeNameForSpellingComparison(Spelling.name());
    if (Name != FirstName)
      return false;
  }
  return true;
}

typedef std::map<unsigned, std::string> SemanticSpellingMap;
static std::string
CreateSemanticSpellings(const std::vector<FlattenedSpelling> &Spellings,
                        SemanticSpellingMap &Map) {
  // The enumerants are automatically generated based on the variety,
  // namespace (if present) and name for each attribute spelling. However,
  // care is taken to avoid trampling on the reserved namespace due to
  // underscores.
  std::string Ret("  enum Spelling {\n");
  std::set<std::string> Uniques;
  unsigned Idx = 0;
  for (auto I = Spellings.begin(), E = Spellings.end(); I != E; ++I, ++Idx) {
    const FlattenedSpelling &S = *I;
    const std::string &Variety = S.variety();
    const std::string &Spelling = S.name();
    const std::string &Namespace = S.nameSpace();
    std::string EnumName;

    EnumName += (Variety + "_");
    if (!Namespace.empty())
      EnumName += (NormalizeNameForSpellingComparison(Namespace).str() +
      "_");
    EnumName += NormalizeNameForSpellingComparison(Spelling);

    // Even if the name is not unique, this spelling index corresponds to a
    // particular enumerant name that we've calculated.
    Map[Idx] = EnumName;

    // Since we have been stripping underscores to avoid trampling on the
    // reserved namespace, we may have inadvertently created duplicate
    // enumerant names. These duplicates are not considered part of the
    // semantic spelling, and can be elided.
    if (Uniques.find(EnumName) != Uniques.end())
      continue;

    Uniques.insert(EnumName);
    if (I != Spellings.begin())
      Ret += ",\n";
    // Duplicate spellings are not considered part of the semantic spelling
    // enumeration, but the spelling index and semantic spelling values are
    // meant to be equivalent, so we must specify a concrete value for each
    // enumerator.
    Ret += "    " + EnumName + " = " + llvm::utostr(Idx);
  }
  Ret += "\n  };\n\n";
  return Ret;
}

void WriteSemanticSpellingSwitch(const std::string &VarName,
                                 const SemanticSpellingMap &Map,
                                 raw_ostream &OS) {
  OS << "  switch (" << VarName << ") {\n    default: "
    << "llvm_unreachable(\"Unknown spelling list index\");\n";
  for (const auto &I : Map)
    OS << "    case " << I.first << ": return " << I.second << ";\n";
  OS << "  }\n";
}

// Emits the LateParsed property for attributes.
static void emitClangAttrLateParsedList(RecordKeeper &Records, raw_ostream &OS) {
  OS << "#if defined(CLANG_ATTR_LATE_PARSED_LIST)\n";
  std::vector<Record*> Attrs = Records.getAllDerivedDefinitions("Attr");

  for (const auto *Attr : Attrs) {
    bool LateParsed = Attr->getValueAsBit("LateParsed");

    if (LateParsed) {
      std::vector<FlattenedSpelling> Spellings = GetFlattenedSpellings(*Attr);

      // FIXME: Handle non-GNU attributes
      for (const auto &I : Spellings) {
        if (I.variety() != "GNU")
          continue;
        OS << ".Case(\"" << I.name() << "\", " << LateParsed << ")\n";
      }
    }
  }
  OS << "#endif // CLANG_ATTR_LATE_PARSED_LIST\n\n";
}

static bool hasGNUorCXX11Spelling(const Record &Attribute) {
  std::vector<FlattenedSpelling> Spellings = GetFlattenedSpellings(Attribute);
  for (const auto &I : Spellings) {
    if (I.variety() == "GNU" || I.variety() == "CXX11")
      return true;
  }
  return false;
}

namespace {

struct AttributeSubjectMatchRule {
  const Record *MetaSubject;
  const Record *Constraint;

  AttributeSubjectMatchRule(const Record *MetaSubject, const Record *Constraint)
      : MetaSubject(MetaSubject), Constraint(Constraint) {
    assert(MetaSubject && "Missing subject");
  }

  bool isSubRule() const { return Constraint != nullptr; }

  std::vector<Record *> getSubjects() const {
    return (Constraint ? Constraint : MetaSubject)
        ->getValueAsListOfDefs("Subjects");
  }

  std::vector<Record *> getLangOpts() const {
    if (Constraint) {
      // Lookup the options in the sub-rule first, in case the sub-rule
      // overrides the rules options.
      std::vector<Record *> Opts = Constraint->getValueAsListOfDefs("LangOpts");
      if (!Opts.empty())
        return Opts;
    }
    return MetaSubject->getValueAsListOfDefs("LangOpts");
  }

  // Abstract rules are used only for sub-rules
  bool isAbstractRule() const { return getSubjects().empty(); }

  StringRef getName() const {
    return (Constraint ? Constraint : MetaSubject)->getValueAsString("Name");
  }

  bool isNegatedSubRule() const {
    assert(isSubRule() && "Not a sub-rule");
    return Constraint->getValueAsBit("Negated");
  }

  std::string getSpelling() const {
    std::string Result = MetaSubject->getValueAsString("Name");
    if (isSubRule()) {
      Result += '(';
      if (isNegatedSubRule())
        Result += "unless(";
      Result += getName();
      if (isNegatedSubRule())
        Result += ')';
      Result += ')';
    }
    return Result;
  }

  std::string getEnumValueName() const {
    SmallString<128> Result;
    Result += "SubjectMatchRule_";
    Result += MetaSubject->getValueAsString("Name");
    if (isSubRule()) {
      Result += "_";
      if (isNegatedSubRule())
        Result += "not_";
      Result += Constraint->getValueAsString("Name");
    }
    if (isAbstractRule())
      Result += "_abstract";
    return Result.str();
  }

  std::string getEnumValue() const { return "attr::" + getEnumValueName(); }

  static const char *EnumName;
};

const char *AttributeSubjectMatchRule::EnumName = "attr::SubjectMatchRule";

struct PragmaClangAttributeSupport {
  std::vector<AttributeSubjectMatchRule> Rules;

  class RuleOrAggregateRuleSet {
    std::vector<AttributeSubjectMatchRule> Rules;
    bool IsRule;
    RuleOrAggregateRuleSet(ArrayRef<AttributeSubjectMatchRule> Rules,
                           bool IsRule)
        : Rules(Rules), IsRule(IsRule) {}

  public:
    bool isRule() const { return IsRule; }

    const AttributeSubjectMatchRule &getRule() const {
      assert(IsRule && "not a rule!");
      return Rules[0];
    }

    ArrayRef<AttributeSubjectMatchRule> getAggregateRuleSet() const {
      return Rules;
    }

    static RuleOrAggregateRuleSet
    getRule(const AttributeSubjectMatchRule &Rule) {
      return RuleOrAggregateRuleSet(Rule, /*IsRule=*/true);
    }
    static RuleOrAggregateRuleSet
    getAggregateRuleSet(ArrayRef<AttributeSubjectMatchRule> Rules) {
      return RuleOrAggregateRuleSet(Rules, /*IsRule=*/false);
    }
  };
  llvm::DenseMap<const Record *, RuleOrAggregateRuleSet> SubjectsToRules;

  PragmaClangAttributeSupport(RecordKeeper &Records);

  bool isAttributedSupported(const Record &Attribute);

  void emitMatchRuleList(raw_ostream &OS);

  std::string generateStrictConformsTo(const Record &Attr, raw_ostream &OS);

  void generateParsingHelpers(raw_ostream &OS);
};

} // end anonymous namespace

static bool doesDeclDeriveFrom(const Record *D, const Record *Base) {
  const Record *CurrentBase = D->getValueAsDef("Base");
  if (!CurrentBase)
    return false;
  if (CurrentBase == Base)
    return true;
  return doesDeclDeriveFrom(CurrentBase, Base);
}

PragmaClangAttributeSupport::PragmaClangAttributeSupport(
    RecordKeeper &Records) {
  std::vector<Record *> MetaSubjects =
      Records.getAllDerivedDefinitions("AttrSubjectMatcherRule");
  auto MapFromSubjectsToRules = [this](const Record *SubjectContainer,
                                       const Record *MetaSubject,
                                       const Record *Constraint) {
    Rules.emplace_back(MetaSubject, Constraint);
    std::vector<Record *> ApplicableSubjects =
        SubjectContainer->getValueAsListOfDefs("Subjects");
    for (const auto *Subject : ApplicableSubjects) {
      bool Inserted =
          SubjectsToRules
              .try_emplace(Subject, RuleOrAggregateRuleSet::getRule(
                                        AttributeSubjectMatchRule(MetaSubject,
                                                                  Constraint)))
              .second;
      if (!Inserted) {
        PrintFatalError("Attribute subject match rules should not represent"
                        "same attribute subjects.");
      }
    }
  };
  for (const auto *MetaSubject : MetaSubjects) {
    MapFromSubjectsToRules(MetaSubject, MetaSubject, /*Constraints=*/nullptr);
    std::vector<Record *> Constraints =
        MetaSubject->getValueAsListOfDefs("Constraints");
    for (const auto *Constraint : Constraints)
      MapFromSubjectsToRules(Constraint, MetaSubject, Constraint);
  }

  std::vector<Record *> Aggregates =
      Records.getAllDerivedDefinitions("AttrSubjectMatcherAggregateRule");
  std::vector<Record *> DeclNodes = Records.getAllDerivedDefinitions("DDecl");
  for (const auto *Aggregate : Aggregates) {
    Record *SubjectDecl = Aggregate->getValueAsDef("Subject");

    // Gather sub-classes of the aggregate subject that act as attribute
    // subject rules.
    std::vector<AttributeSubjectMatchRule> Rules;
    for (const auto *D : DeclNodes) {
      if (doesDeclDeriveFrom(D, SubjectDecl)) {
        auto It = SubjectsToRules.find(D);
        if (It == SubjectsToRules.end())
          continue;
        if (!It->second.isRule() || It->second.getRule().isSubRule())
          continue; // Assume that the rule will be included as well.
        Rules.push_back(It->second.getRule());
      }
    }

    bool Inserted =
        SubjectsToRules
            .try_emplace(SubjectDecl,
                         RuleOrAggregateRuleSet::getAggregateRuleSet(Rules))
            .second;
    if (!Inserted) {
      PrintFatalError("Attribute subject match rules should not represent"
                      "same attribute subjects.");
    }
  }
}

static PragmaClangAttributeSupport &
getPragmaAttributeSupport(RecordKeeper &Records) {
  static PragmaClangAttributeSupport Instance(Records);
  return Instance;
}

void PragmaClangAttributeSupport::emitMatchRuleList(raw_ostream &OS) {
  OS << "#ifndef ATTR_MATCH_SUB_RULE\n";
  OS << "#define ATTR_MATCH_SUB_RULE(Value, Spelling, IsAbstract, Parent, "
        "IsNegated) "
     << "ATTR_MATCH_RULE(Value, Spelling, IsAbstract)\n";
  OS << "#endif\n";
  for (const auto &Rule : Rules) {
    OS << (Rule.isSubRule() ? "ATTR_MATCH_SUB_RULE" : "ATTR_MATCH_RULE") << '(';
    OS << Rule.getEnumValueName() << ", \"" << Rule.getSpelling() << "\", "
       << Rule.isAbstractRule();
    if (Rule.isSubRule())
      OS << ", "
         << AttributeSubjectMatchRule(Rule.MetaSubject, nullptr).getEnumValue()
         << ", " << Rule.isNegatedSubRule();
    OS << ")\n";
  }
  OS << "#undef ATTR_MATCH_SUB_RULE\n";
}

bool PragmaClangAttributeSupport::isAttributedSupported(
    const Record &Attribute) {
  // If the attribute explicitly specified whether to support #pragma clang
  // attribute, use that setting.
  bool Unset;
  bool SpecifiedResult =
    Attribute.getValueAsBitOrUnset("PragmaAttributeSupport", Unset);
  if (!Unset)
    return SpecifiedResult;

  // Opt-out rules:
  // An attribute requires delayed parsing (LateParsed is on)
  if (Attribute.getValueAsBit("LateParsed"))
    return false;
  // An attribute has no GNU/CXX11 spelling
  if (!hasGNUorCXX11Spelling(Attribute))
    return false;
  // An attribute subject list has a subject that isn't covered by one of the
  // subject match rules or has no subjects at all.
  if (Attribute.isValueUnset("Subjects"))
    return false;
  const Record *SubjectObj = Attribute.getValueAsDef("Subjects");
  std::vector<Record *> Subjects = SubjectObj->getValueAsListOfDefs("Subjects");
  if (Subjects.empty())
    return false;
  for (const auto *Subject : Subjects) {
    if (SubjectsToRules.find(Subject) == SubjectsToRules.end())
      return false;
  }
  return true;
}

static std::string GenerateTestExpression(ArrayRef<Record *> LangOpts) {
  std::string Test;

  for (auto *E : LangOpts) {
    if (!Test.empty())
      Test += " || ";

    const StringRef Code = E->getValueAsString("CustomCode");
    if (!Code.empty()) {
      Test += "(";
      Test += Code;
      Test += ")";
    } else {
      Test += "LangOpts.";
      Test += E->getValueAsString("Name");
    }
  }

  if (Test.empty())
    return "true";

  return Test;
}

std::string
PragmaClangAttributeSupport::generateStrictConformsTo(const Record &Attr,
                                                      raw_ostream &OS) {
  if (!isAttributedSupported(Attr))
    return "nullptr";
  // Generate a function that constructs a set of matching rules that describe
  // to which declarations the attribute should apply to.
  std::string FnName = "matchRulesFor" + Attr.getName().str();
  OS << "static void " << FnName << "(llvm::SmallVectorImpl<std::pair<"
     << AttributeSubjectMatchRule::EnumName
     << ", bool>> &MatchRules, const LangOptions &LangOpts) {\n";
  if (Attr.isValueUnset("Subjects")) {
    OS << "}\n\n";
    return FnName;
  }
  const Record *SubjectObj = Attr.getValueAsDef("Subjects");
  std::vector<Record *> Subjects = SubjectObj->getValueAsListOfDefs("Subjects");
  for (const auto *Subject : Subjects) {
    auto It = SubjectsToRules.find(Subject);
    assert(It != SubjectsToRules.end() &&
           "This attribute is unsupported by #pragma clang attribute");
    for (const auto &Rule : It->getSecond().getAggregateRuleSet()) {
      // The rule might be language specific, so only subtract it from the given
      // rules if the specific language options are specified.
      std::vector<Record *> LangOpts = Rule.getLangOpts();
      OS << "  MatchRules.push_back(std::make_pair(" << Rule.getEnumValue()
         << ", /*IsSupported=*/" << GenerateTestExpression(LangOpts)
         << "));\n";
    }
  }
  OS << "}\n\n";
  return FnName;
}

void PragmaClangAttributeSupport::generateParsingHelpers(raw_ostream &OS) {
  // Generate routines that check the names of sub-rules.
  OS << "Optional<attr::SubjectMatchRule> "
        "defaultIsAttributeSubjectMatchSubRuleFor(StringRef, bool) {\n";
  OS << "  return None;\n";
  OS << "}\n\n";

  std::map<const Record *, std::vector<AttributeSubjectMatchRule>>
      SubMatchRules;
  for (const auto &Rule : Rules) {
    if (!Rule.isSubRule())
      continue;
    SubMatchRules[Rule.MetaSubject].push_back(Rule);
  }

  for (const auto &SubMatchRule : SubMatchRules) {
    OS << "Optional<attr::SubjectMatchRule> isAttributeSubjectMatchSubRuleFor_"
       << SubMatchRule.first->getValueAsString("Name")
       << "(StringRef Name, bool IsUnless) {\n";
    OS << "  if (IsUnless)\n";
    OS << "    return "
          "llvm::StringSwitch<Optional<attr::SubjectMatchRule>>(Name).\n";
    for (const auto &Rule : SubMatchRule.second) {
      if (Rule.isNegatedSubRule())
        OS << "    Case(\"" << Rule.getName() << "\", " << Rule.getEnumValue()
           << ").\n";
    }
    OS << "    Default(None);\n";
    OS << "  return "
          "llvm::StringSwitch<Optional<attr::SubjectMatchRule>>(Name).\n";
    for (const auto &Rule : SubMatchRule.second) {
      if (!Rule.isNegatedSubRule())
        OS << "  Case(\"" << Rule.getName() << "\", " << Rule.getEnumValue()
           << ").\n";
    }
    OS << "  Default(None);\n";
    OS << "}\n\n";
  }

  // Generate the function that checks for the top-level rules.
  OS << "std::pair<Optional<attr::SubjectMatchRule>, "
        "Optional<attr::SubjectMatchRule> (*)(StringRef, "
        "bool)> isAttributeSubjectMatchRule(StringRef Name) {\n";
  OS << "  return "
        "llvm::StringSwitch<std::pair<Optional<attr::SubjectMatchRule>, "
        "Optional<attr::SubjectMatchRule> (*) (StringRef, "
        "bool)>>(Name).\n";
  for (const auto &Rule : Rules) {
    if (Rule.isSubRule())
      continue;
    std::string SubRuleFunction;
    if (SubMatchRules.count(Rule.MetaSubject))
      SubRuleFunction =
          ("isAttributeSubjectMatchSubRuleFor_" + Rule.getName()).str();
    else
      SubRuleFunction = "defaultIsAttributeSubjectMatchSubRuleFor";
    OS << "  Case(\"" << Rule.getName() << "\", std::make_pair("
       << Rule.getEnumValue() << ", " << SubRuleFunction << ")).\n";
  }
  OS << "  Default(std::make_pair(None, "
        "defaultIsAttributeSubjectMatchSubRuleFor));\n";
  OS << "}\n\n";

  // Generate the function that checks for the submatch rules.
  OS << "const char *validAttributeSubjectMatchSubRules("
     << AttributeSubjectMatchRule::EnumName << " Rule) {\n";
  OS << "  switch (Rule) {\n";
  for (const auto &SubMatchRule : SubMatchRules) {
    OS << "  case "
       << AttributeSubjectMatchRule(SubMatchRule.first, nullptr).getEnumValue()
       << ":\n";
    OS << "  return \"'";
    bool IsFirst = true;
    for (const auto &Rule : SubMatchRule.second) {
      if (!IsFirst)
        OS << ", '";
      IsFirst = false;
      if (Rule.isNegatedSubRule())
        OS << "unless(";
      OS << Rule.getName();
      if (Rule.isNegatedSubRule())
        OS << ')';
      OS << "'";
    }
    OS << "\";\n";
  }
  OS << "  default: return nullptr;\n";
  OS << "  }\n";
  OS << "}\n\n";
}

template <typename Fn>
static void forEachUniqueSpelling(const Record &Attr, Fn &&F) {
  std::vector<FlattenedSpelling> Spellings = GetFlattenedSpellings(Attr);
  SmallDenseSet<StringRef, 8> Seen;
  for (const FlattenedSpelling &S : Spellings) {
    if (Seen.insert(S.name()).second)
      F(S);
  }
}

/// Emits the first-argument-is-type property for attributes.
static void emitClangAttrTypeArgList(RecordKeeper &Records, raw_ostream &OS) {
  OS << "#if defined(CLANG_ATTR_TYPE_ARG_LIST)\n";
  std::vector<Record *> Attrs = Records.getAllDerivedDefinitions("Attr");

  for (const auto *Attr : Attrs) {
    // Determine whether the first argument is a type.
    std::vector<Record *> Args = Attr->getValueAsListOfDefs("Args");
    if (Args.empty())
      continue;

    if (Args[0]->getSuperClasses().back().first->getName() != "TypeArgument")
      continue;

    // All these spellings take a single type argument.
    forEachUniqueSpelling(*Attr, [&](const FlattenedSpelling &S) {
      OS << ".Case(\"" << S.name() << "\", " << "true" << ")\n";
    });
  }
  OS << "#endif // CLANG_ATTR_TYPE_ARG_LIST\n\n";
}

/// Emits the parse-arguments-in-unevaluated-context property for
/// attributes.
static void emitClangAttrArgContextList(RecordKeeper &Records, raw_ostream &OS) {
  OS << "#if defined(CLANG_ATTR_ARG_CONTEXT_LIST)\n";
  ParsedAttrMap Attrs = getParsedAttrList(Records);
  for (const auto &I : Attrs) {
    const Record &Attr = *I.second;

    if (!Attr.getValueAsBit("ParseArgumentsAsUnevaluated"))
      continue;

    // All these spellings take are parsed unevaluated.
    forEachUniqueSpelling(Attr, [&](const FlattenedSpelling &S) {
      OS << ".Case(\"" << S.name() << "\", " << "true" << ")\n";
    });
  }
  OS << "#endif // CLANG_ATTR_ARG_CONTEXT_LIST\n\n";
}

static bool isIdentifierArgument(Record *Arg) {
  return !Arg->getSuperClasses().empty() &&
    llvm::StringSwitch<bool>(Arg->getSuperClasses().back().first->getName())
    .Case("IdentifierArgument", true)
    .Case("EnumArgument", true)
    .Case("VariadicEnumArgument", true)
    .Default(false);
}

static bool isVariadicIdentifierArgument(Record *Arg) {
  return !Arg->getSuperClasses().empty() &&
         llvm::StringSwitch<bool>(
             Arg->getSuperClasses().back().first->getName())
             .Case("VariadicIdentifierArgument", true)
             .Case("VariadicParamOrParamIdxArgument", true)
             .Default(false);
}

static void emitClangAttrVariadicIdentifierArgList(RecordKeeper &Records,
                                                   raw_ostream &OS) {
  OS << "#if defined(CLANG_ATTR_VARIADIC_IDENTIFIER_ARG_LIST)\n";
  std::vector<Record *> Attrs = Records.getAllDerivedDefinitions("Attr");
  for (const auto *A : Attrs) {
    // Determine whether the first argument is a variadic identifier.
    std::vector<Record *> Args = A->getValueAsListOfDefs("Args");
    if (Args.empty() || !isVariadicIdentifierArgument(Args[0]))
      continue;

    // All these spellings take an identifier argument.
    forEachUniqueSpelling(*A, [&](const FlattenedSpelling &S) {
      OS << ".Case(\"" << S.name() << "\", "
         << "true"
         << ")\n";
    });
  }
  OS << "#endif // CLANG_ATTR_VARIADIC_IDENTIFIER_ARG_LIST\n\n";
}

// Emits the first-argument-is-identifier property for attributes.
static void emitClangAttrIdentifierArgList(RecordKeeper &Records, raw_ostream &OS) {
  OS << "#if defined(CLANG_ATTR_IDENTIFIER_ARG_LIST)\n";
  std::vector<Record*> Attrs = Records.getAllDerivedDefinitions("Attr");

  for (const auto *Attr : Attrs) {
    // Determine whether the first argument is an identifier.
    std::vector<Record *> Args = Attr->getValueAsListOfDefs("Args");
    if (Args.empty() || !isIdentifierArgument(Args[0]))
      continue;

    // All these spellings take an identifier argument.
    forEachUniqueSpelling(*Attr, [&](const FlattenedSpelling &S) {
      OS << ".Case(\"" << S.name() << "\", " << "true" << ")\n";
    });
  }
  OS << "#endif // CLANG_ATTR_IDENTIFIER_ARG_LIST\n\n";
}

static bool keywordThisIsaIdentifierInArgument(const Record *Arg) {
  return !Arg->getSuperClasses().empty() &&
         llvm::StringSwitch<bool>(
             Arg->getSuperClasses().back().first->getName())
             .Case("VariadicParamOrParamIdxArgument", true)
             .Default(false);
}

static void emitClangAttrThisIsaIdentifierArgList(RecordKeeper &Records,
                                                  raw_ostream &OS) {
  OS << "#if defined(CLANG_ATTR_THIS_ISA_IDENTIFIER_ARG_LIST)\n";
  std::vector<Record *> Attrs = Records.getAllDerivedDefinitions("Attr");
  for (const auto *A : Attrs) {
    // Determine whether the first argument is a variadic identifier.
    std::vector<Record *> Args = A->getValueAsListOfDefs("Args");
    if (Args.empty() || !keywordThisIsaIdentifierInArgument(Args[0]))
      continue;

    // All these spellings take an identifier argument.
    forEachUniqueSpelling(*A, [&](const FlattenedSpelling &S) {
      OS << ".Case(\"" << S.name() << "\", "
         << "true"
         << ")\n";
    });
  }
  OS << "#endif // CLANG_ATTR_THIS_ISA_IDENTIFIER_ARG_LIST\n\n";
}

namespace clang {

// Emits the class definitions for attributes.
void EmitClangAttrClass(RecordKeeper &Records, raw_ostream &OS) {
  emitSourceFileHeader("Attribute classes' definitions", OS);

  OS << "#ifndef LLVM_CLANG_ATTR_CLASSES_INC\n";
  OS << "#define LLVM_CLANG_ATTR_CLASSES_INC\n\n";

  std::vector<Record*> Attrs = Records.getAllDerivedDefinitions("Attr");

  for (const auto *Attr : Attrs) {
    const Record &R = *Attr;

    // FIXME: Currently, documentation is generated as-needed due to the fact
    // that there is no way to allow a generated project "reach into" the docs
    // directory (for instance, it may be an out-of-tree build). However, we want
    // to ensure that every attribute has a Documentation field, and produce an
    // error if it has been neglected. Otherwise, the on-demand generation which
    // happens server-side will fail. This code is ensuring that functionality,
    // even though this Emitter doesn't technically need the documentation.
    // When attribute documentation can be generated as part of the build
    // itself, this code can be removed.
    (void)R.getValueAsListOfDefs("Documentation");
    
    if (!R.getValueAsBit("ASTNode"))
      continue;
    
    ArrayRef<std::pair<Record *, SMRange>> Supers = R.getSuperClasses();
    assert(!Supers.empty() && "Forgot to specify a superclass for the attr");
    std::string SuperName;
    bool Inheritable = false;
    for (const auto &Super : llvm::reverse(Supers)) {
      const Record *R = Super.first;
      if (R->getName() != "TargetSpecificAttr" &&
          R->getName() != "DeclOrTypeAttr" && SuperName.empty())
        SuperName = R->getName();
      if (R->getName() == "InheritableAttr")
        Inheritable = true;
    }

    OS << "class " << R.getName() << "Attr : public " << SuperName << " {\n";

    std::vector<Record*> ArgRecords = R.getValueAsListOfDefs("Args");
    std::vector<std::unique_ptr<Argument>> Args;
    Args.reserve(ArgRecords.size());

    bool HasOptArg = false;
    bool HasFakeArg = false;
    for (const auto *ArgRecord : ArgRecords) {
      Args.emplace_back(createArgument(*ArgRecord, R.getName()));
      Args.back()->writeDeclarations(OS);
      OS << "\n\n";

      // For these purposes, fake takes priority over optional.
      if (Args.back()->isFake()) {
        HasFakeArg = true;
      } else if (Args.back()->isOptional()) {
        HasOptArg = true;
      }
    }

    OS << "public:\n";

    std::vector<FlattenedSpelling> Spellings = GetFlattenedSpellings(R);

    // If there are zero or one spellings, all spelling-related functionality
    // can be elided. If all of the spellings share the same name, the spelling
    // functionality can also be elided.
    bool ElideSpelling = (Spellings.size() <= 1) ||
                         SpellingNamesAreCommon(Spellings);

    // This maps spelling index values to semantic Spelling enumerants.
    SemanticSpellingMap SemanticToSyntacticMap;

    if (!ElideSpelling)
      OS << CreateSemanticSpellings(Spellings, SemanticToSyntacticMap);

    // Emit CreateImplicit factory methods.
    auto emitCreateImplicit = [&](bool emitFake) {
      OS << "  static " << R.getName() << "Attr *CreateImplicit(";
      OS << "ASTContext &Ctx";
      if (!ElideSpelling)
        OS << ", Spelling S";
      for (auto const &ai : Args) {
        if (ai->isFake() && !emitFake) continue;
        OS << ", ";
        ai->writeCtorParameters(OS);
      }
      OS << ", SourceRange Loc = SourceRange()";
      OS << ") {\n";
      OS << "    auto *A = new (Ctx) " << R.getName();
      OS << "Attr(Loc, Ctx, ";
      for (auto const &ai : Args) {
        if (ai->isFake() && !emitFake) continue;
        ai->writeImplicitCtorArgs(OS);
        OS << ", ";
      }
      OS << (ElideSpelling ? "0" : "S") << ");\n";
      OS << "    A->setImplicit(true);\n";
      OS << "    return A;\n  }\n\n";
    };

    // Emit a CreateImplicit that takes all the arguments.
    emitCreateImplicit(true);

    // Emit a CreateImplicit that takes all the non-fake arguments.
    if (HasFakeArg) {
      emitCreateImplicit(false);
    }

    // Emit constructors.
    auto emitCtor = [&](bool emitOpt, bool emitFake) {
      auto shouldEmitArg = [=](const std::unique_ptr<Argument> &arg) {
        if (arg->isFake()) return emitFake;
        if (arg->isOptional()) return emitOpt;
        return true;
      };

      OS << "  " << R.getName() << "Attr(SourceRange R, ASTContext &Ctx\n";
      for (auto const &ai : Args) {
        if (!shouldEmitArg(ai)) continue;
        OS << "              , ";
        ai->writeCtorParameters(OS);
        OS << "\n";
      }

      OS << "              , ";
      OS << "unsigned SI\n";

      OS << "             )\n";
      OS << "    : " << SuperName << "(attr::" << R.getName() << ", R, SI, "
         << ( R.getValueAsBit("LateParsed") ? "true" : "false" );
      if (Inheritable) {
        OS << ", "
           << (R.getValueAsBit("InheritEvenIfAlreadyPresent") ? "true"
                                                              : "false");
      }
      OS << ")\n";

      for (auto const &ai : Args) {
        OS << "              , ";
        if (!shouldEmitArg(ai)) {
          ai->writeCtorDefaultInitializers(OS);
        } else {
          ai->writeCtorInitializers(OS);
        }
        OS << "\n";
      }

      OS << "  {\n";
  
      for (auto const &ai : Args) {
        if (!shouldEmitArg(ai)) continue;
        ai->writeCtorBody(OS);
      }
      OS << "  }\n\n";
    };

    // Emit a constructor that includes all the arguments.
    // This is necessary for cloning.
    emitCtor(true, true);

    // Emit a constructor that takes all the non-fake arguments.
    if (HasFakeArg) {
      emitCtor(true, false);
    }
 
    // Emit a constructor that takes all the non-fake, non-optional arguments.
    if (HasOptArg) {
      emitCtor(false, false);
    }

    OS << "  " << R.getName() << "Attr *clone(ASTContext &C) const;\n";
    OS << "  void printPretty(raw_ostream &OS,\n"
       << "                   const PrintingPolicy &Policy) const;\n";
    OS << "  const char *getSpelling() const;\n";
    
    if (!ElideSpelling) {
      assert(!SemanticToSyntacticMap.empty() && "Empty semantic mapping list");
      OS << "  Spelling getSemanticSpelling() const {\n";
      WriteSemanticSpellingSwitch("SpellingListIndex", SemanticToSyntacticMap,
                                  OS);
      OS << "  }\n";
    }

    writeAttrAccessorDefinition(R, OS);

    for (auto const &ai : Args) {
      ai->writeAccessors(OS);
      OS << "\n\n";

      // Don't write conversion routines for fake arguments.
      if (ai->isFake()) continue;

      if (ai->isEnumArg())
        static_cast<const EnumArgument *>(ai.get())->writeConversion(OS);
      else if (ai->isVariadicEnumArg())
        static_cast<const VariadicEnumArgument *>(ai.get())
            ->writeConversion(OS);
    }

    OS << R.getValueAsString("AdditionalMembers");
    OS << "\n\n";

    OS << "  static bool classof(const Attr *A) { return A->getKind() == "
       << "attr::" << R.getName() << "; }\n";

    OS << "};\n\n";
  }

  OS << "#endif // LLVM_CLANG_ATTR_CLASSES_INC\n";
}

// Emits the class method definitions for attributes.
void EmitClangAttrImpl(RecordKeeper &Records, raw_ostream &OS) {
  emitSourceFileHeader("Attribute classes' member function definitions", OS);

  std::vector<Record*> Attrs = Records.getAllDerivedDefinitions("Attr");

  for (auto *Attr : Attrs) {
    Record &R = *Attr;
    
    if (!R.getValueAsBit("ASTNode"))
      continue;

    std::vector<Record*> ArgRecords = R.getValueAsListOfDefs("Args");
    std::vector<std::unique_ptr<Argument>> Args;
    for (const auto *Arg : ArgRecords)
      Args.emplace_back(createArgument(*Arg, R.getName()));

    for (auto const &ai : Args)
      ai->writeAccessorDefinitions(OS);

    OS << R.getName() << "Attr *" << R.getName()
       << "Attr::clone(ASTContext &C) const {\n";
    OS << "  auto *A = new (C) " << R.getName() << "Attr(getLocation(), C";
    for (auto const &ai : Args) {
      OS << ", ";
      ai->writeCloneArgs(OS);
    }
    OS << ", getSpellingListIndex());\n";
    OS << "  A->Inherited = Inherited;\n";
    OS << "  A->IsPackExpansion = IsPackExpansion;\n";
    OS << "  A->Implicit = Implicit;\n";
    OS << "  return A;\n}\n\n";

    writePrettyPrintFunction(R, Args, OS);
    writeGetSpellingFunction(R, OS);
  }

  // Instead of relying on virtual dispatch we just create a huge dispatch
  // switch. This is both smaller and faster than virtual functions.
  auto EmitFunc = [&](const char *Method) {
    OS << "  switch (getKind()) {\n";
    for (const auto *Attr : Attrs) {
      const Record &R = *Attr;
      if (!R.getValueAsBit("ASTNode"))
        continue;

      OS << "  case attr::" << R.getName() << ":\n";
      OS << "    return cast<" << R.getName() << "Attr>(this)->" << Method
         << ";\n";
    }
    OS << "  }\n";
    OS << "  llvm_unreachable(\"Unexpected attribute kind!\");\n";
    OS << "}\n\n";
  };

  OS << "const char *Attr::getSpelling() const {\n";
  EmitFunc("getSpelling()");

  OS << "Attr *Attr::clone(ASTContext &C) const {\n";
  EmitFunc("clone(C)");

  OS << "void Attr::printPretty(raw_ostream &OS, "
        "const PrintingPolicy &Policy) const {\n";
  EmitFunc("printPretty(OS, Policy)");
}

} // end namespace clang

static void emitAttrList(raw_ostream &OS, StringRef Class,
                         const std::vector<Record*> &AttrList) {
  for (auto Cur : AttrList) {
    OS << Class << "(" << Cur->getName() << ")\n";
  }
}

// Determines if an attribute has a Pragma spelling.
static bool AttrHasPragmaSpelling(const Record *R) {
  std::vector<FlattenedSpelling> Spellings = GetFlattenedSpellings(*R);
  return llvm::find_if(Spellings, [](const FlattenedSpelling &S) {
           return S.variety() == "Pragma";
         }) != Spellings.end();
}

namespace {

  struct AttrClassDescriptor {
    const char * const MacroName;
    const char * const TableGenName;
  };

} // end anonymous namespace

static const AttrClassDescriptor AttrClassDescriptors[] = {
  { "ATTR", "Attr" },
  { "TYPE_ATTR", "TypeAttr" },
  { "STMT_ATTR", "StmtAttr" },
  { "INHERITABLE_ATTR", "InheritableAttr" },
  { "DECL_OR_TYPE_ATTR", "DeclOrTypeAttr" },
  { "INHERITABLE_PARAM_ATTR", "InheritableParamAttr" },
  { "PARAMETER_ABI_ATTR", "ParameterABIAttr" }
};

static void emitDefaultDefine(raw_ostream &OS, StringRef name,
                              const char *superName) {
  OS << "#ifndef " << name << "\n";
  OS << "#define " << name << "(NAME) ";
  if (superName) OS << superName << "(NAME)";
  OS << "\n#endif\n\n";
}

namespace {

  /// A class of attributes.
  struct AttrClass {
    const AttrClassDescriptor &Descriptor;
    Record *TheRecord;
    AttrClass *SuperClass = nullptr;
    std::vector<AttrClass*> SubClasses;
    std::vector<Record*> Attrs;

    AttrClass(const AttrClassDescriptor &Descriptor, Record *R)
      : Descriptor(Descriptor), TheRecord(R) {}

    void emitDefaultDefines(raw_ostream &OS) const {
      // Default the macro unless this is a root class (i.e. Attr).
      if (SuperClass) {
        emitDefaultDefine(OS, Descriptor.MacroName,
                          SuperClass->Descriptor.MacroName);
      }
    }

    void emitUndefs(raw_ostream &OS) const {
      OS << "#undef " << Descriptor.MacroName << "\n";
    }

    void emitAttrList(raw_ostream &OS) const {
      for (auto SubClass : SubClasses) {
        SubClass->emitAttrList(OS);
      }

      ::emitAttrList(OS, Descriptor.MacroName, Attrs);
    }

    void classifyAttrOnRoot(Record *Attr) {
      bool result = classifyAttr(Attr);
      assert(result && "failed to classify on root"); (void) result;
    }

    void emitAttrRange(raw_ostream &OS) const {
      OS << "ATTR_RANGE(" << Descriptor.TableGenName
         << ", " << getFirstAttr()->getName()
         << ", " << getLastAttr()->getName() << ")\n";
    }

  private:
    bool classifyAttr(Record *Attr) {
      // Check all the subclasses.
      for (auto SubClass : SubClasses) {
        if (SubClass->classifyAttr(Attr))
          return true;
      }

      // It's not more specific than this class, but it might still belong here.
      if (Attr->isSubClassOf(TheRecord)) {
        Attrs.push_back(Attr);
        return true;
      }

      return false;
    }

    Record *getFirstAttr() const {
      if (!SubClasses.empty())
        return SubClasses.front()->getFirstAttr();
      return Attrs.front();
    }

    Record *getLastAttr() const {
      if (!Attrs.empty())
        return Attrs.back();
      return SubClasses.back()->getLastAttr();
    }
  };

  /// The entire hierarchy of attribute classes.
  class AttrClassHierarchy {
    std::vector<std::unique_ptr<AttrClass>> Classes;

  public:
    AttrClassHierarchy(RecordKeeper &Records) {
      // Find records for all the classes.
      for (auto &Descriptor : AttrClassDescriptors) {
        Record *ClassRecord = Records.getClass(Descriptor.TableGenName);
        AttrClass *Class = new AttrClass(Descriptor, ClassRecord);
        Classes.emplace_back(Class);
      }

      // Link up the hierarchy.
      for (auto &Class : Classes) {
        if (AttrClass *SuperClass = findSuperClass(Class->TheRecord)) {
          Class->SuperClass = SuperClass;
          SuperClass->SubClasses.push_back(Class.get());
        }
      }

#ifndef NDEBUG
      for (auto i = Classes.begin(), e = Classes.end(); i != e; ++i) {
        assert((i == Classes.begin()) == ((*i)->SuperClass == nullptr) &&
               "only the first class should be a root class!");
      }
#endif
    }

    void emitDefaultDefines(raw_ostream &OS) const {
      for (auto &Class : Classes) {
        Class->emitDefaultDefines(OS);
      }
    }

    void emitUndefs(raw_ostream &OS) const {
      for (auto &Class : Classes) {
        Class->emitUndefs(OS);
      }
    }

    void emitAttrLists(raw_ostream &OS) const {
      // Just start from the root class.
      Classes[0]->emitAttrList(OS);
    }

    void emitAttrRanges(raw_ostream &OS) const {
      for (auto &Class : Classes)
        Class->emitAttrRange(OS);
    }

    void classifyAttr(Record *Attr) {
      // Add the attribute to the root class.
      Classes[0]->classifyAttrOnRoot(Attr);
    }

  private:
    AttrClass *findClassByRecord(Record *R) const {
      for (auto &Class : Classes) {
        if (Class->TheRecord == R)
          return Class.get();
      }
      return nullptr;
    }

    AttrClass *findSuperClass(Record *R) const {
      // TableGen flattens the superclass list, so we just need to walk it
      // in reverse.
      auto SuperClasses = R->getSuperClasses();
      for (signed i = 0, e = SuperClasses.size(); i != e; ++i) {
        auto SuperClass = findClassByRecord(SuperClasses[e - i - 1].first);
        if (SuperClass) return SuperClass;
      }
      return nullptr;
    }
  };

} // end anonymous namespace

namespace clang {

// Emits the enumeration list for attributes.
void EmitClangAttrList(RecordKeeper &Records, raw_ostream &OS) {
  emitSourceFileHeader("List of all attributes that Clang recognizes", OS);

  AttrClassHierarchy Hierarchy(Records);

  // Add defaulting macro definitions.
  Hierarchy.emitDefaultDefines(OS);
  emitDefaultDefine(OS, "PRAGMA_SPELLING_ATTR", nullptr);

  std::vector<Record *> Attrs = Records.getAllDerivedDefinitions("Attr");
  std::vector<Record *> PragmaAttrs;
  for (auto *Attr : Attrs) {
    if (!Attr->getValueAsBit("ASTNode"))
      continue;

    // Add the attribute to the ad-hoc groups.
    if (AttrHasPragmaSpelling(Attr))
      PragmaAttrs.push_back(Attr);

    // Place it in the hierarchy.
    Hierarchy.classifyAttr(Attr);
  }

  // Emit the main attribute list.
  Hierarchy.emitAttrLists(OS);

  // Emit the ad hoc groups.
  emitAttrList(OS, "PRAGMA_SPELLING_ATTR", PragmaAttrs);

  // Emit the attribute ranges.
  OS << "#ifdef ATTR_RANGE\n";
  Hierarchy.emitAttrRanges(OS);
  OS << "#undef ATTR_RANGE\n";
  OS << "#endif\n";

  Hierarchy.emitUndefs(OS);
  OS << "#undef PRAGMA_SPELLING_ATTR\n";
}

// Emits the enumeration list for attributes.
void EmitClangAttrSubjectMatchRuleList(RecordKeeper &Records, raw_ostream &OS) {
  emitSourceFileHeader(
      "List of all attribute subject matching rules that Clang recognizes", OS);
  PragmaClangAttributeSupport &PragmaAttributeSupport =
      getPragmaAttributeSupport(Records);
  emitDefaultDefine(OS, "ATTR_MATCH_RULE", nullptr);
  PragmaAttributeSupport.emitMatchRuleList(OS);
  OS << "#undef ATTR_MATCH_RULE\n";
}

// Emits the code to read an attribute from a precompiled header.
void EmitClangAttrPCHRead(RecordKeeper &Records, raw_ostream &OS) {
  emitSourceFileHeader("Attribute deserialization code", OS);

  Record *InhClass = Records.getClass("InheritableAttr");
  std::vector<Record*> Attrs = Records.getAllDerivedDefinitions("Attr"),
                       ArgRecords;
  std::vector<std::unique_ptr<Argument>> Args;

  OS << "  switch (Kind) {\n";
  for (const auto *Attr : Attrs) {
    const Record &R = *Attr;
    if (!R.getValueAsBit("ASTNode"))
      continue;
    
    OS << "  case attr::" << R.getName() << ": {\n";
    if (R.isSubClassOf(InhClass))
      OS << "    bool isInherited = Record.readInt();\n";
    OS << "    bool isImplicit = Record.readInt();\n";
    OS << "    unsigned Spelling = Record.readInt();\n";
    ArgRecords = R.getValueAsListOfDefs("Args");
    Args.clear();
    for (const auto *Arg : ArgRecords) {
      Args.emplace_back(createArgument(*Arg, R.getName()));
      Args.back()->writePCHReadDecls(OS);
    }
    OS << "    New = new (Context) " << R.getName() << "Attr(Range, Context";
    for (auto const &ri : Args) {
      OS << ", ";
      ri->writePCHReadArgs(OS);
    }
    OS << ", Spelling);\n";
    if (R.isSubClassOf(InhClass))
      OS << "    cast<InheritableAttr>(New)->setInherited(isInherited);\n";
    OS << "    New->setImplicit(isImplicit);\n";
    OS << "    break;\n";
    OS << "  }\n";
  }
  OS << "  }\n";
}

// Emits the code to write an attribute to a precompiled header.
void EmitClangAttrPCHWrite(RecordKeeper &Records, raw_ostream &OS) {
  emitSourceFileHeader("Attribute serialization code", OS);

  Record *InhClass = Records.getClass("InheritableAttr");
  std::vector<Record*> Attrs = Records.getAllDerivedDefinitions("Attr"), Args;

  OS << "  switch (A->getKind()) {\n";
  for (const auto *Attr : Attrs) {
    const Record &R = *Attr;
    if (!R.getValueAsBit("ASTNode"))
      continue;
    OS << "  case attr::" << R.getName() << ": {\n";
    Args = R.getValueAsListOfDefs("Args");
    if (R.isSubClassOf(InhClass) || !Args.empty())
      OS << "    const auto *SA = cast<" << R.getName()
         << "Attr>(A);\n";
    if (R.isSubClassOf(InhClass))
      OS << "    Record.push_back(SA->isInherited());\n";
    OS << "    Record.push_back(A->isImplicit());\n";
    OS << "    Record.push_back(A->getSpellingListIndex());\n";

    for (const auto *Arg : Args)
      createArgument(*Arg, R.getName())->writePCHWrite(OS);
    OS << "    break;\n";
    OS << "  }\n";
  }
  OS << "  }\n";
}

// Helper function for GenerateTargetSpecificAttrChecks that alters the 'Test'
// parameter with only a single check type, if applicable.
static bool GenerateTargetSpecificAttrCheck(const Record *R, std::string &Test,
                                            std::string *FnName,
                                            StringRef ListName,
                                            StringRef CheckAgainst,
                                            StringRef Scope) {
  if (!R->isValueUnset(ListName)) {
    Test += " && (";
    std::vector<StringRef> Items = R->getValueAsListOfStrings(ListName);
    for (auto I = Items.begin(), E = Items.end(); I != E; ++I) {
      StringRef Part = *I;
      Test += CheckAgainst;
      Test += " == ";
      Test += Scope;
      Test += Part;
      if (I + 1 != E)
        Test += " || ";
      if (FnName)
        *FnName += Part;
    }
    Test += ")";
    return true;
  }
  return false;
}

// Generate a conditional expression to check if the current target satisfies
// the conditions for a TargetSpecificAttr record, and append the code for
// those checks to the Test string. If the FnName string pointer is non-null,
// append a unique suffix to distinguish this set of target checks from other
// TargetSpecificAttr records.
static bool GenerateTargetSpecificAttrChecks(const Record *R,
                                             std::vector<StringRef> &Arches,
                                             std::string &Test,
                                             std::string *FnName) {
  bool AnyTargetChecks = false;

  // It is assumed that there will be an llvm::Triple object
  // named "T" and a TargetInfo object named "Target" within
  // scope that can be used to determine whether the attribute exists in
  // a given target.
  Test += "true";
  // If one or more architectures is specified, check those.  Arches are handled
  // differently because GenerateTargetRequirements needs to combine the list
  // with ParseKind.
  if (!Arches.empty()) {
    AnyTargetChecks = true;
    Test += " && (";
    for (auto I = Arches.begin(), E = Arches.end(); I != E; ++I) {
      StringRef Part = *I;
      Test += "T.getArch() == llvm::Triple::";
      Test += Part;
      if (I + 1 != E)
        Test += " || ";
      if (FnName)
        *FnName += Part;
    }
    Test += ")";
  }

  // If the attribute is specific to particular OSes, check those.
  AnyTargetChecks |= GenerateTargetSpecificAttrCheck(
      R, Test, FnName, "OSes", "T.getOS()", "llvm::Triple::");

  // If one or more object formats is specified, check those.
  AnyTargetChecks |=
      GenerateTargetSpecificAttrCheck(R, Test, FnName, "ObjectFormats",
                                      "T.getObjectFormat()", "llvm::Triple::");

  // If custom code is specified, emit it.
  StringRef Code = R->getValueAsString("CustomCode");
  if (!Code.empty()) {
    AnyTargetChecks = true;
    Test += " && (";
    Test += Code;
    Test += ")";
  }

  return AnyTargetChecks;
}

static void GenerateHasAttrSpellingStringSwitch(
    const std::vector<Record *> &Attrs, raw_ostream &OS,
    const std::string &Variety = "", const std::string &Scope = "") {
  for (const auto *Attr : Attrs) {
    // C++11-style attributes have specific version information associated with
    // them. If the attribute has no scope, the version information must not
    // have the default value (1), as that's incorrect. Instead, the unscoped
    // attribute version information should be taken from the SD-6 standing
    // document, which can be found at: 
    // https://isocpp.org/std/standing-documents/sd-6-sg10-feature-test-recommendations
    int Version = 1;

    if (Variety == "CXX11") {
        std::vector<Record *> Spellings = Attr->getValueAsListOfDefs("Spellings");
        for (const auto &Spelling : Spellings) {
          if (Spelling->getValueAsString("Variety") == "CXX11") {
            Version = static_cast<int>(Spelling->getValueAsInt("Version"));
            if (Scope.empty() && Version == 1)
              PrintError(Spelling->getLoc(), "C++ standard attributes must "
              "have valid version information.");
            break;
          }
      }
    }

    std::string Test;
    if (Attr->isSubClassOf("TargetSpecificAttr")) {
      const Record *R = Attr->getValueAsDef("Target");
      std::vector<StringRef> Arches = R->getValueAsListOfStrings("Arches");
      GenerateTargetSpecificAttrChecks(R, Arches, Test, nullptr);

      // If this is the C++11 variety, also add in the LangOpts test.
      if (Variety == "CXX11")
        Test += " && LangOpts.CPlusPlus11";
      else if (Variety == "C2x")
        Test += " && LangOpts.DoubleSquareBracketAttributes";
    } else if (Variety == "CXX11")
      // C++11 mode should be checked against LangOpts, which is presumed to be
      // present in the caller.
      Test = "LangOpts.CPlusPlus11";
    else if (Variety == "C2x")
      Test = "LangOpts.DoubleSquareBracketAttributes";

    std::string TestStr =
        !Test.empty() ? Test + " ? " + llvm::itostr(Version) + " : 0" : "1";
    std::vector<FlattenedSpelling> Spellings = GetFlattenedSpellings(*Attr);
    for (const auto &S : Spellings)
      if (Variety.empty() || (Variety == S.variety() &&
                              (Scope.empty() || Scope == S.nameSpace())))
        OS << "    .Case(\"" << S.name() << "\", " << TestStr << ")\n";
  }
  OS << "    .Default(0);\n";
}

// Emits the list of spellings for attributes.
void EmitClangAttrHasAttrImpl(RecordKeeper &Records, raw_ostream &OS) {
  emitSourceFileHeader("Code to implement the __has_attribute logic", OS);

  // Separate all of the attributes out into four group: generic, C++11, GNU,
  // and declspecs. Then generate a big switch statement for each of them.
  std::vector<Record *> Attrs = Records.getAllDerivedDefinitions("Attr");
  std::vector<Record *> Declspec, Microsoft, GNU, Pragma;
  std::map<std::string, std::vector<Record *>> CXX, C2x;

  // Walk over the list of all attributes, and split them out based on the
  // spelling variety.
  for (auto *R : Attrs) {
    std::vector<FlattenedSpelling> Spellings = GetFlattenedSpellings(*R);
    for (const auto &SI : Spellings) {
      const std::string &Variety = SI.variety();
      if (Variety == "GNU")
        GNU.push_back(R);
      else if (Variety == "Declspec")
        Declspec.push_back(R);
      else if (Variety == "Microsoft")
        Microsoft.push_back(R);
      else if (Variety == "CXX11")
        CXX[SI.nameSpace()].push_back(R);
      else if (Variety == "C2x")
        C2x[SI.nameSpace()].push_back(R);
      else if (Variety == "Pragma")
        Pragma.push_back(R);
    }
  }

  OS << "const llvm::Triple &T = Target.getTriple();\n";
  OS << "switch (Syntax) {\n";
  OS << "case AttrSyntax::GNU:\n";
  OS << "  return llvm::StringSwitch<int>(Name)\n";
  GenerateHasAttrSpellingStringSwitch(GNU, OS, "GNU");
  OS << "case AttrSyntax::Declspec:\n";
  OS << "  return llvm::StringSwitch<int>(Name)\n";
  GenerateHasAttrSpellingStringSwitch(Declspec, OS, "Declspec");
  OS << "case AttrSyntax::Microsoft:\n";
  OS << "  return llvm::StringSwitch<int>(Name)\n";
  GenerateHasAttrSpellingStringSwitch(Microsoft, OS, "Microsoft");
  OS << "case AttrSyntax::Pragma:\n";
  OS << "  return llvm::StringSwitch<int>(Name)\n";
  GenerateHasAttrSpellingStringSwitch(Pragma, OS, "Pragma");
  auto fn = [&OS](const char *Spelling, const char *Variety,
                  const std::map<std::string, std::vector<Record *>> &List) {
    OS << "case AttrSyntax::" << Variety << ": {\n";
    // C++11-style attributes are further split out based on the Scope.
    for (auto I = List.cbegin(), E = List.cend(); I != E; ++I) {
      if (I != List.cbegin())
        OS << " else ";
      if (I->first.empty())
        OS << "if (ScopeName == \"\") {\n";
      else
        OS << "if (ScopeName == \"" << I->first << "\") {\n";
      OS << "  return llvm::StringSwitch<int>(Name)\n";
      GenerateHasAttrSpellingStringSwitch(I->second, OS, Spelling, I->first);
      OS << "}";
    }
    OS << "\n} break;\n";
  };
  fn("CXX11", "CXX", CXX);
  fn("C2x", "C", C2x);
  OS << "}\n";
}

void EmitClangAttrSpellingListIndex(RecordKeeper &Records, raw_ostream &OS) {
  emitSourceFileHeader("Code to translate different attribute spellings "
                       "into internal identifiers", OS);

  OS << "  switch (AttrKind) {\n";

  ParsedAttrMap Attrs = getParsedAttrList(Records);
  for (const auto &I : Attrs) {
    const Record &R = *I.second;
    std::vector<FlattenedSpelling> Spellings = GetFlattenedSpellings(R);
    OS << "  case AT_" << I.first << ": {\n";
    for (unsigned I = 0; I < Spellings.size(); ++ I) {
      OS << "    if (Name == \"" << Spellings[I].name() << "\" && "
         << "SyntaxUsed == "
         << StringSwitch<unsigned>(Spellings[I].variety())
                .Case("GNU", 0)
                .Case("CXX11", 1)
                .Case("C2x", 2)
                .Case("Declspec", 3)
                .Case("Microsoft", 4)
                .Case("Keyword", 5)
                .Case("Pragma", 6)
                .Default(0)
         << " && Scope == \"" << Spellings[I].nameSpace() << "\")\n"
         << "        return " << I << ";\n";
    }

    OS << "    break;\n";
    OS << "  }\n";
  }

  OS << "  }\n";
  OS << "  return 0;\n";
}

// Emits code used by RecursiveASTVisitor to visit attributes
void EmitClangAttrASTVisitor(RecordKeeper &Records, raw_ostream &OS) {
  emitSourceFileHeader("Used by RecursiveASTVisitor to visit attributes.", OS);

  std::vector<Record*> Attrs = Records.getAllDerivedDefinitions("Attr");

  // Write method declarations for Traverse* methods.
  // We emit this here because we only generate methods for attributes that
  // are declared as ASTNodes.
  OS << "#ifdef ATTR_VISITOR_DECLS_ONLY\n\n";
  for (const auto *Attr : Attrs) {
    const Record &R = *Attr;
    if (!R.getValueAsBit("ASTNode"))
      continue;
    OS << "  bool Traverse"
       << R.getName() << "Attr(" << R.getName() << "Attr *A);\n";
    OS << "  bool Visit"
       << R.getName() << "Attr(" << R.getName() << "Attr *A) {\n"
       << "    return true; \n"
       << "  }\n";
  }
  OS << "\n#else // ATTR_VISITOR_DECLS_ONLY\n\n";

  // Write individual Traverse* methods for each attribute class.
  for (const auto *Attr : Attrs) {
    const Record &R = *Attr;
    if (!R.getValueAsBit("ASTNode"))
      continue;

    OS << "template <typename Derived>\n"
       << "bool VISITORCLASS<Derived>::Traverse"
       << R.getName() << "Attr(" << R.getName() << "Attr *A) {\n"
       << "  if (!getDerived().VisitAttr(A))\n"
       << "    return false;\n"
       << "  if (!getDerived().Visit" << R.getName() << "Attr(A))\n"
       << "    return false;\n";

    std::vector<Record*> ArgRecords = R.getValueAsListOfDefs("Args");
    for (const auto *Arg : ArgRecords)
      createArgument(*Arg, R.getName())->writeASTVisitorTraversal(OS);

    OS << "  return true;\n";
    OS << "}\n\n";
  }

  // Write generic Traverse routine
  OS << "template <typename Derived>\n"
     << "bool VISITORCLASS<Derived>::TraverseAttr(Attr *A) {\n"
     << "  if (!A)\n"
     << "    return true;\n"
     << "\n"
     << "  switch (A->getKind()) {\n";

  for (const auto *Attr : Attrs) {
    const Record &R = *Attr;
    if (!R.getValueAsBit("ASTNode"))
      continue;

    OS << "    case attr::" << R.getName() << ":\n"
       << "      return getDerived().Traverse" << R.getName() << "Attr("
       << "cast<" << R.getName() << "Attr>(A));\n";
  }
  OS << "  }\n";  // end switch
  OS << "  llvm_unreachable(\"bad attribute kind\");\n";
  OS << "}\n";  // end function
  OS << "#endif  // ATTR_VISITOR_DECLS_ONLY\n";
}

void EmitClangAttrTemplateInstantiateHelper(const std::vector<Record *> &Attrs,
                                            raw_ostream &OS,
                                            bool AppliesToDecl) {

  OS << "  switch (At->getKind()) {\n";
  for (const auto *Attr : Attrs) {
    const Record &R = *Attr;
    if (!R.getValueAsBit("ASTNode"))
      continue;
    OS << "    case attr::" << R.getName() << ": {\n";
    bool ShouldClone = R.getValueAsBit("Clone") &&
                       (!AppliesToDecl ||
                        R.getValueAsBit("MeaningfulToClassTemplateDefinition"));

    if (!ShouldClone) {
      OS << "      return nullptr;\n";
      OS << "    }\n";
      continue;
    }

    OS << "      const auto *A = cast<"
       << R.getName() << "Attr>(At);\n";
    bool TDependent = R.getValueAsBit("TemplateDependent");

    if (!TDependent) {
      OS << "      return A->clone(C);\n";
      OS << "    }\n";
      continue;
    }

    std::vector<Record*> ArgRecords = R.getValueAsListOfDefs("Args");
    std::vector<std::unique_ptr<Argument>> Args;
    Args.reserve(ArgRecords.size());

    for (const auto *ArgRecord : ArgRecords)
      Args.emplace_back(createArgument(*ArgRecord, R.getName()));

    for (auto const &ai : Args)
      ai->writeTemplateInstantiation(OS);

    OS << "      return new (C) " << R.getName() << "Attr(A->getLocation(), C";
    for (auto const &ai : Args) {
      OS << ", ";
      ai->writeTemplateInstantiationArgs(OS);
    }
    OS << ", A->getSpellingListIndex());\n    }\n";
  }
  OS << "  } // end switch\n"
     << "  llvm_unreachable(\"Unknown attribute!\");\n"
     << "  return nullptr;\n";
}

// Emits code to instantiate dependent attributes on templates.
void EmitClangAttrTemplateInstantiate(RecordKeeper &Records, raw_ostream &OS) {
  emitSourceFileHeader("Template instantiation code for attributes", OS);

  std::vector<Record*> Attrs = Records.getAllDerivedDefinitions("Attr");

  OS << "namespace clang {\n"
     << "namespace sema {\n\n"
     << "Attr *instantiateTemplateAttribute(const Attr *At, ASTContext &C, "
     << "Sema &S,\n"
     << "        const MultiLevelTemplateArgumentList &TemplateArgs) {\n";
  EmitClangAttrTemplateInstantiateHelper(Attrs, OS, /*AppliesToDecl*/false);
  OS << "}\n\n"
     << "Attr *instantiateTemplateAttributeForDecl(const Attr *At,\n"
     << " ASTContext &C, Sema &S,\n"
     << "        const MultiLevelTemplateArgumentList &TemplateArgs) {\n";
  EmitClangAttrTemplateInstantiateHelper(Attrs, OS, /*AppliesToDecl*/true);
  OS << "}\n\n"
     << "} // end namespace sema\n"
     << "} // end namespace clang\n";
}

// Emits the list of parsed attributes.
void EmitClangAttrParsedAttrList(RecordKeeper &Records, raw_ostream &OS) {
  emitSourceFileHeader("List of all attributes that Clang recognizes", OS);

  OS << "#ifndef PARSED_ATTR\n";
  OS << "#define PARSED_ATTR(NAME) NAME\n";
  OS << "#endif\n\n";
  
  ParsedAttrMap Names = getParsedAttrList(Records);
  for (const auto &I : Names) {
    OS << "PARSED_ATTR(" << I.first << ")\n";
  }
}

static bool isArgVariadic(const Record &R, StringRef AttrName) {
  return createArgument(R, AttrName)->isVariadic();
}

static void emitArgInfo(const Record &R, raw_ostream &OS) {
  // This function will count the number of arguments specified for the
  // attribute and emit the number of required arguments followed by the
  // number of optional arguments.
  std::vector<Record *> Args = R.getValueAsListOfDefs("Args");
  unsigned ArgCount = 0, OptCount = 0;
  bool HasVariadic = false;
  for (const auto *Arg : Args) {
    // If the arg is fake, it's the user's job to supply it: general parsing
    // logic shouldn't need to know anything about it.
    if (Arg->getValueAsBit("Fake"))
      continue;
    Arg->getValueAsBit("Optional") ? ++OptCount : ++ArgCount;
    if (!HasVariadic && isArgVariadic(*Arg, R.getName()))
      HasVariadic = true;
  }

  // If there is a variadic argument, we will set the optional argument count
  // to its largest value. Since it's currently a 4-bit number, we set it to 15.
  OS << ArgCount << ", " << (HasVariadic ? 15 : OptCount);
}

static void GenerateDefaultAppertainsTo(raw_ostream &OS) {
  OS << "static bool defaultAppertainsTo(Sema &, const ParsedAttr &,";
  OS << "const Decl *) {\n";
  OS << "  return true;\n";
  OS << "}\n\n";
}

static std::string GetDiagnosticSpelling(const Record &R) {
  std::string Ret = R.getValueAsString("DiagSpelling");
  if (!Ret.empty())
    return Ret;

  // If we couldn't find the DiagSpelling in this object, we can check to see
  // if the object is one that has a base, and if it is, loop up to the Base
  // member recursively.
  std::string Super = R.getSuperClasses().back().first->getName();
  if (Super == "DDecl" || Super == "DStmt")
    return GetDiagnosticSpelling(*R.getValueAsDef("Base"));

  return "";
}

static std::string CalculateDiagnostic(const Record &S) {
  // If the SubjectList object has a custom diagnostic associated with it,
  // return that directly.
  const StringRef CustomDiag = S.getValueAsString("CustomDiag");
  if (!CustomDiag.empty())
    return ("\"" + Twine(CustomDiag) + "\"").str();

  std::vector<std::string> DiagList;
  std::vector<Record *> Subjects = S.getValueAsListOfDefs("Subjects");
  for (const auto *Subject : Subjects) {
    const Record &R = *Subject;
    // Get the diagnostic text from the Decl or Stmt node given.
    std::string V = GetDiagnosticSpelling(R);
    if (V.empty()) {
      PrintError(R.getLoc(),
                 "Could not determine diagnostic spelling for the node: " +
                     R.getName() + "; please add one to DeclNodes.td");
    } else {
      // The node may contain a list of elements itself, so split the elements
      // by a comma, and trim any whitespace.
      SmallVector<StringRef, 2> Frags;
      llvm::SplitString(V, Frags, ",");
      for (auto Str : Frags) {
        DiagList.push_back(Str.trim());
      }
    }
  }

  if (DiagList.empty()) {
    PrintFatalError(S.getLoc(),
                    "Could not deduce diagnostic argument for Attr subjects");
    return "";
  }

  // FIXME: this is not particularly good for localization purposes and ideally
  // should be part of the diagnostics engine itself with some sort of list
  // specifier.

  // A single member of the list can be returned directly.
  if (DiagList.size() == 1)
    return '"' + DiagList.front() + '"';

  if (DiagList.size() == 2)
    return '"' + DiagList[0] + " and " + DiagList[1] + '"';

  // If there are more than two in the list, we serialize the first N - 1
  // elements with a comma. This leaves the string in the state: foo, bar,
  // baz (but misses quux). We can then add ", and " for the last element
  // manually.
  std::string Diag = llvm::join(DiagList.begin(), DiagList.end() - 1, ", ");
  return '"' + Diag + ", and " + *(DiagList.end() - 1) + '"';
}

static std::string GetSubjectWithSuffix(const Record *R) {
  const std::string &B = R->getName();
  if (B == "DeclBase")
    return "Decl";
  return B + "Decl";
}

static std::string functionNameForCustomAppertainsTo(const Record &Subject) {
  return "is" + Subject.getName().str();
}

static std::string GenerateCustomAppertainsTo(const Record &Subject,
                                              raw_ostream &OS) {
  std::string FnName = functionNameForCustomAppertainsTo(Subject);

  // If this code has already been generated, simply return the previous
  // instance of it.
  static std::set<std::string> CustomSubjectSet;
  auto I = CustomSubjectSet.find(FnName);
  if (I != CustomSubjectSet.end())
    return *I;

  Record *Base = Subject.getValueAsDef("Base");

  // Not currently support custom subjects within custom subjects.
  if (Base->isSubClassOf("SubsetSubject")) {
    PrintFatalError(Subject.getLoc(),
                    "SubsetSubjects within SubsetSubjects is not supported");
    return "";
  }

  OS << "static bool " << FnName << "(const Decl *D) {\n";
  OS << "  if (const auto *S = dyn_cast<";
  OS << GetSubjectWithSuffix(Base);
  OS << ">(D))\n";
  OS << "    return " << Subject.getValueAsString("CheckCode") << ";\n";
  OS << "  return false;\n";
  OS << "}\n\n";

  CustomSubjectSet.insert(FnName);
  return FnName;
}

static std::string GenerateAppertainsTo(const Record &Attr, raw_ostream &OS) {
  // If the attribute does not contain a Subjects definition, then use the
  // default appertainsTo logic.
  if (Attr.isValueUnset("Subjects"))
    return "defaultAppertainsTo";

  const Record *SubjectObj = Attr.getValueAsDef("Subjects");
  std::vector<Record*> Subjects = SubjectObj->getValueAsListOfDefs("Subjects");

  // If the list of subjects is empty, it is assumed that the attribute
  // appertains to everything.
  if (Subjects.empty())
    return "defaultAppertainsTo";

  bool Warn = SubjectObj->getValueAsDef("Diag")->getValueAsBit("Warn");

  // Otherwise, generate an appertainsTo check specific to this attribute which
  // checks all of the given subjects against the Decl passed in. Return the
  // name of that check to the caller.
  //
  // If D is null, that means the attribute was not applied to a declaration
  // at all (for instance because it was applied to a type), or that the caller
  // has determined that the check should fail (perhaps prior to the creation
  // of the declaration).
  std::string FnName = "check" + Attr.getName().str() + "AppertainsTo";
  std::stringstream SS;
  SS << "static bool " << FnName << "(Sema &S, const ParsedAttr &Attr, ";
  SS << "const Decl *D) {\n";
  SS << "  if (!D || (";
  for (auto I = Subjects.begin(), E = Subjects.end(); I != E; ++I) {
    // If the subject has custom code associated with it, generate a function
    // for it. The function cannot be inlined into this check (yet) because it
    // requires the subject to be of a specific type, and were that information
    // inlined here, it would not support an attribute with multiple custom
    // subjects.
    if ((*I)->isSubClassOf("SubsetSubject")) {
      SS << "!" << GenerateCustomAppertainsTo(**I, OS) << "(D)";
    } else {
      SS << "!isa<" << GetSubjectWithSuffix(*I) << ">(D)";
    }

    if (I + 1 != E)
      SS << " && ";
  }
  SS << ")) {\n";
  SS << "    S.Diag(Attr.getLoc(), diag::";
  SS << (Warn ? "warn_attribute_wrong_decl_type_str" :
               "err_attribute_wrong_decl_type_str");
  SS << ")\n";
  SS << "      << Attr << ";
  SS << CalculateDiagnostic(*SubjectObj) << ";\n";
  SS << "    return false;\n";
  SS << "  }\n";
  SS << "  return true;\n";
  SS << "}\n\n";

  OS << SS.str();
  return FnName;
}

static void
emitAttributeMatchRules(PragmaClangAttributeSupport &PragmaAttributeSupport,
                        raw_ostream &OS) {
  OS << "static bool checkAttributeMatchRuleAppliesTo(const Decl *D, "
     << AttributeSubjectMatchRule::EnumName << " rule) {\n";
  OS << "  switch (rule) {\n";
  for (const auto &Rule : PragmaAttributeSupport.Rules) {
    if (Rule.isAbstractRule()) {
      OS << "  case " << Rule.getEnumValue() << ":\n";
      OS << "    assert(false && \"Abstract matcher rule isn't allowed\");\n";
      OS << "    return false;\n";
      continue;
    }
    std::vector<Record *> Subjects = Rule.getSubjects();
    assert(!Subjects.empty() && "Missing subjects");
    OS << "  case " << Rule.getEnumValue() << ":\n";
    OS << "    return ";
    for (auto I = Subjects.begin(), E = Subjects.end(); I != E; ++I) {
      // If the subject has custom code associated with it, use the function
      // that was generated for GenerateAppertainsTo to check if the declaration
      // is valid.
      if ((*I)->isSubClassOf("SubsetSubject"))
        OS << functionNameForCustomAppertainsTo(**I) << "(D)";
      else
        OS << "isa<" << GetSubjectWithSuffix(*I) << ">(D)";

      if (I + 1 != E)
        OS << " || ";
    }
    OS << ";\n";
  }
  OS << "  }\n";
  OS << "  llvm_unreachable(\"Invalid match rule\");\nreturn false;\n";
  OS << "}\n\n";
}

static void GenerateDefaultLangOptRequirements(raw_ostream &OS) {
  OS << "static bool defaultDiagnoseLangOpts(Sema &, ";
  OS << "const ParsedAttr &) {\n";
  OS << "  return true;\n";
  OS << "}\n\n";
}

static std::string GenerateLangOptRequirements(const Record &R,
                                               raw_ostream &OS) {
  // If the attribute has an empty or unset list of language requirements,
  // return the default handler.
  std::vector<Record *> LangOpts = R.getValueAsListOfDefs("LangOpts");
  if (LangOpts.empty())
    return "defaultDiagnoseLangOpts";

  // Generate a unique function name for the diagnostic test. The list of
  // options should usually be short (one or two options), and the
  // uniqueness isn't strictly necessary (it is just for codegen efficiency).
  std::string FnName = "check";
  for (auto I = LangOpts.begin(), E = LangOpts.end(); I != E; ++I)
    FnName += (*I)->getValueAsString("Name");
  FnName += "LangOpts";

  // If this code has already been generated, simply return the previous
  // instance of it.
  static std::set<std::string> CustomLangOptsSet;
  auto I = CustomLangOptsSet.find(FnName);
  if (I != CustomLangOptsSet.end())
    return *I;

  OS << "static bool " << FnName << "(Sema &S, const ParsedAttr &Attr) {\n";
  OS << "  auto &LangOpts = S.LangOpts;\n";
  OS << "  if (" << GenerateTestExpression(LangOpts) << ")\n";
  OS << "    return true;\n\n";
  OS << "  S.Diag(Attr.getLoc(), diag::warn_attribute_ignored) ";
  OS << "<< Attr.getName();\n";
  OS << "  return false;\n";
  OS << "}\n\n";

  CustomLangOptsSet.insert(FnName);
  return FnName;
}

static void GenerateDefaultTargetRequirements(raw_ostream &OS) {
  OS << "static bool defaultTargetRequirements(const TargetInfo &) {\n";
  OS << "  return true;\n";
  OS << "}\n\n";
}

static std::string GenerateTargetRequirements(const Record &Attr,
                                              const ParsedAttrMap &Dupes,
                                              raw_ostream &OS) {
  // If the attribute is not a target specific attribute, return the default
  // target handler.
  if (!Attr.isSubClassOf("TargetSpecificAttr"))
    return "defaultTargetRequirements";

  // Get the list of architectures to be tested for.
  const Record *R = Attr.getValueAsDef("Target");
  std::vector<StringRef> Arches = R->getValueAsListOfStrings("Arches");

  // If there are other attributes which share the same parsed attribute kind,
  // such as target-specific attributes with a shared spelling, collapse the
  // duplicate architectures. This is required because a shared target-specific
  // attribute has only one ParsedAttr::Kind enumeration value, but it
  // applies to multiple target architectures. In order for the attribute to be
  // considered valid, all of its architectures need to be included.
  if (!Attr.isValueUnset("ParseKind")) {
    const StringRef APK = Attr.getValueAsString("ParseKind");
    for (const auto &I : Dupes) {
      if (I.first == APK) {
        std::vector<StringRef> DA =
            I.second->getValueAsDef("Target")->getValueAsListOfStrings(
                "Arches");
        Arches.insert(Arches.end(), DA.begin(), DA.end());
      }
    }
  }

  std::string FnName = "isTarget";
  std::string Test;
  bool UsesT = GenerateTargetSpecificAttrChecks(R, Arches, Test, &FnName);

  // If this code has already been generated, simply return the previous
  // instance of it.
  static std::set<std::string> CustomTargetSet;
  auto I = CustomTargetSet.find(FnName);
  if (I != CustomTargetSet.end())
    return *I;

  OS << "static bool " << FnName << "(const TargetInfo &Target) {\n";
  if (UsesT)
    OS << "  const llvm::Triple &T = Target.getTriple(); (void)T;\n";
  OS << "  return " << Test << ";\n";
  OS << "}\n\n";

  CustomTargetSet.insert(FnName);
  return FnName;
}

static void GenerateDefaultSpellingIndexToSemanticSpelling(raw_ostream &OS) {
  OS << "static unsigned defaultSpellingIndexToSemanticSpelling("
     << "const ParsedAttr &Attr) {\n";
  OS << "  return UINT_MAX;\n";
  OS << "}\n\n";
}

static std::string GenerateSpellingIndexToSemanticSpelling(const Record &Attr,
                                                           raw_ostream &OS) {
  // If the attribute does not have a semantic form, we can bail out early.
  if (!Attr.getValueAsBit("ASTNode"))
    return "defaultSpellingIndexToSemanticSpelling";

  std::vector<FlattenedSpelling> Spellings = GetFlattenedSpellings(Attr);

  // If there are zero or one spellings, or all of the spellings share the same
  // name, we can also bail out early.
  if (Spellings.size() <= 1 || SpellingNamesAreCommon(Spellings))
    return "defaultSpellingIndexToSemanticSpelling";

  // Generate the enumeration we will use for the mapping.
  SemanticSpellingMap SemanticToSyntacticMap;
  std::string Enum = CreateSemanticSpellings(Spellings, SemanticToSyntacticMap);
  std::string Name = Attr.getName().str() + "AttrSpellingMap";

  OS << "static unsigned " << Name << "(const ParsedAttr &Attr) {\n";
  OS << Enum;
  OS << "  unsigned Idx = Attr.getAttributeSpellingListIndex();\n";
  WriteSemanticSpellingSwitch("Idx", SemanticToSyntacticMap, OS);
  OS << "}\n\n";

  return Name;
}

static bool IsKnownToGCC(const Record &Attr) {
  // Look at the spellings for this subject; if there are any spellings which
  // claim to be known to GCC, the attribute is known to GCC.
  return llvm::any_of(
      GetFlattenedSpellings(Attr),
      [](const FlattenedSpelling &S) { return S.knownToGCC(); });
}

/// Emits the parsed attribute helpers
void EmitClangAttrParsedAttrImpl(RecordKeeper &Records, raw_ostream &OS) {
  emitSourceFileHeader("Parsed attribute helpers", OS);

  PragmaClangAttributeSupport &PragmaAttributeSupport =
      getPragmaAttributeSupport(Records);

  // Get the list of parsed attributes, and accept the optional list of
  // duplicates due to the ParseKind.
  ParsedAttrMap Dupes;
  ParsedAttrMap Attrs = getParsedAttrList(Records, &Dupes);

  // Generate the default appertainsTo, target and language option diagnostic,
  // and spelling list index mapping methods.
  GenerateDefaultAppertainsTo(OS);
  GenerateDefaultLangOptRequirements(OS);
  GenerateDefaultTargetRequirements(OS);
  GenerateDefaultSpellingIndexToSemanticSpelling(OS);

  // Generate the appertainsTo diagnostic methods and write their names into
  // another mapping. At the same time, generate the AttrInfoMap object
  // contents. Due to the reliance on generated code, use separate streams so
  // that code will not be interleaved.
  std::string Buffer;
  raw_string_ostream SS {Buffer};
  for (auto I = Attrs.begin(), E = Attrs.end(); I != E; ++I) {
    // TODO: If the attribute's kind appears in the list of duplicates, that is
    // because it is a target-specific attribute that appears multiple times.
    // It would be beneficial to test whether the duplicates are "similar
    // enough" to each other to not cause problems. For instance, check that
    // the spellings are identical, and custom parsing rules match, etc.

    // We need to generate struct instances based off ParsedAttrInfo from
    // ParsedAttr.cpp.
    SS << "  { ";
    emitArgInfo(*I->second, SS);
    SS << ", " << I->second->getValueAsBit("HasCustomParsing");
    SS << ", " << I->second->isSubClassOf("TargetSpecificAttr");
    SS << ", "
       << (I->second->isSubClassOf("TypeAttr") ||
           I->second->isSubClassOf("DeclOrTypeAttr"));
    SS << ", " << I->second->isSubClassOf("StmtAttr");
    SS << ", " << IsKnownToGCC(*I->second);
    SS << ", " << PragmaAttributeSupport.isAttributedSupported(*I->second);
    SS << ", " << GenerateAppertainsTo(*I->second, OS);
    SS << ", " << GenerateLangOptRequirements(*I->second, OS);
    SS << ", " << GenerateTargetRequirements(*I->second, Dupes, OS);
    SS << ", " << GenerateSpellingIndexToSemanticSpelling(*I->second, OS);
    SS << ", "
       << PragmaAttributeSupport.generateStrictConformsTo(*I->second, OS);
    SS << " }";

    if (I + 1 != E)
      SS << ",";

    SS << "  // AT_" << I->first << "\n";
  }

  OS << "static const ParsedAttrInfo AttrInfoMap[ParsedAttr::UnknownAttribute "
        "+ 1] = {\n";
  OS << SS.str();
  OS << "};\n\n";

  // Generate the attribute match rules.
  emitAttributeMatchRules(PragmaAttributeSupport, OS);
}

// Emits the kind list of parsed attributes
void EmitClangAttrParsedAttrKinds(RecordKeeper &Records, raw_ostream &OS) {
  emitSourceFileHeader("Attribute name matcher", OS);

  std::vector<Record *> Attrs = Records.getAllDerivedDefinitions("Attr");
  std::vector<StringMatcher::StringPair> GNU, Declspec, Microsoft, CXX11,
      Keywords, Pragma, C2x;
  std::set<std::string> Seen;
  for (const auto *A : Attrs) {
    const Record &Attr = *A;

    bool SemaHandler = Attr.getValueAsBit("SemaHandler");
    bool Ignored = Attr.getValueAsBit("Ignored");
    if (SemaHandler || Ignored) {
      // Attribute spellings can be shared between target-specific attributes,
      // and can be shared between syntaxes for the same attribute. For
      // instance, an attribute can be spelled GNU<"interrupt"> for an ARM-
      // specific attribute, or MSP430-specific attribute. Additionally, an
      // attribute can be spelled GNU<"dllexport"> and Declspec<"dllexport">
      // for the same semantic attribute. Ultimately, we need to map each of
      // these to a single ParsedAttr::Kind value, but the StringMatcher
      // class cannot handle duplicate match strings. So we generate a list of
      // string to match based on the syntax, and emit multiple string matchers
      // depending on the syntax used.
      std::string AttrName;
      if (Attr.isSubClassOf("TargetSpecificAttr") &&
          !Attr.isValueUnset("ParseKind")) {
        AttrName = Attr.getValueAsString("ParseKind");
        if (Seen.find(AttrName) != Seen.end())
          continue;
        Seen.insert(AttrName);
      } else
        AttrName = NormalizeAttrName(StringRef(Attr.getName())).str();

      std::vector<FlattenedSpelling> Spellings = GetFlattenedSpellings(Attr);
      for (const auto &S : Spellings) {
        const std::string &RawSpelling = S.name();
        std::vector<StringMatcher::StringPair> *Matches = nullptr;
        std::string Spelling;
        const std::string &Variety = S.variety();
        if (Variety == "CXX11") {
          Matches = &CXX11;
          Spelling += S.nameSpace();
          Spelling += "::";
        } else if (Variety == "C2x") {
          Matches = &C2x;
          Spelling += S.nameSpace();
          Spelling += "::";
        } else if (Variety == "GNU")
          Matches = &GNU;
        else if (Variety == "Declspec")
          Matches = &Declspec;
        else if (Variety == "Microsoft")
          Matches = &Microsoft;
        else if (Variety == "Keyword")
          Matches = &Keywords;
        else if (Variety == "Pragma")
          Matches = &Pragma;

        assert(Matches && "Unsupported spelling variety found");

        if (Variety == "GNU")
          Spelling += NormalizeGNUAttrSpelling(RawSpelling);
        else
          Spelling += RawSpelling;

        if (SemaHandler)
          Matches->push_back(StringMatcher::StringPair(
              Spelling, "return ParsedAttr::AT_" + AttrName + ";"));
        else
          Matches->push_back(StringMatcher::StringPair(
              Spelling, "return ParsedAttr::IgnoredAttribute;"));
      }
    }
  }

  OS << "static ParsedAttr::Kind getAttrKind(StringRef Name, ";
  OS << "ParsedAttr::Syntax Syntax) {\n";
  OS << "  if (ParsedAttr::AS_GNU == Syntax) {\n";
  StringMatcher("Name", GNU, OS).Emit();
  OS << "  } else if (ParsedAttr::AS_Declspec == Syntax) {\n";
  StringMatcher("Name", Declspec, OS).Emit();
  OS << "  } else if (ParsedAttr::AS_Microsoft == Syntax) {\n";
  StringMatcher("Name", Microsoft, OS).Emit();
  OS << "  } else if (ParsedAttr::AS_CXX11 == Syntax) {\n";
  StringMatcher("Name", CXX11, OS).Emit();
  OS << "  } else if (ParsedAttr::AS_C2x == Syntax) {\n";
  StringMatcher("Name", C2x, OS).Emit();
  OS << "  } else if (ParsedAttr::AS_Keyword == Syntax || ";
  OS << "ParsedAttr::AS_ContextSensitiveKeyword == Syntax) {\n";
  StringMatcher("Name", Keywords, OS).Emit();
  OS << "  } else if (ParsedAttr::AS_Pragma == Syntax) {\n";
  StringMatcher("Name", Pragma, OS).Emit();
  OS << "  }\n";
  OS << "  return ParsedAttr::UnknownAttribute;\n"
     << "}\n";
}

// Emits the code to dump an attribute.
void EmitClangAttrTextNodeDump(RecordKeeper &Records, raw_ostream &OS) {
  emitSourceFileHeader("Attribute text node dumper", OS);

  std::vector<Record*> Attrs = Records.getAllDerivedDefinitions("Attr"), Args;
  for (const auto *Attr : Attrs) {
    const Record &R = *Attr;
    if (!R.getValueAsBit("ASTNode"))
      continue;

    // If the attribute has a semantically-meaningful name (which is determined
    // by whether there is a Spelling enumeration for it), then write out the
    // spelling used for the attribute.

    std::string FunctionContent;
    llvm::raw_string_ostream SS(FunctionContent);

    std::vector<FlattenedSpelling> Spellings = GetFlattenedSpellings(R);
    if (Spellings.size() > 1 && !SpellingNamesAreCommon(Spellings))
      SS << "    OS << \" \" << A->getSpelling();\n";

    Args = R.getValueAsListOfDefs("Args");
    for (const auto *Arg : Args)
      createArgument(*Arg, R.getName())->writeDump(SS);

    if (SS.tell()) {
      OS << "  void Visit" << R.getName() << "Attr(const " << R.getName()
         << "Attr *A) {\n";
      if (!Args.empty())
        OS << "    const auto *SA = cast<" << R.getName()
           << "Attr>(A); (void)SA;\n";
      OS << SS.str();
      OS << "  }\n";
    }
  }
}

void EmitClangAttrNodeTraverse(RecordKeeper &Records, raw_ostream &OS) {
  emitSourceFileHeader("Attribute text node traverser", OS);

  std::vector<Record *> Attrs = Records.getAllDerivedDefinitions("Attr"), Args;
  for (const auto *Attr : Attrs) {
    const Record &R = *Attr;
    if (!R.getValueAsBit("ASTNode"))
      continue;

    std::string FunctionContent;
    llvm::raw_string_ostream SS(FunctionContent);

    Args = R.getValueAsListOfDefs("Args");
    for (const auto *Arg : Args)
      createArgument(*Arg, R.getName())->writeDumpChildren(SS);
    if (SS.tell()) {
      OS << "  void Visit" << R.getName() << "Attr(const " << R.getName()
         << "Attr *A) {\n";
      if (!Args.empty())
        OS << "    const auto *SA = cast<" << R.getName()
           << "Attr>(A); (void)SA;\n";
      OS << SS.str();
      OS << "  }\n";
    }
  }
}

void EmitClangAttrParserStringSwitches(RecordKeeper &Records,
                                       raw_ostream &OS) {
  emitSourceFileHeader("Parser-related llvm::StringSwitch cases", OS);
  emitClangAttrArgContextList(Records, OS);
  emitClangAttrIdentifierArgList(Records, OS);
  emitClangAttrVariadicIdentifierArgList(Records, OS);
  emitClangAttrThisIsaIdentifierArgList(Records, OS);
  emitClangAttrTypeArgList(Records, OS);
  emitClangAttrLateParsedList(Records, OS);
}

void EmitClangAttrSubjectMatchRulesParserStringSwitches(RecordKeeper &Records,
                                                        raw_ostream &OS) {
  getPragmaAttributeSupport(Records).generateParsingHelpers(OS);
}

enum class SpellingKind {
  GNU,
  CXX11,
  C2x,
  Declspec,
  Microsoft,
  Keyword,
  Pragma,
};
static const size_t NumSpellingKinds = (size_t)SpellingKind::Pragma + 1;

class SpellingList {
  std::vector<std::string> Spellings[NumSpellingKinds];

public:
  ArrayRef<std::string> operator[](SpellingKind K) const {
    return Spellings[(size_t)K];
  }

  void add(const Record &Attr, FlattenedSpelling Spelling) {
    SpellingKind Kind = StringSwitch<SpellingKind>(Spelling.variety())
                            .Case("GNU", SpellingKind::GNU)
                            .Case("CXX11", SpellingKind::CXX11)
                            .Case("C2x", SpellingKind::C2x)
                            .Case("Declspec", SpellingKind::Declspec)
                            .Case("Microsoft", SpellingKind::Microsoft)
                            .Case("Keyword", SpellingKind::Keyword)
                            .Case("Pragma", SpellingKind::Pragma);
    std::string Name;
    if (!Spelling.nameSpace().empty()) {
      switch (Kind) {
      case SpellingKind::CXX11:
      case SpellingKind::C2x:
        Name = Spelling.nameSpace() + "::";
        break;
      case SpellingKind::Pragma:
        Name = Spelling.nameSpace() + " ";
        break;
      default:
        PrintFatalError(Attr.getLoc(), "Unexpected namespace in spelling");
      }
    }
    Name += Spelling.name();

    Spellings[(size_t)Kind].push_back(Name);
  }
};

class DocumentationData {
public:
  const Record *Documentation;
  const Record *Attribute;
  std::string Heading;
  SpellingList SupportedSpellings;

  DocumentationData(const Record &Documentation, const Record &Attribute,
                    std::pair<std::string, SpellingList> HeadingAndSpellings)
      : Documentation(&Documentation), Attribute(&Attribute),
        Heading(std::move(HeadingAndSpellings.first)),
        SupportedSpellings(std::move(HeadingAndSpellings.second)) {}
};

static void WriteCategoryHeader(const Record *DocCategory,
                                raw_ostream &OS) {
  const StringRef Name = DocCategory->getValueAsString("Name");
  OS << Name << "\n" << std::string(Name.size(), '=') << "\n";

  // If there is content, print that as well.
  const StringRef ContentStr = DocCategory->getValueAsString("Content");
  // Trim leading and trailing newlines and spaces.
  OS << ContentStr.trim();

  OS << "\n\n";
}

static std::pair<std::string, SpellingList>
GetAttributeHeadingAndSpellings(const Record &Documentation,
                                const Record &Attribute) {
  // FIXME: there is no way to have a per-spelling category for the attribute
  // documentation. This may not be a limiting factor since the spellings
  // should generally be consistently applied across the category.

  std::vector<FlattenedSpelling> Spellings = GetFlattenedSpellings(Attribute);
  if (Spellings.empty())
    PrintFatalError(Attribute.getLoc(),
                    "Attribute has no supported spellings; cannot be "
                    "documented");

  // Determine the heading to be used for this attribute.
  std::string Heading = Documentation.getValueAsString("Heading");
  if (Heading.empty()) {
    // If there's only one spelling, we can simply use that.
    if (Spellings.size() == 1)
      Heading = Spellings.begin()->name();
    else {
      std::set<std::string> Uniques;
      for (auto I = Spellings.begin(), E = Spellings.end();
           I != E && Uniques.size() <= 1; ++I) {
        std::string Spelling = NormalizeNameForSpellingComparison(I->name());
        Uniques.insert(Spelling);
      }
      // If the semantic map has only one spelling, that is sufficient for our
      // needs.
      if (Uniques.size() == 1)
        Heading = *Uniques.begin();
    }
  }

  // If the heading is still empty, it is an error.
  if (Heading.empty())
    PrintFatalError(Attribute.getLoc(),
                    "This attribute requires a heading to be specified");

  SpellingList SupportedSpellings;
  for (const auto &I : Spellings)
    SupportedSpellings.add(Attribute, I);

  return std::make_pair(std::move(Heading), std::move(SupportedSpellings));
}

static void WriteDocumentation(RecordKeeper &Records,
                               const DocumentationData &Doc, raw_ostream &OS) {
  OS << Doc.Heading << "\n" << std::string(Doc.Heading.length(), '-') << "\n";

  // List what spelling syntaxes the attribute supports.
  OS << ".. csv-table:: Supported Syntaxes\n";
  OS << "   :header: \"GNU\", \"C++11\", \"C2x\", \"``__declspec``\",";
  OS << " \"Keyword\", \"``#pragma``\", \"``#pragma clang attribute``\"\n\n";
  OS << "   \"";
  for (size_t Kind = 0; Kind != NumSpellingKinds; ++Kind) {
    SpellingKind K = (SpellingKind)Kind;
    // TODO: List Microsoft (IDL-style attribute) spellings once we fully
    // support them.
    if (K == SpellingKind::Microsoft)
      continue;

    bool PrintedAny = false;
    for (StringRef Spelling : Doc.SupportedSpellings[K]) {
      if (PrintedAny)
        OS << " |br| ";
      OS << "``" << Spelling << "``";
      PrintedAny = true;
    }

    OS << "\",\"";
  }

  if (getPragmaAttributeSupport(Records).isAttributedSupported(
          *Doc.Attribute))
    OS << "Yes";
  OS << "\"\n\n";

  // If the attribute is deprecated, print a message about it, and possibly
  // provide a replacement attribute.
  if (!Doc.Documentation->isValueUnset("Deprecated")) {
    OS << "This attribute has been deprecated, and may be removed in a future "
       << "version of Clang.";
    const Record &Deprecated = *Doc.Documentation->getValueAsDef("Deprecated");
    const StringRef Replacement = Deprecated.getValueAsString("Replacement");
    if (!Replacement.empty())
      OS << "  This attribute has been superseded by ``" << Replacement
         << "``.";
    OS << "\n\n";
  }

  const StringRef ContentStr = Doc.Documentation->getValueAsString("Content");
  // Trim leading and trailing newlines and spaces.
  OS << ContentStr.trim();

  OS << "\n\n\n";
}

void EmitClangAttrDocs(RecordKeeper &Records, raw_ostream &OS) {
  // Get the documentation introduction paragraph.
  const Record *Documentation = Records.getDef("GlobalDocumentation");
  if (!Documentation) {
    PrintFatalError("The Documentation top-level definition is missing, "
                    "no documentation will be generated.");
    return;
  }

  OS << Documentation->getValueAsString("Intro") << "\n";

  // Gather the Documentation lists from each of the attributes, based on the
  // category provided.
  std::vector<Record *> Attrs = Records.getAllDerivedDefinitions("Attr");
  std::map<const Record *, std::vector<DocumentationData>> SplitDocs;
  for (const auto *A : Attrs) {
    const Record &Attr = *A;
    std::vector<Record *> Docs = Attr.getValueAsListOfDefs("Documentation");
    for (const auto *D : Docs) {
      const Record &Doc = *D;
      const Record *Category = Doc.getValueAsDef("Category");
      // If the category is "undocumented", then there cannot be any other
      // documentation categories (otherwise, the attribute would become
      // documented).
      const StringRef Cat = Category->getValueAsString("Name");
      bool Undocumented = Cat == "Undocumented";
      if (Undocumented && Docs.size() > 1)
        PrintFatalError(Doc.getLoc(),
                        "Attribute is \"Undocumented\", but has multiple "
                        "documentation categories");

      if (!Undocumented)
        SplitDocs[Category].push_back(DocumentationData(
            Doc, Attr, GetAttributeHeadingAndSpellings(Doc, Attr)));
    }
  }

  // Having split the attributes out based on what documentation goes where,
  // we can begin to generate sections of documentation.
  for (auto &I : SplitDocs) {
    WriteCategoryHeader(I.first, OS);

    llvm::sort(I.second,
               [](const DocumentationData &D1, const DocumentationData &D2) {
                 return D1.Heading < D2.Heading;
               });

    // Walk over each of the attributes in the category and write out their
    // documentation.
    for (const auto &Doc : I.second)
      WriteDocumentation(Records, Doc, OS);
  }
}

void EmitTestPragmaAttributeSupportedAttributes(RecordKeeper &Records,
                                                raw_ostream &OS) {
  PragmaClangAttributeSupport Support = getPragmaAttributeSupport(Records);
  ParsedAttrMap Attrs = getParsedAttrList(Records);
  OS << "#pragma clang attribute supports the following attributes:\n";
  for (const auto &I : Attrs) {
    if (!Support.isAttributedSupported(*I.second))
      continue;
    OS << I.first;
    if (I.second->isValueUnset("Subjects")) {
      OS << " ()\n";
      continue;
    }
    const Record *SubjectObj = I.second->getValueAsDef("Subjects");
    std::vector<Record *> Subjects =
        SubjectObj->getValueAsListOfDefs("Subjects");
    OS << " (";
    for (const auto &Subject : llvm::enumerate(Subjects)) {
      if (Subject.index())
        OS << ", ";
      PragmaClangAttributeSupport::RuleOrAggregateRuleSet &RuleSet =
          Support.SubjectsToRules.find(Subject.value())->getSecond();
      if (RuleSet.isRule()) {
        OS << RuleSet.getRule().getEnumValueName();
        continue;
      }
      OS << "(";
      for (const auto &Rule : llvm::enumerate(RuleSet.getAggregateRuleSet())) {
        if (Rule.index())
          OS << ", ";
        OS << Rule.value().getEnumValueName();
      }
      OS << ")";
    }
    OS << ")\n";
  }
  OS << "End of supported attributes.\n";
}

} // end namespace clang<|MERGE_RESOLUTION|>--- conflicted
+++ resolved
@@ -1322,13 +1322,9 @@
   else if (ArgName == "VariadicIdentifierArgument")
     Ptr = std::make_unique<VariadicIdentifierArgument>(Arg, Attr);
   else if (ArgName == "VersionArgument")
-<<<<<<< HEAD
-    Ptr = llvm::make_unique<VersionArgument>(Arg, Attr);
+    Ptr = std::make_unique<VersionArgument>(Arg, Attr);
   else if (ArgName == "AttrArgument")
-    Ptr = llvm::make_unique<AttrArgument>(Arg, Attr);
-=======
-    Ptr = std::make_unique<VersionArgument>(Arg, Attr);
->>>>>>> 49a6b091
+    Ptr = std::make_unique<AttrArgument>(Arg, Attr);
 
   if (!Ptr) {
     // Search in reverse order so that the most-derived type is handled first.
