--- conflicted
+++ resolved
@@ -4,23 +4,17 @@
   )
 
 add_subdirectory(Core)
-<<<<<<< HEAD
-add_subdirectory(Inclusions)
-=======
->>>>>>> 793912eb
 add_subdirectory(Refactor)
 add_subdirectory(Refactoring)
 add_subdirectory(ASTDiff)
 
 add_clang_library(clangTooling
-  AllTUsExecution.cpp
   ArgumentsAdjusters.cpp
   CommonOptionsParser.cpp
   CompilationDatabase.cpp
   Execution.cpp
   FileMatchTrie.cpp
   FixIt.cpp
-  InterpolatingCompilationDatabase.cpp
   JSONCompilationDatabase.cpp
   Refactoring.cpp
   RefactoringCallbacks.cpp
