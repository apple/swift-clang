//===- Lexer.h - C Language Family Lexer ------------------------*- C++ -*-===//
//
//                     The LLVM Compiler Infrastructure
//
// This file is distributed under the University of Illinois Open Source
// License. See LICENSE.TXT for details.
//
//===----------------------------------------------------------------------===//
//
//  This file defines the Lexer interface.
//
//===----------------------------------------------------------------------===//

#ifndef LLVM_CLANG_LEX_LEXER_H
#define LLVM_CLANG_LEX_LEXER_H

#include "clang/Basic/LangOptions.h"
#include "clang/Basic/SourceLocation.h"
#include "clang/Basic/TokenKinds.h"
#include "clang/Lex/PreprocessorLexer.h"
#include "clang/Lex/Token.h"
#include "llvm/ADT/Optional.h"
#include "llvm/ADT/SmallVector.h"
#include "llvm/ADT/StringRef.h"
#include <cassert>
#include <cstdint>
#include <string>

namespace llvm {

class MemoryBuffer;

} // namespace llvm

namespace clang {

class DiagnosticBuilder;
class Preprocessor;
class SourceManager;

/// ConflictMarkerKind - Kinds of conflict marker which the lexer might be
/// recovering from.
enum ConflictMarkerKind {
  /// Not within a conflict marker.
  CMK_None,

  /// A normal or diff3 conflict marker, initiated by at least 7 "<"s,
  /// separated by at least 7 "="s or "|"s, and terminated by at least 7 ">"s.
  CMK_Normal,

  /// A Perforce-style conflict marker, initiated by 4 ">"s,
  /// separated by 4 "="s, and terminated by 4 "<"s.
  CMK_Perforce
};

/// Describes the bounds (start, size) of the preamble and a flag required by
/// PreprocessorOptions::PrecompiledPreambleBytes.
/// The preamble includes the BOM, if any.
struct PreambleBounds {
  /// Size of the preamble in bytes.
  unsigned Size;

  /// Whether the preamble ends at the start of a new line.
  ///
  /// Used to inform the lexer as to whether it's starting at the beginning of
  /// a line after skipping the preamble.
  bool PreambleEndsAtStartOfLine;

  PreambleBounds(unsigned Size, bool PreambleEndsAtStartOfLine)
      : Size(Size), PreambleEndsAtStartOfLine(PreambleEndsAtStartOfLine) {}
};

/// Lexer - This provides a simple interface that turns a text buffer into a
/// stream of tokens.  This provides no support for file reading or buffering,
/// or buffering/seeking of tokens, only forward lexing is supported.  It relies
/// on the specified Preprocessor object to handle preprocessor directives, etc.
class Lexer : public PreprocessorLexer {
  friend class Preprocessor;

  void anchor() override;

  //===--------------------------------------------------------------------===//
  // Constant configuration values for this lexer.

  // Start of the buffer.
  const char *BufferStart;

  // End of the buffer.
  const char *BufferEnd;

  // Location for start of file.
  SourceLocation FileLoc;

  // LangOpts enabled by this language (cache).
  LangOptions LangOpts;

  // True if lexer for _Pragma handling.
  bool Is_PragmaLexer;

  //===--------------------------------------------------------------------===//
  // Context-specific lexing flags set by the preprocessor.
  //

  /// ExtendedTokenMode - The lexer can optionally keep comments and whitespace
  /// and return them as tokens.  This is used for -C and -CC modes, and
  /// whitespace preservation can be useful for some clients that want to lex
  /// the file in raw mode and get every character from the file.
  ///
  /// When this is set to 2 it returns comments and whitespace.  When set to 1
  /// it returns comments, when it is set to 0 it returns normal tokens only.
  unsigned char ExtendedTokenMode;

  //===--------------------------------------------------------------------===//
  // Context that changes as the file is lexed.
  // NOTE: any state that mutates when in raw mode must have save/restore code
  // in Lexer::isNextPPTokenLParen.

  // BufferPtr - Current pointer into the buffer.  This is the next character
  // to be lexed.
  const char *BufferPtr;

  // IsAtStartOfLine - True if the next lexed token should get the "start of
  // line" flag set on it.
  bool IsAtStartOfLine;

  bool IsAtPhysicalStartOfLine;

  bool HasLeadingSpace;

  bool HasLeadingEmptyMacro;

  // CurrentConflictMarkerState - The kind of conflict marker we are handling.
  ConflictMarkerKind CurrentConflictMarkerState;

  void InitLexer(const char *BufStart, const char *BufPtr, const char *BufEnd);

public:
  /// Lexer constructor - Create a new lexer object for the specified buffer
  /// with the specified preprocessor managing the lexing process.  This lexer
  /// assumes that the associated file buffer and Preprocessor objects will
  /// outlive it, so it doesn't take ownership of either of them.
  Lexer(FileID FID, const llvm::MemoryBuffer *InputBuffer, Preprocessor &PP);

  /// Lexer constructor - Create a new raw lexer object.  This object is only
  /// suitable for calls to 'LexFromRawLexer'.  This lexer assumes that the
  /// text range will outlive it, so it doesn't take ownership of it.
  Lexer(SourceLocation FileLoc, const LangOptions &LangOpts,
        const char *BufStart, const char *BufPtr, const char *BufEnd);

  /// Lexer constructor - Create a new raw lexer object.  This object is only
  /// suitable for calls to 'LexFromRawLexer'.  This lexer assumes that the
  /// text range will outlive it, so it doesn't take ownership of it.
  Lexer(FileID FID, const llvm::MemoryBuffer *InputBuffer,
        const SourceManager &SM, const LangOptions &LangOpts);

  Lexer(const Lexer &) = delete;
  Lexer &operator=(const Lexer &) = delete;

  /// Create_PragmaLexer: Lexer constructor - Create a new lexer object for
  /// _Pragma expansion.  This has a variety of magic semantics that this method
  /// sets up.  It returns a new'd Lexer that must be delete'd when done.
  static Lexer *Create_PragmaLexer(SourceLocation SpellingLoc,
                                   SourceLocation ExpansionLocStart,
                                   SourceLocation ExpansionLocEnd,
                                   unsigned TokLen, Preprocessor &PP);

  /// getLangOpts - Return the language features currently enabled.
  /// NOTE: this lexer modifies features as a file is parsed!
  const LangOptions &getLangOpts() const { return LangOpts; }

  /// getFileLoc - Return the File Location for the file we are lexing out of.
  /// The physical location encodes the location where the characters come from,
  /// the virtual location encodes where we should *claim* the characters came
  /// from.  Currently this is only used by _Pragma handling.
  SourceLocation getFileLoc() const { return FileLoc; }

  /// Lex - Return the next token in the file.  If this is the end of file, it
  /// return the tok::eof token.  This implicitly involves the preprocessor.
  bool Lex(Token &Result);

  /// isPragmaLexer - Returns true if this Lexer is being used to lex a pragma.
  bool isPragmaLexer() const { return Is_PragmaLexer; }

  /// Note that this Lexer is being used to lex a pragma, or something like it
  /// that has simple end-of-file behavior.
  void setIsPragmaLexer(bool value) { Is_PragmaLexer = value; }

private:
  /// IndirectLex - An indirect call to 'Lex' that can be invoked via
  ///  the PreprocessorLexer interface.
  void IndirectLex(Token &Result) override { Lex(Result); }

public:
  /// LexFromRawLexer - Lex a token from a designated raw lexer (one with no
  /// associated preprocessor object.  Return true if the 'next character to
  /// read' pointer points at the end of the lexer buffer, false otherwise.
  bool LexFromRawLexer(Token &Result) {
    assert(LexingRawMode && "Not already in raw mode!");
    Lex(Result);
    // Note that lexing to the end of the buffer doesn't implicitly delete the
    // lexer when in raw mode.
    return BufferPtr == BufferEnd;
  }

  /// isKeepWhitespaceMode - Return true if the lexer should return tokens for
  /// every character in the file, including whitespace and comments.  This
  /// should only be used in raw mode, as the preprocessor is not prepared to
  /// deal with the excess tokens.
  bool isKeepWhitespaceMode() const {
    return ExtendedTokenMode > 1;
  }

  /// SetKeepWhitespaceMode - This method lets clients enable or disable
  /// whitespace retention mode.
  void SetKeepWhitespaceMode(bool Val) {
    assert((!Val || LexingRawMode || LangOpts.TraditionalCPP) &&
           "Can only retain whitespace in raw mode or -traditional-cpp");
    ExtendedTokenMode = Val ? 2 : 0;
  }

  /// inKeepCommentMode - Return true if the lexer should return comments as
  /// tokens.
  bool inKeepCommentMode() const {
    return ExtendedTokenMode > 0;
  }

  /// SetCommentRetentionMode - Change the comment retention mode of the lexer
  /// to the specified mode.  This is really only useful when lexing in raw
  /// mode, because otherwise the lexer needs to manage this.
  void SetCommentRetentionState(bool Mode) {
    assert(!isKeepWhitespaceMode() &&
           "Can't play with comment retention state when retaining whitespace");
    ExtendedTokenMode = Mode ? 1 : 0;
  }

  /// Sets the extended token mode back to its initial value, according to the
  /// language options and preprocessor. This controls whether the lexer
  /// produces comment and whitespace tokens.
  ///
  /// This requires the lexer to have an associated preprocessor. A standalone
  /// lexer has nothing to reset to.
  void resetExtendedTokenMode();

  /// Gets source code buffer.
  StringRef getBuffer() const {
    return StringRef(BufferStart, BufferEnd - BufferStart);
  }

  /// ReadToEndOfLine - Read the rest of the current preprocessor line as an
  /// uninterpreted string.  This switches the lexer out of directive mode.
  void ReadToEndOfLine(SmallVectorImpl<char> *Result = nullptr);


  /// Diag - Forwarding function for diagnostics.  This translate a source
  /// position in the current buffer into a SourceLocation object for rendering.
  DiagnosticBuilder Diag(const char *Loc, unsigned DiagID) const;

  /// getSourceLocation - Return a source location identifier for the specified
  /// offset in the current file.
  SourceLocation getSourceLocation(const char *Loc, unsigned TokLen = 1) const;

  /// getSourceLocation - Return a source location for the next character in
  /// the current file.
  SourceLocation getSourceLocation() override {
    return getSourceLocation(BufferPtr);
  }

  /// Return the current location in the buffer.
  const char *getBufferLocation() const { return BufferPtr; }

  /// Stringify - Convert the specified string into a C string by i) escaping
  /// '\\' and " characters and ii) replacing newline character(s) with "\\n".
  /// If Charify is true, this escapes the ' character instead of ".
  static std::string Stringify(StringRef Str, bool Charify = false);

  /// Stringify - Convert the specified string into a C string by i) escaping
  /// '\\' and " characters and ii) replacing newline character(s) with "\\n".
  static void Stringify(SmallVectorImpl<char> &Str);

  /// getSpelling - This method is used to get the spelling of a token into a
  /// preallocated buffer, instead of as an std::string.  The caller is required
  /// to allocate enough space for the token, which is guaranteed to be at least
  /// Tok.getLength() bytes long.  The length of the actual result is returned.
  ///
  /// Note that this method may do two possible things: it may either fill in
  /// the buffer specified with characters, or it may *change the input pointer*
  /// to point to a constant buffer with the data already in it (avoiding a
  /// copy).  The caller is not allowed to modify the returned buffer pointer
  /// if an internal buffer is returned.
  static unsigned getSpelling(const Token &Tok, const char *&Buffer,
                              const SourceManager &SourceMgr,
                              const LangOptions &LangOpts,
                              bool *Invalid = nullptr);

  /// getSpelling() - Return the 'spelling' of the Tok token.  The spelling of a
  /// token is the characters used to represent the token in the source file
  /// after trigraph expansion and escaped-newline folding.  In particular, this
  /// wants to get the true, uncanonicalized, spelling of things like digraphs
  /// UCNs, etc.
  static std::string getSpelling(const Token &Tok,
                                 const SourceManager &SourceMgr,
                                 const LangOptions &LangOpts,
                                 bool *Invalid = nullptr);

  /// getSpelling - This method is used to get the spelling of the
  /// token at the given source location.  If, as is usually true, it
  /// is not necessary to copy any data, then the returned string may
  /// not point into the provided buffer.
  ///
  /// This method lexes at the expansion depth of the given
  /// location and does not jump to the expansion or spelling
  /// location.
  static StringRef getSpelling(SourceLocation loc,
                               SmallVectorImpl<char> &buffer,
                               const SourceManager &SourceMgr,
                               const LangOptions &LangOpts,
                               bool *invalid = nullptr);

  /// MeasureTokenLength - Relex the token at the specified location and return
  /// its length in bytes in the input file.  If the token needs cleaning (e.g.
  /// includes a trigraph or an escaped newline) then this count includes bytes
  /// that are part of that.
  static unsigned MeasureTokenLength(SourceLocation Loc,
                                     const SourceManager &SM,
                                     const LangOptions &LangOpts);

  /// Relex the token at the specified location.
  /// \returns true if there was a failure, false on success.
  static bool getRawToken(SourceLocation Loc, Token &Result,
                          const SourceManager &SM,
                          const LangOptions &LangOpts,
                          bool IgnoreWhiteSpace = false);

  /// Given a location any where in a source buffer, find the location
  /// that corresponds to the beginning of the token in which the original
  /// source location lands.
  static SourceLocation GetBeginningOfToken(SourceLocation Loc,
                                            const SourceManager &SM,
                                            const LangOptions &LangOpts);

  /// Get the physical length (including trigraphs and escaped newlines) of the
  /// first \p Characters characters of the token starting at TokStart.
  static unsigned getTokenPrefixLength(SourceLocation TokStart,
                                       unsigned Characters,
                                       const SourceManager &SM,
                                       const LangOptions &LangOpts);

  /// AdvanceToTokenCharacter - If the current SourceLocation specifies a
  /// location at the start of a token, return a new location that specifies a
  /// character within the token.  This handles trigraphs and escaped newlines.
  static SourceLocation AdvanceToTokenCharacter(SourceLocation TokStart,
                                                unsigned Characters,
                                                const SourceManager &SM,
                                                const LangOptions &LangOpts) {
    return TokStart.getLocWithOffset(
        getTokenPrefixLength(TokStart, Characters, SM, LangOpts));
  }

  /// Computes the source location just past the end of the
  /// token at this source location.
  ///
  /// This routine can be used to produce a source location that
  /// points just past the end of the token referenced by \p Loc, and
  /// is generally used when a diagnostic needs to point just after a
  /// token where it expected something different that it received. If
  /// the returned source location would not be meaningful (e.g., if
  /// it points into a macro), this routine returns an invalid
  /// source location.
  ///
  /// \param Offset an offset from the end of the token, where the source
  /// location should refer to. The default offset (0) produces a source
  /// location pointing just past the end of the token; an offset of 1 produces
  /// a source location pointing to the last character in the token, etc.
  static SourceLocation getLocForEndOfToken(SourceLocation Loc, unsigned Offset,
                                            const SourceManager &SM,
                                            const LangOptions &LangOpts);

  /// Given a token range, produce a corresponding CharSourceRange that
  /// is not a token range. This allows the source range to be used by
  /// components that don't have access to the lexer and thus can't find the
  /// end of the range for themselves.
  static CharSourceRange getAsCharRange(SourceRange Range,
                                        const SourceManager &SM,
                                        const LangOptions &LangOpts) {
    SourceLocation End = getLocForEndOfToken(Range.getEnd(), 0, SM, LangOpts);
    return End.isInvalid() ? CharSourceRange()
                           : CharSourceRange::getCharRange(
                                 Range.getBegin(), End.getLocWithOffset(-1));
  }
  static CharSourceRange getAsCharRange(CharSourceRange Range,
                                        const SourceManager &SM,
                                        const LangOptions &LangOpts) {
    return Range.isTokenRange()
               ? getAsCharRange(Range.getAsRange(), SM, LangOpts)
               : Range;
  }

  /// Returns true if the given MacroID location points at the first
  /// token of the macro expansion.
  ///
  /// \param MacroBegin If non-null and function returns true, it is set to
  /// begin location of the macro.
  static bool isAtStartOfMacroExpansion(SourceLocation loc,
                                        const SourceManager &SM,
                                        const LangOptions &LangOpts,
                                        SourceLocation *MacroBegin = nullptr);

  /// Returns true if the given MacroID location points at the last
  /// token of the macro expansion.
  ///
  /// \param MacroEnd If non-null and function returns true, it is set to
  /// end location of the macro.
  static bool isAtEndOfMacroExpansion(SourceLocation loc,
                                      const SourceManager &SM,
                                      const LangOptions &LangOpts,
                                      SourceLocation *MacroEnd = nullptr);

  /// Accepts a range and returns a character range with file locations.
  ///
  /// Returns a null range if a part of the range resides inside a macro
  /// expansion or the range does not reside on the same FileID.
  ///
  /// This function is trying to deal with macros and return a range based on
  /// file locations. The cases where it can successfully handle macros are:
  ///
  /// -begin or end range lies at the start or end of a macro expansion, in
  ///  which case the location will be set to the expansion point, e.g:
  ///    \#define M 1 2
  ///    a M
  /// If you have a range [a, 2] (where 2 came from the macro), the function
  /// will return a range for "a M"
  /// if you have range [a, 1], the function will fail because the range
  /// overlaps with only a part of the macro
  ///
  /// -The macro is a function macro and the range can be mapped to the macro
  ///  arguments, e.g:
  ///    \#define M 1 2
  ///    \#define FM(x) x
  ///    FM(a b M)
  /// if you have range [b, 2], the function will return the file range "b M"
  /// inside the macro arguments.
  /// if you have range [a, 2], the function will return the file range
  /// "FM(a b M)" since the range includes all of the macro expansion.
  static CharSourceRange makeFileCharRange(CharSourceRange Range,
                                           const SourceManager &SM,
                                           const LangOptions &LangOpts);

  /// Returns a string for the source that the range encompasses.
  static StringRef getSourceText(CharSourceRange Range,
                                 const SourceManager &SM,
                                 const LangOptions &LangOpts,
                                 bool *Invalid = nullptr);

  /// Retrieve the name of the immediate macro expansion.
  ///
  /// This routine starts from a source location, and finds the name of the macro
  /// responsible for its immediate expansion. It looks through any intervening
  /// macro argument expansions to compute this. It returns a StringRef which
  /// refers to the SourceManager-owned buffer of the source where that macro
  /// name is spelled. Thus, the result shouldn't out-live that SourceManager.
  static StringRef getImmediateMacroName(SourceLocation Loc,
                                         const SourceManager &SM,
                                         const LangOptions &LangOpts);

  /// Retrieve the name of the immediate macro expansion.
  ///
  /// This routine starts from a source location, and finds the name of the
  /// macro responsible for its immediate expansion. It looks through any
  /// intervening macro argument expansions to compute this. It returns a
  /// StringRef which refers to the SourceManager-owned buffer of the source
  /// where that macro name is spelled. Thus, the result shouldn't out-live
  /// that SourceManager.
  ///
  /// This differs from Lexer::getImmediateMacroName in that any macro argument
  /// location will result in the topmost function macro that accepted it.
  /// e.g.
  /// \code
  ///   MAC1( MAC2(foo) )
  /// \endcode
  /// for location of 'foo' token, this function will return "MAC1" while
  /// Lexer::getImmediateMacroName will return "MAC2".
  static StringRef getImmediateMacroNameForDiagnostics(
      SourceLocation Loc, const SourceManager &SM, const LangOptions &LangOpts);

  /// Compute the preamble of the given file.
  ///
  /// The preamble of a file contains the initial comments, include directives,
  /// and other preprocessor directives that occur before the code in this
  /// particular file actually begins. The preamble of the main source file is
  /// a potential prefix header.
  ///
  /// \param Buffer The memory buffer containing the file's contents.
  ///
  /// \param MaxLines If non-zero, restrict the length of the preamble
  /// to fewer than this number of lines.
  ///
  /// \returns The offset into the file where the preamble ends and the rest
  /// of the file begins along with a boolean value indicating whether
  /// the preamble ends at the beginning of a new line.
  static PreambleBounds ComputePreamble(StringRef Buffer,
                                        const LangOptions &LangOpts,
                                        unsigned MaxLines = 0);

  /// Finds the token that comes right after the given location.
  ///
  /// Returns the next token, or none if the location is inside a macro.
  static Optional<Token> findNextToken(SourceLocation Loc,
                                       const SourceManager &SM,
                                       const LangOptions &LangOpts);

  /// Checks that the given token is the first token that occurs after
  /// the given location (this excludes comments and whitespace). Returns the
  /// location immediately after the specified token. If the token is not found
  /// or the location is inside a macro, the returned source location will be
  /// invalid.
  static SourceLocation findLocationAfterToken(SourceLocation loc,
                                         tok::TokenKind TKind,
                                         const SourceManager &SM,
                                         const LangOptions &LangOpts,
                                         bool SkipTrailingWhitespaceAndNewLine);

  /// \brief Returns the source location of the token that comes after the
  /// token located at the given location \p Loc (excluding any comments and
  /// whitespace). The returned source location will be invalid if the location
  /// is inside a macro.
  static SourceLocation
  findNextTokenLocationAfterTokenAt(SourceLocation Loc, const SourceManager &SM,
                                    const LangOptions &LangOpts);

<<<<<<< HEAD
  /// Returns true if the given character could appear in an identifier.
=======
  /// \brief Returns true if the given character could appear in an identifier.
>>>>>>> 793912eb
  static bool isIdentifierBodyChar(char c, const LangOptions &LangOpts);

  /// Checks whether new line pointed by Str is preceded by escape
  /// sequence.
  static bool isNewLineEscaped(const char *BufferStart, const char *Str);

  /// getCharAndSizeNoWarn - Like the getCharAndSize method, but does not ever
  /// emit a warning.
  static inline char getCharAndSizeNoWarn(const char *Ptr, unsigned &Size,
                                          const LangOptions &LangOpts) {
    // If this is not a trigraph and not a UCN or escaped newline, return
    // quickly.
    if (isObviouslySimpleCharacter(Ptr[0])) {
      Size = 1;
      return *Ptr;
    }

    Size = 0;
    return getCharAndSizeSlowNoWarn(Ptr, Size, LangOpts);
  }

  /// Returns the leading whitespace for line that corresponds to the given
  /// location \p Loc.
  static StringRef getIndentationForLine(SourceLocation Loc,
                                         const SourceManager &SM);

private:
  //===--------------------------------------------------------------------===//
  // Internal implementation interfaces.

  /// LexTokenInternal - Internal interface to lex a preprocessing token. Called
  /// by Lex.
  ///
  bool LexTokenInternal(Token &Result, bool TokAtPhysicalStartOfLine);

  bool CheckUnicodeWhitespace(Token &Result, uint32_t C, const char *CurPtr);

  /// Given that a token begins with the Unicode character \p C, figure out
  /// what kind of token it is and dispatch to the appropriate lexing helper
  /// function.
  bool LexUnicode(Token &Result, uint32_t C, const char *CurPtr);

  /// FormTokenWithChars - When we lex a token, we have identified a span
  /// starting at BufferPtr, going to TokEnd that forms the token.  This method
  /// takes that range and assigns it to the token as its location and size.  In
  /// addition, since tokens cannot overlap, this also updates BufferPtr to be
  /// TokEnd.
  void FormTokenWithChars(Token &Result, const char *TokEnd,
                          tok::TokenKind Kind) {
    unsigned TokLen = TokEnd-BufferPtr;
    Result.setLength(TokLen);
    Result.setLocation(getSourceLocation(BufferPtr, TokLen));
    Result.setKind(Kind);
    BufferPtr = TokEnd;
  }

  /// isNextPPTokenLParen - Return 1 if the next unexpanded token will return a
  /// tok::l_paren token, 0 if it is something else and 2 if there are no more
  /// tokens in the buffer controlled by this lexer.
  unsigned isNextPPTokenLParen();

  //===--------------------------------------------------------------------===//
  // Lexer character reading interfaces.

  // This lexer is built on two interfaces for reading characters, both of which
  // automatically provide phase 1/2 translation.  getAndAdvanceChar is used
  // when we know that we will be reading a character from the input buffer and
  // that this character will be part of the result token. This occurs in (f.e.)
  // string processing, because we know we need to read until we find the
  // closing '"' character.
  //
  // The second interface is the combination of getCharAndSize with
  // ConsumeChar.  getCharAndSize reads a phase 1/2 translated character,
  // returning it and its size.  If the lexer decides that this character is
  // part of the current token, it calls ConsumeChar on it.  This two stage
  // approach allows us to emit diagnostics for characters (e.g. warnings about
  // trigraphs), knowing that they only are emitted if the character is
  // consumed.

  /// isObviouslySimpleCharacter - Return true if the specified character is
  /// obviously the same in translation phase 1 and translation phase 3.  This
  /// can return false for characters that end up being the same, but it will
  /// never return true for something that needs to be mapped.
  static bool isObviouslySimpleCharacter(char C) {
    return C != '?' && C != '\\';
  }

  /// getAndAdvanceChar - Read a single 'character' from the specified buffer,
  /// advance over it, and return it.  This is tricky in several cases.  Here we
  /// just handle the trivial case and fall-back to the non-inlined
  /// getCharAndSizeSlow method to handle the hard case.
  inline char getAndAdvanceChar(const char *&Ptr, Token &Tok) {
    // If this is not a trigraph and not a UCN or escaped newline, return
    // quickly.
    if (isObviouslySimpleCharacter(Ptr[0])) return *Ptr++;

    unsigned Size = 0;
    char C = getCharAndSizeSlow(Ptr, Size, &Tok);
    Ptr += Size;
    return C;
  }

  /// ConsumeChar - When a character (identified by getCharAndSize) is consumed
  /// and added to a given token, check to see if there are diagnostics that
  /// need to be emitted or flags that need to be set on the token.  If so, do
  /// it.
  const char *ConsumeChar(const char *Ptr, unsigned Size, Token &Tok) {
    // Normal case, we consumed exactly one token.  Just return it.
    if (Size == 1)
      return Ptr+Size;

    // Otherwise, re-lex the character with a current token, allowing
    // diagnostics to be emitted and flags to be set.
    Size = 0;
    getCharAndSizeSlow(Ptr, Size, &Tok);
    return Ptr+Size;
  }

  /// getCharAndSize - Peek a single 'character' from the specified buffer,
  /// get its size, and return it.  This is tricky in several cases.  Here we
  /// just handle the trivial case and fall-back to the non-inlined
  /// getCharAndSizeSlow method to handle the hard case.
  inline char getCharAndSize(const char *Ptr, unsigned &Size) {
    // If this is not a trigraph and not a UCN or escaped newline, return
    // quickly.
    if (isObviouslySimpleCharacter(Ptr[0])) {
      Size = 1;
      return *Ptr;
    }

    Size = 0;
    return getCharAndSizeSlow(Ptr, Size);
  }

  /// getCharAndSizeSlow - Handle the slow/uncommon case of the getCharAndSize
  /// method.
  char getCharAndSizeSlow(const char *Ptr, unsigned &Size,
                          Token *Tok = nullptr);

  /// getEscapedNewLineSize - Return the size of the specified escaped newline,
  /// or 0 if it is not an escaped newline. P[-1] is known to be a "\" on entry
  /// to this function.
  static unsigned getEscapedNewLineSize(const char *P);

  /// SkipEscapedNewLines - If P points to an escaped newline (or a series of
  /// them), skip over them and return the first non-escaped-newline found,
  /// otherwise return P.
  static const char *SkipEscapedNewLines(const char *P);

  /// getCharAndSizeSlowNoWarn - Same as getCharAndSizeSlow, but never emits a
  /// diagnostic.
  static char getCharAndSizeSlowNoWarn(const char *Ptr, unsigned &Size,
                                       const LangOptions &LangOpts);

  //===--------------------------------------------------------------------===//
  // Other lexer functions.

  void SetByteOffset(unsigned Offset, bool StartOfLine);

  void PropagateLineStartLeadingSpaceInfo(Token &Result);

  const char *LexUDSuffix(Token &Result, const char *CurPtr,
                          bool IsStringLiteral);

  // Helper functions to lex the remainder of a token of the specific type.
  bool LexIdentifier         (Token &Result, const char *CurPtr);
  bool LexNumericConstant    (Token &Result, const char *CurPtr);
  bool LexStringLiteral      (Token &Result, const char *CurPtr,
                              tok::TokenKind Kind);
  bool LexRawStringLiteral   (Token &Result, const char *CurPtr,
                              tok::TokenKind Kind);
  bool LexAngledStringLiteral(Token &Result, const char *CurPtr);
  bool LexCharConstant       (Token &Result, const char *CurPtr,
                              tok::TokenKind Kind);
  bool LexEndOfFile          (Token &Result, const char *CurPtr);
  bool SkipWhitespace        (Token &Result, const char *CurPtr,
                              bool &TokAtPhysicalStartOfLine);
  bool SkipLineComment       (Token &Result, const char *CurPtr,
                              bool &TokAtPhysicalStartOfLine);
  bool SkipBlockComment      (Token &Result, const char *CurPtr,
                              bool &TokAtPhysicalStartOfLine);
  bool SaveLineComment       (Token &Result, const char *CurPtr);

  bool IsStartOfConflictMarker(const char *CurPtr);
  bool HandleEndOfConflictMarker(const char *CurPtr);

  bool lexEditorPlaceholder(Token &Result, const char *CurPtr);

  bool isCodeCompletionPoint(const char *CurPtr) const;
  void cutOffLexing() { BufferPtr = BufferEnd; }

  bool isHexaLiteral(const char *Start, const LangOptions &LangOpts);


  /// Read a universal character name.
  ///
  /// \param CurPtr The position in the source buffer after the initial '\'.
  ///               If the UCN is syntactically well-formed (but not necessarily
  ///               valid), this parameter will be updated to point to the
  ///               character after the UCN.
  /// \param SlashLoc The position in the source buffer of the '\'.
  /// \param Tok The token being formed. Pass \c nullptr to suppress diagnostics
  ///            and handle token formation in the caller.
  ///
  /// \return The Unicode codepoint specified by the UCN, or 0 if the UCN is
  ///         invalid.
  uint32_t tryReadUCN(const char *&CurPtr, const char *SlashLoc, Token *Tok);

  /// Try to consume a UCN as part of an identifier at the current
  /// location.
  /// \param CurPtr Initially points to the range of characters in the source
  ///               buffer containing the '\'. Updated to point past the end of
  ///               the UCN on success.
  /// \param Size The number of characters occupied by the '\' (including
  ///             trigraphs and escaped newlines).
  /// \param Result The token being produced. Marked as containing a UCN on
  ///               success.
  /// \return \c true if a UCN was lexed and it produced an acceptable
  ///         identifier character, \c false otherwise.
  bool tryConsumeIdentifierUCN(const char *&CurPtr, unsigned Size,
                               Token &Result);

  /// Try to consume an identifier character encoded in UTF-8.
  /// \param CurPtr Points to the start of the (potential) UTF-8 code unit
  ///        sequence. On success, updated to point past the end of it.
  /// \return \c true if a UTF-8 sequence mapping to an acceptable identifier
  ///         character was lexed, \c false otherwise.
  bool tryConsumeIdentifierUTF8Char(const char *&CurPtr);
};

} // namespace clang

#endif // LLVM_CLANG_LEX_LEXER_H<|MERGE_RESOLUTION|>--- conflicted
+++ resolved
@@ -57,10 +57,10 @@
 /// PreprocessorOptions::PrecompiledPreambleBytes.
 /// The preamble includes the BOM, if any.
 struct PreambleBounds {
-  /// Size of the preamble in bytes.
+  /// \brief Size of the preamble in bytes.
   unsigned Size;
 
-  /// Whether the preamble ends at the start of a new line.
+  /// \brief Whether the preamble ends at the start of a new line.
   ///
   /// Used to inform the lexer as to whether it's starting at the beginning of
   /// a line after skipping the preamble.
@@ -265,7 +265,7 @@
     return getSourceLocation(BufferPtr);
   }
 
-  /// Return the current location in the buffer.
+  /// \brief Return the current location in the buffer.
   const char *getBufferLocation() const { return BufferPtr; }
 
   /// Stringify - Convert the specified string into a C string by i) escaping
@@ -324,39 +324,29 @@
                                      const SourceManager &SM,
                                      const LangOptions &LangOpts);
 
-  /// Relex the token at the specified location.
+  /// \brief Relex the token at the specified location.
   /// \returns true if there was a failure, false on success.
   static bool getRawToken(SourceLocation Loc, Token &Result,
                           const SourceManager &SM,
                           const LangOptions &LangOpts,
                           bool IgnoreWhiteSpace = false);
 
-  /// Given a location any where in a source buffer, find the location
+  /// \brief Given a location any where in a source buffer, find the location
   /// that corresponds to the beginning of the token in which the original
   /// source location lands.
   static SourceLocation GetBeginningOfToken(SourceLocation Loc,
                                             const SourceManager &SM,
                                             const LangOptions &LangOpts);
 
-  /// Get the physical length (including trigraphs and escaped newlines) of the
-  /// first \p Characters characters of the token starting at TokStart.
-  static unsigned getTokenPrefixLength(SourceLocation TokStart,
-                                       unsigned Characters,
-                                       const SourceManager &SM,
-                                       const LangOptions &LangOpts);
-
   /// AdvanceToTokenCharacter - If the current SourceLocation specifies a
   /// location at the start of a token, return a new location that specifies a
   /// character within the token.  This handles trigraphs and escaped newlines.
   static SourceLocation AdvanceToTokenCharacter(SourceLocation TokStart,
-                                                unsigned Characters,
+                                                unsigned Character,
                                                 const SourceManager &SM,
-                                                const LangOptions &LangOpts) {
-    return TokStart.getLocWithOffset(
-        getTokenPrefixLength(TokStart, Characters, SM, LangOpts));
-  }
-
-  /// Computes the source location just past the end of the
+                                                const LangOptions &LangOpts);
+
+  /// \brief Computes the source location just past the end of the
   /// token at this source location.
   ///
   /// This routine can be used to produce a source location that
@@ -375,7 +365,7 @@
                                             const SourceManager &SM,
                                             const LangOptions &LangOpts);
 
-  /// Given a token range, produce a corresponding CharSourceRange that
+  /// \brief Given a token range, produce a corresponding CharSourceRange that
   /// is not a token range. This allows the source range to be used by
   /// components that don't have access to the lexer and thus can't find the
   /// end of the range for themselves.
@@ -395,7 +385,7 @@
                : Range;
   }
 
-  /// Returns true if the given MacroID location points at the first
+  /// \brief Returns true if the given MacroID location points at the first
   /// token of the macro expansion.
   ///
   /// \param MacroBegin If non-null and function returns true, it is set to
@@ -405,7 +395,7 @@
                                         const LangOptions &LangOpts,
                                         SourceLocation *MacroBegin = nullptr);
 
-  /// Returns true if the given MacroID location points at the last
+  /// \brief Returns true if the given MacroID location points at the last
   /// token of the macro expansion.
   ///
   /// \param MacroEnd If non-null and function returns true, it is set to
@@ -415,7 +405,7 @@
                                       const LangOptions &LangOpts,
                                       SourceLocation *MacroEnd = nullptr);
 
-  /// Accepts a range and returns a character range with file locations.
+  /// \brief Accepts a range and returns a character range with file locations.
   ///
   /// Returns a null range if a part of the range resides inside a macro
   /// expansion or the range does not reside on the same FileID.
@@ -445,13 +435,13 @@
                                            const SourceManager &SM,
                                            const LangOptions &LangOpts);
 
-  /// Returns a string for the source that the range encompasses.
+  /// \brief Returns a string for the source that the range encompasses.
   static StringRef getSourceText(CharSourceRange Range,
                                  const SourceManager &SM,
                                  const LangOptions &LangOpts,
                                  bool *Invalid = nullptr);
 
-  /// Retrieve the name of the immediate macro expansion.
+  /// \brief Retrieve the name of the immediate macro expansion.
   ///
   /// This routine starts from a source location, and finds the name of the macro
   /// responsible for its immediate expansion. It looks through any intervening
@@ -462,7 +452,7 @@
                                          const SourceManager &SM,
                                          const LangOptions &LangOpts);
 
-  /// Retrieve the name of the immediate macro expansion.
+  /// \brief Retrieve the name of the immediate macro expansion.
   ///
   /// This routine starts from a source location, and finds the name of the
   /// macro responsible for its immediate expansion. It looks through any
@@ -482,7 +472,7 @@
   static StringRef getImmediateMacroNameForDiagnostics(
       SourceLocation Loc, const SourceManager &SM, const LangOptions &LangOpts);
 
-  /// Compute the preamble of the given file.
+  /// \brief Compute the preamble of the given file.
   ///
   /// The preamble of a file contains the initial comments, include directives,
   /// and other preprocessor directives that occur before the code in this
@@ -508,7 +498,7 @@
                                        const SourceManager &SM,
                                        const LangOptions &LangOpts);
 
-  /// Checks that the given token is the first token that occurs after
+  /// \brief Checks that the given token is the first token that occurs after
   /// the given location (this excludes comments and whitespace). Returns the
   /// location immediately after the specified token. If the token is not found
   /// or the location is inside a macro, the returned source location will be
@@ -527,14 +517,10 @@
   findNextTokenLocationAfterTokenAt(SourceLocation Loc, const SourceManager &SM,
                                     const LangOptions &LangOpts);
 
-<<<<<<< HEAD
-  /// Returns true if the given character could appear in an identifier.
-=======
   /// \brief Returns true if the given character could appear in an identifier.
->>>>>>> 793912eb
   static bool isIdentifierBodyChar(char c, const LangOptions &LangOpts);
 
-  /// Checks whether new line pointed by Str is preceded by escape
+  /// \brief Checks whether new line pointed by Str is preceded by escape
   /// sequence.
   static bool isNewLineEscaped(const char *BufferStart, const char *Str);
 
@@ -740,7 +726,7 @@
   ///         invalid.
   uint32_t tryReadUCN(const char *&CurPtr, const char *SlashLoc, Token *Tok);
 
-  /// Try to consume a UCN as part of an identifier at the current
+  /// \brief Try to consume a UCN as part of an identifier at the current
   /// location.
   /// \param CurPtr Initially points to the range of characters in the source
   ///               buffer containing the '\'. Updated to point past the end of
@@ -754,7 +740,7 @@
   bool tryConsumeIdentifierUCN(const char *&CurPtr, unsigned Size,
                                Token &Result);
 
-  /// Try to consume an identifier character encoded in UTF-8.
+  /// \brief Try to consume an identifier character encoded in UTF-8.
   /// \param CurPtr Points to the start of the (potential) UTF-8 code unit
   ///        sequence. On success, updated to point past the end of it.
   /// \return \c true if a UTF-8 sequence mapping to an acceptable identifier
