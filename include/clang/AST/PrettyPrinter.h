--- conflicted
+++ resolved
@@ -52,11 +52,8 @@
       Half(LO.Half), MSWChar(LO.MicrosoftExt && !LO.WChar),
       IncludeNewlines(true), MSVCFormatting(false),
       ConstantsAsWritten(false), SuppressImplicitBase(false),
-<<<<<<< HEAD
-      UseStdFunctionForLambda(false) { }
-=======
+      UseStdFunctionForLambda(false)
       FullyQualifiedName(false) { }
->>>>>>> 9f9177d3
 
   /// Adjust this printing policy for cases where it's known that we're
   /// printing C++ code (for instance, if AST dumping reaches a C++-only
@@ -230,14 +227,12 @@
   /// When true, don't print the implicit 'self' or 'this' expressions.
   bool SuppressImplicitBase : 1;
 
-<<<<<<< HEAD
   /// \brief Whether we should use std::function<...> for lambda record types.
   bool UseStdFunctionForLambda : 1;
-=======
+
   /// When true, print the fully qualified name of function declarations.
   /// This is the opposite of SuppressScope and thus overrules it.
   bool FullyQualifiedName : 1;
->>>>>>> 9f9177d3
 };
 
 } // end namespace clang
