--- conflicted
+++ resolved
@@ -255,13 +255,8 @@
   CompileJobAnalyzer CompileAnalyzer;
 
   for (const auto &Cmd : Jobs) {
-<<<<<<< HEAD
-    // Collect only for Assemble jobs. If we do all jobs we get duplicates
-    // since Link jobs point to Assemble jobs as inputs.
-=======
     // Collect only for Assemble and Compile jobs. If we do all jobs we get
     // duplicates since Link jobs point to Assemble jobs as inputs.
->>>>>>> 3f3ec761
     if (Cmd.getSource().getKind() == driver::Action::AssembleJobClass ||
         Cmd.getSource().getKind() == driver::Action::CompileJobClass) {
       CompileAnalyzer.run(&Cmd.getSource());
