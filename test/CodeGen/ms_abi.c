// RUN: %clang_cc1 -triple x86_64-unknown-freebsd10.0 -emit-llvm < %s | FileCheck -check-prefix=FREEBSD %s
// RUN: %clang_cc1 -triple x86_64-pc-win32 -emit-llvm < %s | FileCheck -check-prefix=WIN64 %s

struct foo {
  int x;
  float y;
  char z;
};
// FREEBSD: %[[STRUCT_FOO:.*]] = type { i32, float, i8 }
// WIN64: %[[STRUCT_FOO:.*]] = type { i32, float, i8 }

void __attribute__((ms_abi)) f1(void);
void __attribute__((sysv_abi)) f2(void);
void f3(void) {
  // FREEBSD-LABEL: define void @f3()
  // WIN64-LABEL: define dso_local void @f3()
  f1();
  // FREEBSD: call win64cc void @f1()
  // WIN64: call void @f1()
  f2();
  // FREEBSD: call void @f2()
  // WIN64: call x86_64_sysvcc void @f2()
}
// FREEBSD: declare win64cc void @f1()
// FREEBSD: declare void @f2()
// WIN64: declare dso_local void @f1()
// WIN64: declare dso_local x86_64_sysvcc void @f2()

// Win64 ABI varargs
void __attribute__((ms_abi)) f4(int a, ...) {
  // FREEBSD-LABEL: define win64cc void @f4
  // WIN64-LABEL: define dso_local void @f4
  __builtin_ms_va_list ap;
  __builtin_ms_va_start(ap, a);
  // FREEBSD: %[[AP:.*]] = alloca i8*
  // FREEBSD: call void @llvm.va_start
  // WIN64: %[[AP:.*]] = alloca i8*
  // WIN64: call void @llvm.va_start
  int b = __builtin_va_arg(ap, int);
  // FREEBSD: %[[AP_CUR:.*]] = load i8*, i8** %[[AP]]
  // FREEBSD-NEXT: %[[AP_NEXT:.*]] = getelementptr inbounds i8, i8* %[[AP_CUR]], i64 8
  // FREEBSD-NEXT: store i8* %[[AP_NEXT]], i8** %[[AP]]
  // FREEBSD-NEXT: bitcast i8* %[[AP_CUR]] to i32*
  // WIN64: %[[AP_CUR:.*]] = load i8*, i8** %[[AP]]
  // WIN64-NEXT: %[[AP_NEXT:.*]] = getelementptr inbounds i8, i8* %[[AP_CUR]], i64 8
  // WIN64-NEXT: store i8* %[[AP_NEXT]], i8** %[[AP]]
  // WIN64-NEXT: bitcast i8* %[[AP_CUR]] to i32*
  // FIXME: These are different now. We probably need __builtin_ms_va_arg.
  double _Complex c = __builtin_va_arg(ap, double _Complex);
  // FREEBSD: %[[AP_CUR2:.*]] = load i8*, i8** %[[AP]]
  // FREEBSD-NEXT: %[[AP_NEXT2:.*]] = getelementptr inbounds i8, i8* %[[AP_CUR2]], i64 16
  // FREEBSD-NEXT: store i8* %[[AP_NEXT2]], i8** %[[AP]]
  // FREEBSD-NEXT: bitcast i8* %[[AP_CUR2]] to { double, double }*
  // WIN64: %[[AP_CUR2:.*]] = load i8*, i8** %[[AP]]
  // WIN64-NEXT: %[[AP_NEXT2:.*]] = getelementptr inbounds i8, i8* %[[AP_CUR2]], i64 8
  // WIN64-NEXT: store i8* %[[AP_NEXT2]], i8** %[[AP]]
  // WIN64-NEXT: %[[CUR2:.*]] = bitcast i8* %[[AP_CUR2]] to { double, double }**
  // WIN64-NEXT: load { double, double }*, { double, double }** %[[CUR2]]
  struct foo d = __builtin_va_arg(ap, struct foo);
  // FREEBSD: %[[AP_CUR3:.*]] = load i8*, i8** %[[AP]]
  // FREEBSD-NEXT: %[[AP_NEXT3:.*]] = getelementptr inbounds i8, i8* %[[AP_CUR3]], i64 16
  // FREEBSD-NEXT: store i8* %[[AP_NEXT3]], i8** %[[AP]]
  // FREEBSD-NEXT: bitcast i8* %[[AP_CUR3]] to %[[STRUCT_FOO]]*
  // WIN64: %[[AP_CUR3:.*]] = load i8*, i8** %[[AP]]
  // WIN64-NEXT: %[[AP_NEXT3:.*]] = getelementptr inbounds i8, i8* %[[AP_CUR3]], i64 8
  // WIN64-NEXT: store i8* %[[AP_NEXT3]], i8** %[[AP]]
  // WIN64-NEXT: %[[CUR3:.*]] = bitcast i8* %[[AP_CUR3]] to %[[STRUCT_FOO]]*
  // WIN64-NEXT: load %[[STRUCT_FOO]]*, %[[STRUCT_FOO]]** %[[CUR3]]
  __builtin_ms_va_list ap2;
  __builtin_ms_va_copy(ap2, ap);
  // FREEBSD: %[[AP_VAL:.*]] = load i8*, i8** %[[AP]]
  // FREEBSD-NEXT: store i8* %[[AP_VAL]], i8** %[[AP2:.*]]
  // WIN64: %[[AP_VAL:.*]] = load i8*, i8** %[[AP]]
  // WIN64-NEXT: store i8* %[[AP_VAL]], i8** %[[AP2:.*]]
  __builtin_ms_va_end(ap);
  // FREEBSD: call void @llvm.va_end
  // WIN64: call void @llvm.va_end
}

// Let's verify that normal va_lists work right on Win64, too.
void f5(int a, ...) {
  // WIN64-LABEL: define dso_local void @f5
  __builtin_va_list ap;
  __builtin_va_start(ap, a);
  // WIN64: %[[AP:.*]] = alloca i8*
  // WIN64: call void @llvm.va_start
  int b = __builtin_va_arg(ap, int);
  // WIN64: %[[AP_CUR:.*]] = load i8*, i8** %[[AP]]
  // WIN64-NEXT: %[[AP_NEXT:.*]] = getelementptr inbounds i8, i8* %[[AP_CUR]], i64 8
  // WIN64-NEXT: store i8* %[[AP_NEXT]], i8** %[[AP]]
  // WIN64-NEXT: bitcast i8* %[[AP_CUR]] to i32*
  double _Complex c = __builtin_va_arg(ap, double _Complex);
  // WIN64: %[[AP_CUR2:.*]] = load i8*, i8** %[[AP]]
  // WIN64-NEXT: %[[AP_NEXT2:.*]] = getelementptr inbounds i8, i8* %[[AP_CUR2]], i64 8
  // WIN64-NEXT: store i8* %[[AP_NEXT2]], i8** %[[AP]]
  // WIN64-NEXT: bitcast i8* %[[AP_CUR2]] to { double, double }*
  struct foo d = __builtin_va_arg(ap, struct foo);
  // WIN64: %[[AP_CUR3:.*]] = load i8*, i8** %[[AP]]
  // WIN64-NEXT: %[[AP_NEXT3:.*]] = getelementptr inbounds i8, i8* %[[AP_CUR3]], i64 8
  // WIN64-NEXT: store i8* %[[AP_NEXT3]], i8** %[[AP]]
  // WIN64-NEXT: bitcast i8* %[[AP_CUR3]] to %[[STRUCT_FOO]]*
  __builtin_va_list ap2;
  __builtin_va_copy(ap2, ap);
  // WIN64: call void @llvm.va_copy
  __builtin_va_end(ap);
  // WIN64: call void @llvm.va_end
}

// Verify that using a Win64 va_list from a System V function works.
void __attribute__((sysv_abi)) f6(__builtin_ms_va_list ap) {
  // FREEBSD-LABEL: define void @f6
  // FREEBSD: store i8* %ap, i8** %[[AP:.*]]
  // WIN64-LABEL: define dso_local x86_64_sysvcc void @f6
  // WIN64: store i8* %ap, i8** %[[AP:.*]]
  int b = __builtin_va_arg(ap, int);
  // FREEBSD: %[[AP_CUR:.*]] = load i8*, i8** %[[AP]]
  // FREEBSD-NEXT: %[[AP_NEXT:.*]] = getelementptr inbounds i8, i8* %[[AP_CUR]], i64 8
  // FREEBSD-NEXT: store i8* %[[AP_NEXT]], i8** %[[AP]]
  // FREEBSD-NEXT: bitcast i8* %[[AP_CUR]] to i32*
  // WIN64: %[[AP_CUR:.*]] = load i8*, i8** %[[AP]]
  // WIN64-NEXT: %[[AP_NEXT:.*]] = getelementptr inbounds i8, i8* %[[AP_CUR]], i64 8
  // WIN64-NEXT: store i8* %[[AP_NEXT]], i8** %[[AP]]
  // WIN64-NEXT: bitcast i8* %[[AP_CUR]] to i32*
  double _Complex c = __builtin_va_arg(ap, double _Complex);
  // FREEBSD: %[[AP_CUR2:.*]] = load i8*, i8** %[[AP]]
  // FREEBSD-NEXT: %[[AP_NEXT2:.*]] = getelementptr inbounds i8, i8* %[[AP_CUR2]], i64 16
  // FREEBSD-NEXT: store i8* %[[AP_NEXT2]], i8** %[[AP]]
  // FREEBSD-NEXT: bitcast i8* %[[AP_CUR2]] to { double, double }*
  // WIN64: %[[AP_CUR2:.*]] = load i8*, i8** %[[AP]]
  // WIN64-NEXT: %[[AP_NEXT2:.*]] = getelementptr inbounds i8, i8* %[[AP_CUR2]], i64 8
  // WIN64-NEXT: store i8* %[[AP_NEXT2]], i8** %[[AP]]
  // WIN64-NEXT: bitcast i8* %[[AP_CUR2]] to { double, double }*
  struct foo d = __builtin_va_arg(ap, struct foo);
  // FREEBSD: %[[AP_CUR3:.*]] = load i8*, i8** %[[AP]]
  // FREEBSD-NEXT: %[[AP_NEXT3:.*]] = getelementptr inbounds i8, i8* %[[AP_CUR3]], i64 16
  // FREEBSD-NEXT: store i8* %[[AP_NEXT3]], i8** %[[AP]]
  // FREEBSD-NEXT: bitcast i8* %[[AP_CUR3]] to %[[STRUCT_FOO]]*
  // WIN64: %[[AP_CUR3:.*]] = load i8*, i8** %[[AP]]
  // WIN64-NEXT: %[[AP_NEXT3:.*]] = getelementptr inbounds i8, i8* %[[AP_CUR3]], i64 8
  // WIN64-NEXT: store i8* %[[AP_NEXT3]], i8** %[[AP]]
  // WIN64-NEXT: bitcast i8* %[[AP_CUR3]] to %[[STRUCT_FOO]]*
  __builtin_ms_va_list ap2;
  __builtin_ms_va_copy(ap2, ap);
  // FREEBSD: %[[AP_VAL:.*]] = load i8*, i8** %[[AP]]
  // FREEBSD-NEXT: store i8* %[[AP_VAL]], i8** %[[AP2:.*]]
  // WIN64: %[[AP_VAL:.*]] = load i8*, i8** %[[AP]]
  // WIN64-NEXT: store i8* %[[AP_VAL]], i8** %[[AP2:.*]]
}

// This test checks if structs are passed according to Win64 calling convention
// when it's enforced by __attribute((ms_abi)).
struct i128 {
  unsigned long long a;
  unsigned long long b;
};

__attribute__((ms_abi)) struct i128 f7(struct i128 a) {
<<<<<<< HEAD
  // WIN64: define dso_local void @f7(%struct.i128* noalias sret %agg.result, %struct.i128* %a)
=======
  // WIN64: define void @f7(%struct.i128* noalias sret %agg.result, %struct.i128* %a)
>>>>>>> 793912eb
  // FREEBSD: define win64cc void @f7(%struct.i128* noalias sret %agg.result, %struct.i128* %a)
  return a;
}<|MERGE_RESOLUTION|>--- conflicted
+++ resolved
@@ -13,7 +13,7 @@
 void __attribute__((sysv_abi)) f2(void);
 void f3(void) {
   // FREEBSD-LABEL: define void @f3()
-  // WIN64-LABEL: define dso_local void @f3()
+  // WIN64-LABEL: define void @f3()
   f1();
   // FREEBSD: call win64cc void @f1()
   // WIN64: call void @f1()
@@ -23,13 +23,13 @@
 }
 // FREEBSD: declare win64cc void @f1()
 // FREEBSD: declare void @f2()
-// WIN64: declare dso_local void @f1()
-// WIN64: declare dso_local x86_64_sysvcc void @f2()
+// WIN64: declare void @f1()
+// WIN64: declare x86_64_sysvcc void @f2()
 
 // Win64 ABI varargs
 void __attribute__((ms_abi)) f4(int a, ...) {
   // FREEBSD-LABEL: define win64cc void @f4
-  // WIN64-LABEL: define dso_local void @f4
+  // WIN64-LABEL: define void @f4
   __builtin_ms_va_list ap;
   __builtin_ms_va_start(ap, a);
   // FREEBSD: %[[AP:.*]] = alloca i8*
@@ -79,7 +79,7 @@
 
 // Let's verify that normal va_lists work right on Win64, too.
 void f5(int a, ...) {
-  // WIN64-LABEL: define dso_local void @f5
+  // WIN64-LABEL: define void @f5
   __builtin_va_list ap;
   __builtin_va_start(ap, a);
   // WIN64: %[[AP:.*]] = alloca i8*
@@ -110,7 +110,7 @@
 void __attribute__((sysv_abi)) f6(__builtin_ms_va_list ap) {
   // FREEBSD-LABEL: define void @f6
   // FREEBSD: store i8* %ap, i8** %[[AP:.*]]
-  // WIN64-LABEL: define dso_local x86_64_sysvcc void @f6
+  // WIN64-LABEL: define x86_64_sysvcc void @f6
   // WIN64: store i8* %ap, i8** %[[AP:.*]]
   int b = __builtin_va_arg(ap, int);
   // FREEBSD: %[[AP_CUR:.*]] = load i8*, i8** %[[AP]]
@@ -155,11 +155,7 @@
 };
 
 __attribute__((ms_abi)) struct i128 f7(struct i128 a) {
-<<<<<<< HEAD
-  // WIN64: define dso_local void @f7(%struct.i128* noalias sret %agg.result, %struct.i128* %a)
-=======
   // WIN64: define void @f7(%struct.i128* noalias sret %agg.result, %struct.i128* %a)
->>>>>>> 793912eb
   // FREEBSD: define win64cc void @f7(%struct.i128* noalias sret %agg.result, %struct.i128* %a)
   return a;
 }