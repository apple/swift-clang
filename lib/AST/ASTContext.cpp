//===- ASTContext.cpp - Context to hold long-lived AST nodes --------------===//
//
//                     The LLVM Compiler Infrastructure
//
// This file is distributed under the University of Illinois Open Source
// License. See LICENSE.TXT for details.
//
//===----------------------------------------------------------------------===//
//
//  This file implements the ASTContext interface.
//
//===----------------------------------------------------------------------===//

#include "clang/AST/ASTContext.h"
#include "CXXABI.h"
#include "clang/AST/APValue.h"
#include "clang/AST/ASTMutationListener.h"
#include "clang/AST/ASTTypeTraits.h"
#include "clang/AST/Attr.h"
#include "clang/AST/AttrIterator.h"
#include "clang/AST/CharUnits.h"
#include "clang/AST/Comment.h"
#include "clang/AST/Decl.h"
#include "clang/AST/DeclBase.h"
#include "clang/AST/DeclCXX.h"
#include "clang/AST/DeclContextInternals.h"
#include "clang/AST/DeclObjC.h"
#include "clang/AST/DeclOpenMP.h"
#include "clang/AST/DeclTemplate.h"
#include "clang/AST/DeclarationName.h"
#include "clang/AST/Expr.h"
#include "clang/AST/ExprCXX.h"
#include "clang/AST/ExternalASTSource.h"
#include "clang/AST/Mangle.h"
#include "clang/AST/MangleNumberingContext.h"
#include "clang/AST/NestedNameSpecifier.h"
#include "clang/AST/RawCommentList.h"
#include "clang/AST/RecordLayout.h"
#include "clang/AST/RecursiveASTVisitor.h"
#include "clang/AST/Stmt.h"
#include "clang/AST/TemplateBase.h"
#include "clang/AST/TemplateName.h"
#include "clang/AST/Type.h"
#include "clang/AST/TypeLoc.h"
#include "clang/AST/UnresolvedSet.h"
#include "clang/AST/VTableBuilder.h"
#include "clang/Basic/AddressSpaces.h"
#include "clang/Basic/Builtins.h"
#include "clang/Basic/CommentOptions.h"
#include "clang/Basic/ExceptionSpecificationType.h"
#include "clang/Basic/IdentifierTable.h"
#include "clang/Basic/LLVM.h"
#include "clang/Basic/LangOptions.h"
#include "clang/Basic/Linkage.h"
#include "clang/Basic/ObjCRuntime.h"
#include "clang/Basic/SanitizerBlacklist.h"
#include "clang/Basic/SourceLocation.h"
#include "clang/Basic/SourceManager.h"
#include "clang/Basic/Specifiers.h"
#include "clang/Basic/TargetCXXABI.h"
#include "clang/Basic/TargetInfo.h"
#include "clang/Basic/XRayLists.h"
#include "llvm/ADT/APInt.h"
#include "llvm/ADT/APSInt.h"
#include "llvm/ADT/ArrayRef.h"
#include "llvm/ADT/DenseMap.h"
#include "llvm/ADT/DenseSet.h"
#include "llvm/ADT/FoldingSet.h"
#include "llvm/ADT/None.h"
#include "llvm/ADT/Optional.h"
#include "llvm/ADT/PointerUnion.h"
#include "llvm/ADT/STLExtras.h"
#include "llvm/ADT/SmallPtrSet.h"
#include "llvm/ADT/SmallVector.h"
#include "llvm/ADT/StringExtras.h"
#include "llvm/ADT/StringRef.h"
#include "llvm/ADT/Triple.h"
#include "llvm/Support/Capacity.h"
#include "llvm/Support/Casting.h"
#include "llvm/Support/Compiler.h"
#include "llvm/Support/ErrorHandling.h"
#include "llvm/Support/MathExtras.h"
#include "llvm/Support/raw_ostream.h"
#include <algorithm>
#include <cassert>
#include <cstddef>
#include <cstdint>
#include <cstdlib>
#include <map>
#include <memory>
#include <string>
#include <tuple>
#include <utility>

using namespace clang;

unsigned ASTContext::NumImplicitDefaultConstructors;
unsigned ASTContext::NumImplicitDefaultConstructorsDeclared;
unsigned ASTContext::NumImplicitCopyConstructors;
unsigned ASTContext::NumImplicitCopyConstructorsDeclared;
unsigned ASTContext::NumImplicitMoveConstructors;
unsigned ASTContext::NumImplicitMoveConstructorsDeclared;
unsigned ASTContext::NumImplicitCopyAssignmentOperators;
unsigned ASTContext::NumImplicitCopyAssignmentOperatorsDeclared;
unsigned ASTContext::NumImplicitMoveAssignmentOperators;
unsigned ASTContext::NumImplicitMoveAssignmentOperatorsDeclared;
unsigned ASTContext::NumImplicitDestructors;
unsigned ASTContext::NumImplicitDestructorsDeclared;

enum FloatingRank {
  Float16Rank, HalfRank, FloatRank, DoubleRank, LongDoubleRank, Float128Rank
};

RawComment *ASTContext::getRawCommentForDeclNoCache(const Decl *D) const {
  if (!CommentsLoaded && ExternalSource) {
    ExternalSource->ReadComments();

#ifndef NDEBUG
    ArrayRef<RawComment *> RawComments = Comments.getComments();
    assert(std::is_sorted(RawComments.begin(), RawComments.end(),
                          BeforeThanCompare<RawComment>(SourceMgr)));
#endif

    CommentsLoaded = true;
  }

  assert(D);

  // User can not attach documentation to implicit declarations.
  if (D->isImplicit())
    return nullptr;

  // User can not attach documentation to implicit instantiations.
  if (const auto *FD = dyn_cast<FunctionDecl>(D)) {
    if (FD->getTemplateSpecializationKind() == TSK_ImplicitInstantiation)
      return nullptr;
  }

  if (const auto *VD = dyn_cast<VarDecl>(D)) {
    if (VD->isStaticDataMember() &&
        VD->getTemplateSpecializationKind() == TSK_ImplicitInstantiation)
      return nullptr;
  }

  if (const auto *CRD = dyn_cast<CXXRecordDecl>(D)) {
    if (CRD->getTemplateSpecializationKind() == TSK_ImplicitInstantiation)
      return nullptr;
  }

  if (const auto *CTSD = dyn_cast<ClassTemplateSpecializationDecl>(D)) {
    TemplateSpecializationKind TSK = CTSD->getSpecializationKind();
    if (TSK == TSK_ImplicitInstantiation ||
        TSK == TSK_Undeclared)
      return nullptr;
  }

  if (const auto *ED = dyn_cast<EnumDecl>(D)) {
    if (ED->getTemplateSpecializationKind() == TSK_ImplicitInstantiation)
      return nullptr;
  }
  if (const auto *TD = dyn_cast<TagDecl>(D)) {
    // When tag declaration (but not definition!) is part of the
    // decl-specifier-seq of some other declaration, it doesn't get comment
    if (TD->isEmbeddedInDeclarator() && !TD->isCompleteDefinition())
      return nullptr;
  }
  // TODO: handle comments for function parameters properly.
  if (isa<ParmVarDecl>(D))
    return nullptr;

  // TODO: we could look up template parameter documentation in the template
  // documentation.
  if (isa<TemplateTypeParmDecl>(D) ||
      isa<NonTypeTemplateParmDecl>(D) ||
      isa<TemplateTemplateParmDecl>(D))
    return nullptr;

  ArrayRef<RawComment *> RawComments = Comments.getComments();

  // If there are no comments anywhere, we won't find anything.
  if (RawComments.empty())
    return nullptr;

  // Find declaration location.
  // For Objective-C declarations we generally don't expect to have multiple
  // declarators, thus use declaration starting location as the "declaration
  // location".
  // For all other declarations multiple declarators are used quite frequently,
  // so we use the location of the identifier as the "declaration location".
  SourceLocation DeclLoc;
  if (isa<ObjCMethodDecl>(D) || isa<ObjCContainerDecl>(D) ||
      isa<ObjCPropertyDecl>(D) ||
      isa<RedeclarableTemplateDecl>(D) ||
      isa<ClassTemplateSpecializationDecl>(D))
    DeclLoc = D->getLocStart();
  else {
    DeclLoc = D->getLocation();
    if (DeclLoc.isMacroID()) {
      if (isa<TypedefDecl>(D)) {
        // If location of the typedef name is in a macro, it is because being
        // declared via a macro. Try using declaration's starting location as
        // the "declaration location".
        DeclLoc = D->getLocStart();
      } else if (const auto *TD = dyn_cast<TagDecl>(D)) {
        // If location of the tag decl is inside a macro, but the spelling of
        // the tag name comes from a macro argument, it looks like a special
        // macro like NS_ENUM is being used to define the tag decl.  In that
        // case, adjust the source location to the expansion loc so that we can
        // attach the comment to the tag decl.
        if (SourceMgr.isMacroArgExpansion(DeclLoc) &&
            TD->isCompleteDefinition())
          DeclLoc = SourceMgr.getExpansionLoc(DeclLoc);
      }
    }
  }

  // If the declaration doesn't map directly to a location in a file, we
  // can't find the comment.
  if (DeclLoc.isInvalid() || !DeclLoc.isFileID())
    return nullptr;

  // Find the comment that occurs just after this declaration.
  ArrayRef<RawComment *>::iterator Comment;
  {
    // When searching for comments during parsing, the comment we are looking
    // for is usually among the last two comments we parsed -- check them
    // first.
    RawComment CommentAtDeclLoc(
        SourceMgr, SourceRange(DeclLoc), LangOpts.CommentOpts, false);
    BeforeThanCompare<RawComment> Compare(SourceMgr);
    ArrayRef<RawComment *>::iterator MaybeBeforeDecl = RawComments.end() - 1;
    bool Found = Compare(*MaybeBeforeDecl, &CommentAtDeclLoc);
    if (!Found && RawComments.size() >= 2) {
      MaybeBeforeDecl--;
      Found = Compare(*MaybeBeforeDecl, &CommentAtDeclLoc);
    }

    if (Found) {
      Comment = MaybeBeforeDecl + 1;
      assert(Comment == std::lower_bound(RawComments.begin(), RawComments.end(),
                                         &CommentAtDeclLoc, Compare));
    } else {
      // Slow path.
      Comment = std::lower_bound(RawComments.begin(), RawComments.end(),
                                 &CommentAtDeclLoc, Compare);
    }
  }

  // Decompose the location for the declaration and find the beginning of the
  // file buffer.
  std::pair<FileID, unsigned> DeclLocDecomp = SourceMgr.getDecomposedLoc(DeclLoc);

  // First check whether we have a trailing comment.
  if (Comment != RawComments.end() &&
      ((*Comment)->isDocumentation() || LangOpts.CommentOpts.ParseAllComments)
      && (*Comment)->isTrailingComment() &&
      (isa<FieldDecl>(D) || isa<EnumConstantDecl>(D) || isa<VarDecl>(D) ||
       isa<ObjCMethodDecl>(D) || isa<ObjCPropertyDecl>(D))) {
    std::pair<FileID, unsigned> CommentBeginDecomp
      = SourceMgr.getDecomposedLoc((*Comment)->getSourceRange().getBegin());
    // Check that Doxygen trailing comment comes after the declaration, starts
    // on the same line and in the same file as the declaration.
    if (DeclLocDecomp.first == CommentBeginDecomp.first &&
        SourceMgr.getLineNumber(DeclLocDecomp.first, DeclLocDecomp.second)
          == SourceMgr.getLineNumber(CommentBeginDecomp.first,
                                     CommentBeginDecomp.second)) {
      return *Comment;
    }
  }

  // The comment just after the declaration was not a trailing comment.
  // Let's look at the previous comment.
  if (Comment == RawComments.begin())
    return nullptr;
  --Comment;

  // Check that we actually have a non-member Doxygen comment.
  if (!((*Comment)->isDocumentation() ||
        LangOpts.CommentOpts.ParseAllComments) ||
      (*Comment)->isTrailingComment())
    return nullptr;

  // Decompose the end of the comment.
  std::pair<FileID, unsigned> CommentEndDecomp
    = SourceMgr.getDecomposedLoc((*Comment)->getSourceRange().getEnd());

  // If the comment and the declaration aren't in the same file, then they
  // aren't related.
  if (DeclLocDecomp.first != CommentEndDecomp.first)
    return nullptr;

  // Get the corresponding buffer.
  bool Invalid = false;
  const char *Buffer = SourceMgr.getBufferData(DeclLocDecomp.first,
                                               &Invalid).data();
  if (Invalid)
    return nullptr;

  // Extract text between the comment and declaration.
  StringRef Text(Buffer + CommentEndDecomp.second,
                 DeclLocDecomp.second - CommentEndDecomp.second);

  // There should be no other declarations or preprocessor directives between
  // comment and declaration.
  if (Text.find_first_of(";{}#@") != StringRef::npos)
    return nullptr;

  return *Comment;
}

/// If we have a 'templated' declaration for a template, adjust 'D' to
/// refer to the actual template.
/// If we have an implicit instantiation, adjust 'D' to refer to template.
static const Decl *adjustDeclToTemplate(const Decl *D) {
  if (const auto *FD = dyn_cast<FunctionDecl>(D)) {
    // Is this function declaration part of a function template?
    if (const FunctionTemplateDecl *FTD = FD->getDescribedFunctionTemplate())
      return FTD;

    // Nothing to do if function is not an implicit instantiation.
    if (FD->getTemplateSpecializationKind() != TSK_ImplicitInstantiation)
      return D;

    // Function is an implicit instantiation of a function template?
    if (const FunctionTemplateDecl *FTD = FD->getPrimaryTemplate())
      return FTD;

    // Function is instantiated from a member definition of a class template?
    if (const FunctionDecl *MemberDecl =
            FD->getInstantiatedFromMemberFunction())
      return MemberDecl;

    return D;
  }
  if (const auto *VD = dyn_cast<VarDecl>(D)) {
    // Static data member is instantiated from a member definition of a class
    // template?
    if (VD->isStaticDataMember())
      if (const VarDecl *MemberDecl = VD->getInstantiatedFromStaticDataMember())
        return MemberDecl;

    return D;
  }
  if (const auto *CRD = dyn_cast<CXXRecordDecl>(D)) {
    // Is this class declaration part of a class template?
    if (const ClassTemplateDecl *CTD = CRD->getDescribedClassTemplate())
      return CTD;

    // Class is an implicit instantiation of a class template or partial
    // specialization?
    if (const auto *CTSD = dyn_cast<ClassTemplateSpecializationDecl>(CRD)) {
      if (CTSD->getSpecializationKind() != TSK_ImplicitInstantiation)
        return D;
      llvm::PointerUnion<ClassTemplateDecl *,
                         ClassTemplatePartialSpecializationDecl *>
          PU = CTSD->getSpecializedTemplateOrPartial();
      return PU.is<ClassTemplateDecl*>() ?
          static_cast<const Decl*>(PU.get<ClassTemplateDecl *>()) :
          static_cast<const Decl*>(
              PU.get<ClassTemplatePartialSpecializationDecl *>());
    }

    // Class is instantiated from a member definition of a class template?
    if (const MemberSpecializationInfo *Info =
                   CRD->getMemberSpecializationInfo())
      return Info->getInstantiatedFrom();

    return D;
  }
  if (const auto *ED = dyn_cast<EnumDecl>(D)) {
    // Enum is instantiated from a member definition of a class template?
    if (const EnumDecl *MemberDecl = ED->getInstantiatedFromMemberEnum())
      return MemberDecl;

    return D;
  }
  // FIXME: Adjust alias templates?
  return D;
}

const RawComment *ASTContext::getRawCommentForAnyRedecl(
                                                const Decl *D,
                                                const Decl **OriginalDecl) const {
  D = adjustDeclToTemplate(D);

  // Check whether we have cached a comment for this declaration already.
  {
    llvm::DenseMap<const Decl *, RawCommentAndCacheFlags>::iterator Pos =
        RedeclComments.find(D);
    if (Pos != RedeclComments.end()) {
      const RawCommentAndCacheFlags &Raw = Pos->second;
      if (Raw.getKind() != RawCommentAndCacheFlags::NoCommentInDecl) {
        if (OriginalDecl)
          *OriginalDecl = Raw.getOriginalDecl();
        return Raw.getRaw();
      }
    }
  }

  // Search for comments attached to declarations in the redeclaration chain.
  const RawComment *RC = nullptr;
  const Decl *OriginalDeclForRC = nullptr;
  for (auto I : D->redecls()) {
    llvm::DenseMap<const Decl *, RawCommentAndCacheFlags>::iterator Pos =
        RedeclComments.find(I);
    if (Pos != RedeclComments.end()) {
      const RawCommentAndCacheFlags &Raw = Pos->second;
      if (Raw.getKind() != RawCommentAndCacheFlags::NoCommentInDecl) {
        RC = Raw.getRaw();
        OriginalDeclForRC = Raw.getOriginalDecl();
        break;
      }
    } else {
      RC = getRawCommentForDeclNoCache(I);
      OriginalDeclForRC = I;
      RawCommentAndCacheFlags Raw;
      if (RC) {
        // Call order swapped to work around ICE in VS2015 RTM (Release Win32)
        // https://connect.microsoft.com/VisualStudio/feedback/details/1741530
        Raw.setKind(RawCommentAndCacheFlags::FromDecl);
        Raw.setRaw(RC);
      } else
        Raw.setKind(RawCommentAndCacheFlags::NoCommentInDecl);
      Raw.setOriginalDecl(I);
      RedeclComments[I] = Raw;
      if (RC)
        break;
    }
  }

  // If we found a comment, it should be a documentation comment.
  assert(!RC || RC->isDocumentation() || LangOpts.CommentOpts.ParseAllComments);

  if (OriginalDecl)
    *OriginalDecl = OriginalDeclForRC;

  // Update cache for every declaration in the redeclaration chain.
  RawCommentAndCacheFlags Raw;
  Raw.setRaw(RC);
  Raw.setKind(RawCommentAndCacheFlags::FromRedecl);
  Raw.setOriginalDecl(OriginalDeclForRC);

  for (auto I : D->redecls()) {
    RawCommentAndCacheFlags &R = RedeclComments[I];
    if (R.getKind() == RawCommentAndCacheFlags::NoCommentInDecl)
      R = Raw;
  }

  return RC;
}

static void addRedeclaredMethods(const ObjCMethodDecl *ObjCMethod,
                   SmallVectorImpl<const NamedDecl *> &Redeclared) {
  const DeclContext *DC = ObjCMethod->getDeclContext();
  if (const auto *IMD = dyn_cast<ObjCImplDecl>(DC)) {
    const ObjCInterfaceDecl *ID = IMD->getClassInterface();
    if (!ID)
      return;
    // Add redeclared method here.
    for (const auto *Ext : ID->known_extensions()) {
      if (ObjCMethodDecl *RedeclaredMethod =
            Ext->getMethod(ObjCMethod->getSelector(),
                                  ObjCMethod->isInstanceMethod()))
        Redeclared.push_back(RedeclaredMethod);
    }
  }
}

comments::FullComment *ASTContext::cloneFullComment(comments::FullComment *FC,
                                                    const Decl *D) const {
  auto *ThisDeclInfo = new (*this) comments::DeclInfo;
  ThisDeclInfo->CommentDecl = D;
  ThisDeclInfo->IsFilled = false;
  ThisDeclInfo->fill();
  ThisDeclInfo->CommentDecl = FC->getDecl();
  if (!ThisDeclInfo->TemplateParameters)
    ThisDeclInfo->TemplateParameters = FC->getDeclInfo()->TemplateParameters;
  comments::FullComment *CFC =
    new (*this) comments::FullComment(FC->getBlocks(),
                                      ThisDeclInfo);
  return CFC;
}

comments::FullComment *ASTContext::getLocalCommentForDeclUncached(const Decl *D) const {
  const RawComment *RC = getRawCommentForDeclNoCache(D);
  return RC ? RC->parse(*this, nullptr, D) : nullptr;
}

comments::FullComment *ASTContext::getCommentForDecl(
                                              const Decl *D,
                                              const Preprocessor *PP) const {
  if (D->isInvalidDecl())
    return nullptr;
  D = adjustDeclToTemplate(D);
  
  const Decl *Canonical = D->getCanonicalDecl();
  llvm::DenseMap<const Decl *, comments::FullComment *>::iterator Pos =
      ParsedComments.find(Canonical);
  
  if (Pos != ParsedComments.end()) {
    if (Canonical != D) {
      comments::FullComment *FC = Pos->second;
      comments::FullComment *CFC = cloneFullComment(FC, D);
      return CFC;
    }
    return Pos->second;
  }
  
  const Decl *OriginalDecl;
  
  const RawComment *RC = getRawCommentForAnyRedecl(D, &OriginalDecl);
  if (!RC) {
    if (isa<ObjCMethodDecl>(D) || isa<FunctionDecl>(D)) {
      SmallVector<const NamedDecl*, 8> Overridden;
      const auto *OMD = dyn_cast<ObjCMethodDecl>(D);
      if (OMD && OMD->isPropertyAccessor())
        if (const ObjCPropertyDecl *PDecl = OMD->findPropertyDecl())
          if (comments::FullComment *FC = getCommentForDecl(PDecl, PP))
            return cloneFullComment(FC, D);
      if (OMD)
        addRedeclaredMethods(OMD, Overridden);
      getOverriddenMethods(dyn_cast<NamedDecl>(D), Overridden);
      for (unsigned i = 0, e = Overridden.size(); i < e; i++)
        if (comments::FullComment *FC = getCommentForDecl(Overridden[i], PP))
          return cloneFullComment(FC, D);
    }
    else if (const auto *TD = dyn_cast<TypedefNameDecl>(D)) {
      // Attach any tag type's documentation to its typedef if latter
      // does not have one of its own.
      QualType QT = TD->getUnderlyingType();
      if (const auto *TT = QT->getAs<TagType>())
        if (const Decl *TD = TT->getDecl())
          if (comments::FullComment *FC = getCommentForDecl(TD, PP))
            return cloneFullComment(FC, D);
    }
    else if (const auto *IC = dyn_cast<ObjCInterfaceDecl>(D)) {
      while (IC->getSuperClass()) {
        IC = IC->getSuperClass();
        if (comments::FullComment *FC = getCommentForDecl(IC, PP))
          return cloneFullComment(FC, D);
      }
    }
    else if (const auto *CD = dyn_cast<ObjCCategoryDecl>(D)) {
      if (const ObjCInterfaceDecl *IC = CD->getClassInterface())
        if (comments::FullComment *FC = getCommentForDecl(IC, PP))
          return cloneFullComment(FC, D);
    }
    else if (const auto *RD = dyn_cast<CXXRecordDecl>(D)) {
      if (!(RD = RD->getDefinition()))
        return nullptr;
      // Check non-virtual bases.
      for (const auto &I : RD->bases()) {
        if (I.isVirtual() || (I.getAccessSpecifier() != AS_public))
          continue;
        QualType Ty = I.getType();
        if (Ty.isNull())
          continue;
        if (const CXXRecordDecl *NonVirtualBase = Ty->getAsCXXRecordDecl()) {
          if (!(NonVirtualBase= NonVirtualBase->getDefinition()))
            continue;
        
          if (comments::FullComment *FC = getCommentForDecl((NonVirtualBase), PP))
            return cloneFullComment(FC, D);
        }
      }
      // Check virtual bases.
      for (const auto &I : RD->vbases()) {
        if (I.getAccessSpecifier() != AS_public)
          continue;
        QualType Ty = I.getType();
        if (Ty.isNull())
          continue;
        if (const CXXRecordDecl *VirtualBase = Ty->getAsCXXRecordDecl()) {
          if (!(VirtualBase= VirtualBase->getDefinition()))
            continue;
          if (comments::FullComment *FC = getCommentForDecl((VirtualBase), PP))
            return cloneFullComment(FC, D);
        }
      }
    }
    return nullptr;
  }
  
  // If the RawComment was attached to other redeclaration of this Decl, we
  // should parse the comment in context of that other Decl.  This is important
  // because comments can contain references to parameter names which can be
  // different across redeclarations.
  if (D != OriginalDecl)
    return getCommentForDecl(OriginalDecl, PP);

  comments::FullComment *FC = RC->parse(*this, PP, D);
  ParsedComments[Canonical] = FC;
  return FC;
}

void 
ASTContext::CanonicalTemplateTemplateParm::Profile(llvm::FoldingSetNodeID &ID, 
                                               TemplateTemplateParmDecl *Parm) {
  ID.AddInteger(Parm->getDepth());
  ID.AddInteger(Parm->getPosition());
  ID.AddBoolean(Parm->isParameterPack());

  TemplateParameterList *Params = Parm->getTemplateParameters();
  ID.AddInteger(Params->size());
  for (TemplateParameterList::const_iterator P = Params->begin(), 
                                          PEnd = Params->end();
       P != PEnd; ++P) {
    if (const auto *TTP = dyn_cast<TemplateTypeParmDecl>(*P)) {
      ID.AddInteger(0);
      ID.AddBoolean(TTP->isParameterPack());
      continue;
    }
    
    if (const auto *NTTP = dyn_cast<NonTypeTemplateParmDecl>(*P)) {
      ID.AddInteger(1);
      ID.AddBoolean(NTTP->isParameterPack());
      ID.AddPointer(NTTP->getType().getCanonicalType().getAsOpaquePtr());
      if (NTTP->isExpandedParameterPack()) {
        ID.AddBoolean(true);
        ID.AddInteger(NTTP->getNumExpansionTypes());
        for (unsigned I = 0, N = NTTP->getNumExpansionTypes(); I != N; ++I) {
          QualType T = NTTP->getExpansionType(I);
          ID.AddPointer(T.getCanonicalType().getAsOpaquePtr());
        }
      } else 
        ID.AddBoolean(false);
      continue;
    }
    
    auto *TTP = cast<TemplateTemplateParmDecl>(*P);
    ID.AddInteger(2);
    Profile(ID, TTP);
  }
}

TemplateTemplateParmDecl *
ASTContext::getCanonicalTemplateTemplateParmDecl(
                                          TemplateTemplateParmDecl *TTP) const {
  // Check if we already have a canonical template template parameter.
  llvm::FoldingSetNodeID ID;
  CanonicalTemplateTemplateParm::Profile(ID, TTP);
  void *InsertPos = nullptr;
  CanonicalTemplateTemplateParm *Canonical
    = CanonTemplateTemplateParms.FindNodeOrInsertPos(ID, InsertPos);
  if (Canonical)
    return Canonical->getParam();
  
  // Build a canonical template parameter list.
  TemplateParameterList *Params = TTP->getTemplateParameters();
  SmallVector<NamedDecl *, 4> CanonParams;
  CanonParams.reserve(Params->size());
  for (TemplateParameterList::const_iterator P = Params->begin(), 
                                          PEnd = Params->end();
       P != PEnd; ++P) {
    if (const auto *TTP = dyn_cast<TemplateTypeParmDecl>(*P))
      CanonParams.push_back(
                  TemplateTypeParmDecl::Create(*this, getTranslationUnitDecl(), 
                                               SourceLocation(),
                                               SourceLocation(),
                                               TTP->getDepth(),
                                               TTP->getIndex(), nullptr, false,
                                               TTP->isParameterPack()));
    else if (const auto *NTTP = dyn_cast<NonTypeTemplateParmDecl>(*P)) {
      QualType T = getCanonicalType(NTTP->getType());
      TypeSourceInfo *TInfo = getTrivialTypeSourceInfo(T);
      NonTypeTemplateParmDecl *Param;
      if (NTTP->isExpandedParameterPack()) {
        SmallVector<QualType, 2> ExpandedTypes;
        SmallVector<TypeSourceInfo *, 2> ExpandedTInfos;
        for (unsigned I = 0, N = NTTP->getNumExpansionTypes(); I != N; ++I) {
          ExpandedTypes.push_back(getCanonicalType(NTTP->getExpansionType(I)));
          ExpandedTInfos.push_back(
                                getTrivialTypeSourceInfo(ExpandedTypes.back()));
        }
        
        Param = NonTypeTemplateParmDecl::Create(*this, getTranslationUnitDecl(),
                                                SourceLocation(),
                                                SourceLocation(),
                                                NTTP->getDepth(),
                                                NTTP->getPosition(), nullptr,
                                                T,
                                                TInfo,
                                                ExpandedTypes,
                                                ExpandedTInfos);
      } else {
        Param = NonTypeTemplateParmDecl::Create(*this, getTranslationUnitDecl(),
                                                SourceLocation(),
                                                SourceLocation(),
                                                NTTP->getDepth(),
                                                NTTP->getPosition(), nullptr,
                                                T,
                                                NTTP->isParameterPack(),
                                                TInfo);
      }
      CanonParams.push_back(Param);

    } else
      CanonParams.push_back(getCanonicalTemplateTemplateParmDecl(
                                           cast<TemplateTemplateParmDecl>(*P)));
  }

  assert(!TTP->getRequiresClause() &&
         "Unexpected requires-clause on template template-parameter");
  Expr *const CanonRequiresClause = nullptr;

  TemplateTemplateParmDecl *CanonTTP
    = TemplateTemplateParmDecl::Create(*this, getTranslationUnitDecl(), 
                                       SourceLocation(), TTP->getDepth(),
                                       TTP->getPosition(), 
                                       TTP->isParameterPack(),
                                       nullptr,
                         TemplateParameterList::Create(*this, SourceLocation(),
                                                       SourceLocation(),
                                                       CanonParams,
                                                       SourceLocation(),
                                                       CanonRequiresClause));

  // Get the new insert position for the node we care about.
  Canonical = CanonTemplateTemplateParms.FindNodeOrInsertPos(ID, InsertPos);
  assert(!Canonical && "Shouldn't be in the map!");
  (void)Canonical;

  // Create the canonical template template parameter entry.
  Canonical = new (*this) CanonicalTemplateTemplateParm(CanonTTP);
  CanonTemplateTemplateParms.InsertNode(Canonical, InsertPos);
  return CanonTTP;
}

CXXABI *ASTContext::createCXXABI(const TargetInfo &T) {
  if (!LangOpts.CPlusPlus) return nullptr;

  switch (T.getCXXABI().getKind()) {
  case TargetCXXABI::GenericARM: // Same as Itanium at this level
  case TargetCXXABI::iOS:
  case TargetCXXABI::iOS64:
  case TargetCXXABI::WatchOS:
  case TargetCXXABI::GenericAArch64:
  case TargetCXXABI::GenericMIPS:
  case TargetCXXABI::GenericItanium:
  case TargetCXXABI::WebAssembly:
    return CreateItaniumCXXABI(*this);
  case TargetCXXABI::Microsoft:
    return CreateMicrosoftCXXABI(*this);
  }
  llvm_unreachable("Invalid CXXABI type!");
}

static const LangASMap *getAddressSpaceMap(const TargetInfo &T,
                                           const LangOptions &LOpts) {
  if (LOpts.FakeAddressSpaceMap) {
    // The fake address space map must have a distinct entry for each
    // language-specific address space.
    static const unsigned FakeAddrSpaceMap[] = {
      0, // Default
      1, // opencl_global
      3, // opencl_local
      2, // opencl_constant
      0, // opencl_private
      4, // opencl_generic
      5, // cuda_device
      6, // cuda_constant
      7  // cuda_shared
    };
    return &FakeAddrSpaceMap;
  } else {
    return &T.getAddressSpaceMap();
  }
}

static bool isAddrSpaceMapManglingEnabled(const TargetInfo &TI,
                                          const LangOptions &LangOpts) {
  switch (LangOpts.getAddressSpaceMapMangling()) {
  case LangOptions::ASMM_Target:
    return TI.useAddressSpaceMapMangling();
  case LangOptions::ASMM_On:
    return true;
  case LangOptions::ASMM_Off:
    return false;
  }
  llvm_unreachable("getAddressSpaceMapMangling() doesn't cover anything.");
}

ASTContext::ASTContext(LangOptions &LOpts, SourceManager &SM,
                       IdentifierTable &idents, SelectorTable &sels,
                       Builtin::Context &builtins)
    : FunctionProtoTypes(this_()), TemplateSpecializationTypes(this_()),
      DependentTemplateSpecializationTypes(this_()),
      SubstTemplateTemplateParmPacks(this_()), SourceMgr(SM), LangOpts(LOpts),
      SanitizerBL(new SanitizerBlacklist(LangOpts.SanitizerBlacklistFiles, SM)),
      XRayFilter(new XRayFunctionFilter(LangOpts.XRayAlwaysInstrumentFiles,
                                        LangOpts.XRayNeverInstrumentFiles, SM)),
      PrintingPolicy(LOpts), Idents(idents), Selectors(sels),
      BuiltinInfo(builtins), DeclarationNames(*this), Comments(SM),
      CommentCommandTraits(BumpAlloc, LOpts.CommentOpts), LastSDM(nullptr, 0) {
  TUDecl = TranslationUnitDecl::Create(*this);
}

ASTContext::~ASTContext() {
  ReleaseParentMapEntries();

  // Release the DenseMaps associated with DeclContext objects.
  // FIXME: Is this the ideal solution?
  ReleaseDeclContextMaps();

  // Call all of the deallocation functions on all of their targets.
  for (auto &Pair : Deallocations)
    (Pair.first)(Pair.second);

  // ASTRecordLayout objects in ASTRecordLayouts must always be destroyed
  // because they can contain DenseMaps.
  for (llvm::DenseMap<const ObjCContainerDecl*,
       const ASTRecordLayout*>::iterator
       I = ObjCLayouts.begin(), E = ObjCLayouts.end(); I != E; )
    // Increment in loop to prevent using deallocated memory.
    if (auto *R = const_cast<ASTRecordLayout *>((I++)->second))
      R->Destroy(*this);

  for (llvm::DenseMap<const RecordDecl*, const ASTRecordLayout*>::iterator
       I = ASTRecordLayouts.begin(), E = ASTRecordLayouts.end(); I != E; ) {
    // Increment in loop to prevent using deallocated memory.
    if (auto *R = const_cast<ASTRecordLayout *>((I++)->second))
      R->Destroy(*this);
  }
  
  for (llvm::DenseMap<const Decl*, AttrVec*>::iterator A = DeclAttrs.begin(),
                                                    AEnd = DeclAttrs.end();
       A != AEnd; ++A)
    A->second->~AttrVec();

  for (std::pair<const MaterializeTemporaryExpr *, APValue *> &MTVPair :
       MaterializedTemporaryValues)
    MTVPair.second->~APValue();

  for (const auto &Value : ModuleInitializers)
    Value.second->~PerModuleInitializers();
}

void ASTContext::ReleaseParentMapEntries() {
  if (!PointerParents) return;
  for (const auto &Entry : *PointerParents) {
    if (Entry.second.is<ast_type_traits::DynTypedNode *>()) {
      delete Entry.second.get<ast_type_traits::DynTypedNode *>();
    } else if (Entry.second.is<ParentVector *>()) {
      delete Entry.second.get<ParentVector *>();
    }
  }
  for (const auto &Entry : *OtherParents) {
    if (Entry.second.is<ast_type_traits::DynTypedNode *>()) {
      delete Entry.second.get<ast_type_traits::DynTypedNode *>();
    } else if (Entry.second.is<ParentVector *>()) {
      delete Entry.second.get<ParentVector *>();
    }
  }
}

void ASTContext::AddDeallocation(void (*Callback)(void*), void *Data) {
  Deallocations.push_back({Callback, Data});
}

void
ASTContext::setExternalSource(IntrusiveRefCntPtr<ExternalASTSource> Source) {
  ExternalSource = std::move(Source);
}

void ASTContext::PrintStats() const {
  llvm::errs() << "\n*** AST Context Stats:\n";
  llvm::errs() << "  " << Types.size() << " types total.\n";

  unsigned counts[] = {
#define TYPE(Name, Parent) 0,
#define ABSTRACT_TYPE(Name, Parent)
#include "clang/AST/TypeNodes.def"
    0 // Extra
  };

  for (unsigned i = 0, e = Types.size(); i != e; ++i) {
    Type *T = Types[i];
    counts[(unsigned)T->getTypeClass()]++;
  }

  unsigned Idx = 0;
  unsigned TotalBytes = 0;
#define TYPE(Name, Parent)                                              \
  if (counts[Idx])                                                      \
    llvm::errs() << "    " << counts[Idx] << " " << #Name               \
                 << " types\n";                                         \
  TotalBytes += counts[Idx] * sizeof(Name##Type);                       \
  ++Idx;
#define ABSTRACT_TYPE(Name, Parent)
#include "clang/AST/TypeNodes.def"

  llvm::errs() << "Total bytes = " << TotalBytes << "\n";

  // Implicit special member functions.
  llvm::errs() << NumImplicitDefaultConstructorsDeclared << "/"
               << NumImplicitDefaultConstructors
               << " implicit default constructors created\n";
  llvm::errs() << NumImplicitCopyConstructorsDeclared << "/"
               << NumImplicitCopyConstructors
               << " implicit copy constructors created\n";
  if (getLangOpts().CPlusPlus)
    llvm::errs() << NumImplicitMoveConstructorsDeclared << "/"
                 << NumImplicitMoveConstructors
                 << " implicit move constructors created\n";
  llvm::errs() << NumImplicitCopyAssignmentOperatorsDeclared << "/"
               << NumImplicitCopyAssignmentOperators
               << " implicit copy assignment operators created\n";
  if (getLangOpts().CPlusPlus)
    llvm::errs() << NumImplicitMoveAssignmentOperatorsDeclared << "/"
                 << NumImplicitMoveAssignmentOperators
                 << " implicit move assignment operators created\n";
  llvm::errs() << NumImplicitDestructorsDeclared << "/"
               << NumImplicitDestructors
               << " implicit destructors created\n";

  if (ExternalSource) {
    llvm::errs() << "\n";
    ExternalSource->PrintStats();
  }

  BumpAlloc.PrintStats();
}

void ASTContext::mergeDefinitionIntoModule(NamedDecl *ND, Module *M,
                                           bool NotifyListeners) {
  if (NotifyListeners)
    if (auto *Listener = getASTMutationListener())
      Listener->RedefinedHiddenDefinition(ND, M);

  if (getLangOpts().ModulesLocalVisibility)
    MergedDefModules[ND].push_back(M);
  else
    ND->setVisibleDespiteOwningModule();
}

void ASTContext::deduplicateMergedDefinitonsFor(NamedDecl *ND) {
  auto It = MergedDefModules.find(ND);
  if (It == MergedDefModules.end())
    return;

  auto &Merged = It->second;
  llvm::DenseSet<Module*> Found;
  for (Module *&M : Merged)
    if (!Found.insert(M).second)
      M = nullptr;
  Merged.erase(std::remove(Merged.begin(), Merged.end(), nullptr), Merged.end());
}

void ASTContext::PerModuleInitializers::resolve(ASTContext &Ctx) {
  if (LazyInitializers.empty())
    return;

  auto *Source = Ctx.getExternalSource();
  assert(Source && "lazy initializers but no external source");

  auto LazyInits = std::move(LazyInitializers);
  LazyInitializers.clear();

  for (auto ID : LazyInits)
    Initializers.push_back(Source->GetExternalDecl(ID));

  assert(LazyInitializers.empty() &&
         "GetExternalDecl for lazy module initializer added more inits");
}

void ASTContext::addModuleInitializer(Module *M, Decl *D) {
  // One special case: if we add a module initializer that imports another
  // module, and that module's only initializer is an ImportDecl, simplify.
  if (const auto *ID = dyn_cast<ImportDecl>(D)) {
    auto It = ModuleInitializers.find(ID->getImportedModule());

    // Maybe the ImportDecl does nothing at all. (Common case.)
    if (It == ModuleInitializers.end())
      return;

    // Maybe the ImportDecl only imports another ImportDecl.
    auto &Imported = *It->second;
    if (Imported.Initializers.size() + Imported.LazyInitializers.size() == 1) {
      Imported.resolve(*this);
      auto *OnlyDecl = Imported.Initializers.front();
      if (isa<ImportDecl>(OnlyDecl))
        D = OnlyDecl;
    }
  }

  auto *&Inits = ModuleInitializers[M];
  if (!Inits)
    Inits = new (*this) PerModuleInitializers;
  Inits->Initializers.push_back(D);
}

void ASTContext::addLazyModuleInitializers(Module *M, ArrayRef<uint32_t> IDs) {
  auto *&Inits = ModuleInitializers[M];
  if (!Inits)
    Inits = new (*this) PerModuleInitializers;
  Inits->LazyInitializers.insert(Inits->LazyInitializers.end(),
                                 IDs.begin(), IDs.end());
}

ArrayRef<Decl *> ASTContext::getModuleInitializers(Module *M) {
  auto It = ModuleInitializers.find(M);
  if (It == ModuleInitializers.end()) 
    return None;

  auto *Inits = It->second;
  Inits->resolve(*this);
  return Inits->Initializers;
}

ExternCContextDecl *ASTContext::getExternCContextDecl() const {
  if (!ExternCContext)
    ExternCContext = ExternCContextDecl::Create(*this, getTranslationUnitDecl());

  return ExternCContext;
}

BuiltinTemplateDecl *
ASTContext::buildBuiltinTemplateDecl(BuiltinTemplateKind BTK,
                                     const IdentifierInfo *II) const {
  auto *BuiltinTemplate = BuiltinTemplateDecl::Create(*this, TUDecl, II, BTK);
  BuiltinTemplate->setImplicit();
  TUDecl->addDecl(BuiltinTemplate);

  return BuiltinTemplate;
}

BuiltinTemplateDecl *
ASTContext::getMakeIntegerSeqDecl() const {
  if (!MakeIntegerSeqDecl)
    MakeIntegerSeqDecl = buildBuiltinTemplateDecl(BTK__make_integer_seq,
                                                  getMakeIntegerSeqName());
  return MakeIntegerSeqDecl;
}

BuiltinTemplateDecl *
ASTContext::getTypePackElementDecl() const {
  if (!TypePackElementDecl)
    TypePackElementDecl = buildBuiltinTemplateDecl(BTK__type_pack_element,
                                                   getTypePackElementName());
  return TypePackElementDecl;
}

RecordDecl *ASTContext::buildImplicitRecord(StringRef Name,
                                            RecordDecl::TagKind TK) const {
  SourceLocation Loc;
  RecordDecl *NewDecl;
  if (getLangOpts().CPlusPlus)
    NewDecl = CXXRecordDecl::Create(*this, TK, getTranslationUnitDecl(), Loc,
                                    Loc, &Idents.get(Name));
  else
    NewDecl = RecordDecl::Create(*this, TK, getTranslationUnitDecl(), Loc, Loc,
                                 &Idents.get(Name));
  NewDecl->setImplicit();
  NewDecl->addAttr(TypeVisibilityAttr::CreateImplicit(
      const_cast<ASTContext &>(*this), TypeVisibilityAttr::Default));
  return NewDecl;
}

TypedefDecl *ASTContext::buildImplicitTypedef(QualType T,
                                              StringRef Name) const {
  TypeSourceInfo *TInfo = getTrivialTypeSourceInfo(T);
  TypedefDecl *NewDecl = TypedefDecl::Create(
      const_cast<ASTContext &>(*this), getTranslationUnitDecl(),
      SourceLocation(), SourceLocation(), &Idents.get(Name), TInfo);
  NewDecl->setImplicit();
  return NewDecl;
}

TypedefDecl *ASTContext::getInt128Decl() const {
  if (!Int128Decl)
    Int128Decl = buildImplicitTypedef(Int128Ty, "__int128_t");
  return Int128Decl;
}

TypedefDecl *ASTContext::getUInt128Decl() const {
  if (!UInt128Decl)
    UInt128Decl = buildImplicitTypedef(UnsignedInt128Ty, "__uint128_t");
  return UInt128Decl;
}

void ASTContext::InitBuiltinType(CanQualType &R, BuiltinType::Kind K) {
  auto *Ty = new (*this, TypeAlignment) BuiltinType(K);
  R = CanQualType::CreateUnsafe(QualType(Ty, 0));
  Types.push_back(Ty);
}

void ASTContext::InitBuiltinTypes(const TargetInfo &Target,
                                  const TargetInfo *AuxTarget) {
  assert((!this->Target || this->Target == &Target) &&
         "Incorrect target reinitialization");
  assert(VoidTy.isNull() && "Context reinitialized?");

  this->Target = &Target;
  this->AuxTarget = AuxTarget;

  ABI.reset(createCXXABI(Target));
  AddrSpaceMap = getAddressSpaceMap(Target, LangOpts);
  AddrSpaceMapMangling = isAddrSpaceMapManglingEnabled(Target, LangOpts);
  
  // C99 6.2.5p19.
  InitBuiltinType(VoidTy,              BuiltinType::Void);

  // C99 6.2.5p2.
  InitBuiltinType(BoolTy,              BuiltinType::Bool);
  // C99 6.2.5p3.
  if (LangOpts.CharIsSigned)
    InitBuiltinType(CharTy,            BuiltinType::Char_S);
  else
    InitBuiltinType(CharTy,            BuiltinType::Char_U);
  // C99 6.2.5p4.
  InitBuiltinType(SignedCharTy,        BuiltinType::SChar);
  InitBuiltinType(ShortTy,             BuiltinType::Short);
  InitBuiltinType(IntTy,               BuiltinType::Int);
  InitBuiltinType(LongTy,              BuiltinType::Long);
  InitBuiltinType(LongLongTy,          BuiltinType::LongLong);

  // C99 6.2.5p6.
  InitBuiltinType(UnsignedCharTy,      BuiltinType::UChar);
  InitBuiltinType(UnsignedShortTy,     BuiltinType::UShort);
  InitBuiltinType(UnsignedIntTy,       BuiltinType::UInt);
  InitBuiltinType(UnsignedLongTy,      BuiltinType::ULong);
  InitBuiltinType(UnsignedLongLongTy,  BuiltinType::ULongLong);

  // C99 6.2.5p10.
  InitBuiltinType(FloatTy,             BuiltinType::Float);
  InitBuiltinType(DoubleTy,            BuiltinType::Double);
  InitBuiltinType(LongDoubleTy,        BuiltinType::LongDouble);

  // GNU extension, __float128 for IEEE quadruple precision
  InitBuiltinType(Float128Ty,          BuiltinType::Float128);

  // C11 extension ISO/IEC TS 18661-3
  InitBuiltinType(Float16Ty,           BuiltinType::Float16);

  // GNU extension, 128-bit integers.
  InitBuiltinType(Int128Ty,            BuiltinType::Int128);
  InitBuiltinType(UnsignedInt128Ty,    BuiltinType::UInt128);

  // C++ 3.9.1p5
  if (TargetInfo::isTypeSigned(Target.getWCharType()))
    InitBuiltinType(WCharTy,           BuiltinType::WChar_S);
  else  // -fshort-wchar makes wchar_t be unsigned.
    InitBuiltinType(WCharTy,           BuiltinType::WChar_U);
  if (LangOpts.CPlusPlus && LangOpts.WChar)
    WideCharTy = WCharTy;
  else {
    // C99 (or C++ using -fno-wchar).
    WideCharTy = getFromTargetType(Target.getWCharType());
  }

  WIntTy = getFromTargetType(Target.getWIntType());

  if (LangOpts.CPlusPlus) // C++0x 3.9.1p5, extension for C++
    InitBuiltinType(Char16Ty,           BuiltinType::Char16);
  else // C99
    Char16Ty = getFromTargetType(Target.getChar16Type());

  if (LangOpts.CPlusPlus) // C++0x 3.9.1p5, extension for C++
    InitBuiltinType(Char32Ty,           BuiltinType::Char32);
  else // C99
    Char32Ty = getFromTargetType(Target.getChar32Type());

  // Placeholder type for type-dependent expressions whose type is
  // completely unknown. No code should ever check a type against
  // DependentTy and users should never see it; however, it is here to
  // help diagnose failures to properly check for type-dependent
  // expressions.
  InitBuiltinType(DependentTy,         BuiltinType::Dependent);

  // Placeholder type for functions.
  InitBuiltinType(OverloadTy,          BuiltinType::Overload);

  // Placeholder type for bound members.
  InitBuiltinType(BoundMemberTy,       BuiltinType::BoundMember);

  // Placeholder type for pseudo-objects.
  InitBuiltinType(PseudoObjectTy,      BuiltinType::PseudoObject);

  // "any" type; useful for debugger-like clients.
  InitBuiltinType(UnknownAnyTy,        BuiltinType::UnknownAny);

  // Placeholder type for unbridged ARC casts.
  InitBuiltinType(ARCUnbridgedCastTy,  BuiltinType::ARCUnbridgedCast);

  // Placeholder type for builtin functions.
  InitBuiltinType(BuiltinFnTy,  BuiltinType::BuiltinFn);

  // Placeholder type for OMP array sections.
  if (LangOpts.OpenMP)
    InitBuiltinType(OMPArraySectionTy, BuiltinType::OMPArraySection);

  // C99 6.2.5p11.
  FloatComplexTy      = getComplexType(FloatTy);
  DoubleComplexTy     = getComplexType(DoubleTy);
  LongDoubleComplexTy = getComplexType(LongDoubleTy);
  Float128ComplexTy   = getComplexType(Float128Ty);

  // Builtin types for 'id', 'Class', and 'SEL'.
  InitBuiltinType(ObjCBuiltinIdTy, BuiltinType::ObjCId);
  InitBuiltinType(ObjCBuiltinClassTy, BuiltinType::ObjCClass);
  InitBuiltinType(ObjCBuiltinSelTy, BuiltinType::ObjCSel);

  if (LangOpts.OpenCL) {
#define IMAGE_TYPE(ImgType, Id, SingletonId, Access, Suffix) \
    InitBuiltinType(SingletonId, BuiltinType::Id);
#include "clang/Basic/OpenCLImageTypes.def"

    InitBuiltinType(OCLSamplerTy, BuiltinType::OCLSampler);
    InitBuiltinType(OCLEventTy, BuiltinType::OCLEvent);
    InitBuiltinType(OCLClkEventTy, BuiltinType::OCLClkEvent);
    InitBuiltinType(OCLQueueTy, BuiltinType::OCLQueue);
    InitBuiltinType(OCLReserveIDTy, BuiltinType::OCLReserveID);
  }
  
  // Builtin type for __objc_yes and __objc_no
  ObjCBuiltinBoolTy = (Target.useSignedCharForObjCBool() ?
                       SignedCharTy : BoolTy);
  
  ObjCConstantStringType = QualType();
  
  ObjCSuperType = QualType();

  // void * type
  if (LangOpts.OpenCLVersion >= 200) {
    auto Q = VoidTy.getQualifiers();
    Q.setAddressSpace(LangAS::opencl_generic);
    VoidPtrTy = getPointerType(getCanonicalType(
        getQualifiedType(VoidTy.getUnqualifiedType(), Q)));
  } else {
    VoidPtrTy = getPointerType(VoidTy);
  }

  // nullptr type (C++0x 2.14.7)
  InitBuiltinType(NullPtrTy,           BuiltinType::NullPtr);

  // half type (OpenCL 6.1.1.1) / ARM NEON __fp16
  InitBuiltinType(HalfTy, BuiltinType::Half);

  // Builtin type used to help define __builtin_va_list.
  VaListTagDecl = nullptr;
}

DiagnosticsEngine &ASTContext::getDiagnostics() const {
  return SourceMgr.getDiagnostics();
}

AttrVec& ASTContext::getDeclAttrs(const Decl *D) {
  AttrVec *&Result = DeclAttrs[D];
  if (!Result) {
    void *Mem = Allocate(sizeof(AttrVec));
    Result = new (Mem) AttrVec;
  }
    
  return *Result;
}

/// \brief Erase the attributes corresponding to the given declaration.
void ASTContext::eraseDeclAttrs(const Decl *D) {
  llvm::DenseMap<const Decl*, AttrVec*>::iterator Pos = DeclAttrs.find(D);
  if (Pos != DeclAttrs.end()) {
    Pos->second->~AttrVec();
    DeclAttrs.erase(Pos);
  }
}

// FIXME: Remove ?
MemberSpecializationInfo *
ASTContext::getInstantiatedFromStaticDataMember(const VarDecl *Var) {
  assert(Var->isStaticDataMember() && "Not a static data member");
  return getTemplateOrSpecializationInfo(Var)
      .dyn_cast<MemberSpecializationInfo *>();
}

ASTContext::TemplateOrSpecializationInfo
ASTContext::getTemplateOrSpecializationInfo(const VarDecl *Var) {
  llvm::DenseMap<const VarDecl *, TemplateOrSpecializationInfo>::iterator Pos =
      TemplateOrInstantiation.find(Var);
  if (Pos == TemplateOrInstantiation.end())
    return {};

  return Pos->second;
}

void
ASTContext::setInstantiatedFromStaticDataMember(VarDecl *Inst, VarDecl *Tmpl,
                                                TemplateSpecializationKind TSK,
                                          SourceLocation PointOfInstantiation) {
  assert(Inst->isStaticDataMember() && "Not a static data member");
  assert(Tmpl->isStaticDataMember() && "Not a static data member");
  setTemplateOrSpecializationInfo(Inst, new (*this) MemberSpecializationInfo(
                                            Tmpl, TSK, PointOfInstantiation));
}

void
ASTContext::setTemplateOrSpecializationInfo(VarDecl *Inst,
                                            TemplateOrSpecializationInfo TSI) {
  assert(!TemplateOrInstantiation[Inst] &&
         "Already noted what the variable was instantiated from");
  TemplateOrInstantiation[Inst] = TSI;
}

FunctionDecl *ASTContext::getClassScopeSpecializationPattern(
                                                     const FunctionDecl *FD){
  assert(FD && "Specialization is 0");
  llvm::DenseMap<const FunctionDecl*, FunctionDecl *>::const_iterator Pos
    = ClassScopeSpecializationPattern.find(FD);
  if (Pos == ClassScopeSpecializationPattern.end())
    return nullptr;

  return Pos->second;
}

void ASTContext::setClassScopeSpecializationPattern(FunctionDecl *FD,
                                        FunctionDecl *Pattern) {
  assert(FD && "Specialization is 0");
  assert(Pattern && "Class scope specialization pattern is 0");
  ClassScopeSpecializationPattern[FD] = Pattern;
}

NamedDecl *
ASTContext::getInstantiatedFromUsingDecl(NamedDecl *UUD) {
  auto Pos = InstantiatedFromUsingDecl.find(UUD);
  if (Pos == InstantiatedFromUsingDecl.end())
    return nullptr;

  return Pos->second;
}

void
ASTContext::setInstantiatedFromUsingDecl(NamedDecl *Inst, NamedDecl *Pattern) {
  assert((isa<UsingDecl>(Pattern) ||
          isa<UnresolvedUsingValueDecl>(Pattern) ||
          isa<UnresolvedUsingTypenameDecl>(Pattern)) && 
         "pattern decl is not a using decl");
  assert((isa<UsingDecl>(Inst) ||
          isa<UnresolvedUsingValueDecl>(Inst) ||
          isa<UnresolvedUsingTypenameDecl>(Inst)) && 
         "instantiation did not produce a using decl");
  assert(!InstantiatedFromUsingDecl[Inst] && "pattern already exists");
  InstantiatedFromUsingDecl[Inst] = Pattern;
}

UsingShadowDecl *
ASTContext::getInstantiatedFromUsingShadowDecl(UsingShadowDecl *Inst) {
  llvm::DenseMap<UsingShadowDecl*, UsingShadowDecl*>::const_iterator Pos
    = InstantiatedFromUsingShadowDecl.find(Inst);
  if (Pos == InstantiatedFromUsingShadowDecl.end())
    return nullptr;

  return Pos->second;
}

void
ASTContext::setInstantiatedFromUsingShadowDecl(UsingShadowDecl *Inst,
                                               UsingShadowDecl *Pattern) {
  assert(!InstantiatedFromUsingShadowDecl[Inst] && "pattern already exists");
  InstantiatedFromUsingShadowDecl[Inst] = Pattern;
}

FieldDecl *ASTContext::getInstantiatedFromUnnamedFieldDecl(FieldDecl *Field) {
  llvm::DenseMap<FieldDecl *, FieldDecl *>::iterator Pos
    = InstantiatedFromUnnamedFieldDecl.find(Field);
  if (Pos == InstantiatedFromUnnamedFieldDecl.end())
    return nullptr;

  return Pos->second;
}

void ASTContext::setInstantiatedFromUnnamedFieldDecl(FieldDecl *Inst,
                                                     FieldDecl *Tmpl) {
  assert(!Inst->getDeclName() && "Instantiated field decl is not unnamed");
  assert(!Tmpl->getDeclName() && "Template field decl is not unnamed");
  assert(!InstantiatedFromUnnamedFieldDecl[Inst] &&
         "Already noted what unnamed field was instantiated from");

  InstantiatedFromUnnamedFieldDecl[Inst] = Tmpl;
}

ASTContext::overridden_cxx_method_iterator
ASTContext::overridden_methods_begin(const CXXMethodDecl *Method) const {
  return overridden_methods(Method).begin();
}

ASTContext::overridden_cxx_method_iterator
ASTContext::overridden_methods_end(const CXXMethodDecl *Method) const {
  return overridden_methods(Method).end();
}

unsigned
ASTContext::overridden_methods_size(const CXXMethodDecl *Method) const {
  auto Range = overridden_methods(Method);
  return Range.end() - Range.begin();
}

ASTContext::overridden_method_range
ASTContext::overridden_methods(const CXXMethodDecl *Method) const {
  llvm::DenseMap<const CXXMethodDecl *, CXXMethodVector>::const_iterator Pos =
      OverriddenMethods.find(Method->getCanonicalDecl());
  if (Pos == OverriddenMethods.end())
    return overridden_method_range(nullptr, nullptr);
  return overridden_method_range(Pos->second.begin(), Pos->second.end());
}

void ASTContext::addOverriddenMethod(const CXXMethodDecl *Method, 
                                     const CXXMethodDecl *Overridden) {
  assert(Method->isCanonicalDecl() && Overridden->isCanonicalDecl());
  OverriddenMethods[Method].push_back(Overridden);
}

void ASTContext::getOverriddenMethods(
                      const NamedDecl *D,
                      SmallVectorImpl<const NamedDecl *> &Overridden) const {
  assert(D);

  if (const auto *CXXMethod = dyn_cast<CXXMethodDecl>(D)) {
    Overridden.append(overridden_methods_begin(CXXMethod),
                      overridden_methods_end(CXXMethod));
    return;
  }

  const auto *Method = dyn_cast<ObjCMethodDecl>(D);
  if (!Method)
    return;

  SmallVector<const ObjCMethodDecl *, 8> OverDecls;
  Method->getOverriddenMethods(OverDecls);
  Overridden.append(OverDecls.begin(), OverDecls.end());
}

void ASTContext::addedLocalImportDecl(ImportDecl *Import) {
  assert(!Import->NextLocalImport && "Import declaration already in the chain");
  assert(!Import->isFromASTFile() && "Non-local import declaration");
  if (!FirstLocalImport) {
    FirstLocalImport = Import;
    LastLocalImport = Import;
    return;
  }
  
  LastLocalImport->NextLocalImport = Import;
  LastLocalImport = Import;
}

//===----------------------------------------------------------------------===//
//                         Type Sizing and Analysis
//===----------------------------------------------------------------------===//

/// getFloatTypeSemantics - Return the APFloat 'semantics' for the specified
/// scalar floating point type.
const llvm::fltSemantics &ASTContext::getFloatTypeSemantics(QualType T) const {
  const auto *BT = T->getAs<BuiltinType>();
  assert(BT && "Not a floating point type!");
  switch (BT->getKind()) {
  default: llvm_unreachable("Not a floating point type!");
  case BuiltinType::Float16:
  case BuiltinType::Half:
    return Target->getHalfFormat();
  case BuiltinType::Float:      return Target->getFloatFormat();
  case BuiltinType::Double:     return Target->getDoubleFormat();
  case BuiltinType::LongDouble: return Target->getLongDoubleFormat();
  case BuiltinType::Float128:   return Target->getFloat128Format();
  }
}

CharUnits ASTContext::getDeclAlign(const Decl *D, bool ForAlignof) const {
  unsigned Align = Target->getCharWidth();

  bool UseAlignAttrOnly = false;
  if (unsigned AlignFromAttr = D->getMaxAlignment()) {
    Align = AlignFromAttr;

    // __attribute__((aligned)) can increase or decrease alignment
    // *except* on a struct or struct member, where it only increases
    // alignment unless 'packed' is also specified.
    //
    // It is an error for alignas to decrease alignment, so we can
    // ignore that possibility;  Sema should diagnose it.
    if (isa<FieldDecl>(D)) {
      UseAlignAttrOnly = D->hasAttr<PackedAttr>() ||
        cast<FieldDecl>(D)->getParent()->hasAttr<PackedAttr>();
    } else {
      UseAlignAttrOnly = true;
    }
  }
  else if (isa<FieldDecl>(D))
      UseAlignAttrOnly = 
        D->hasAttr<PackedAttr>() ||
        cast<FieldDecl>(D)->getParent()->hasAttr<PackedAttr>();

  // If we're using the align attribute only, just ignore everything
  // else about the declaration and its type.
  if (UseAlignAttrOnly) {
    // do nothing
  } else if (const auto *VD = dyn_cast<ValueDecl>(D)) {
    QualType T = VD->getType();
    if (const auto *RT = T->getAs<ReferenceType>()) {
      if (ForAlignof)
        T = RT->getPointeeType();
      else
        T = getPointerType(RT->getPointeeType());
    }
    QualType BaseT = getBaseElementType(T);
    if (T->isFunctionType())
      Align = getTypeInfoImpl(T.getTypePtr()).Align;
    else if (!BaseT->isIncompleteType()) {
      // Adjust alignments of declarations with array type by the
      // large-array alignment on the target.
      if (const ArrayType *arrayType = getAsArrayType(T)) {
        unsigned MinWidth = Target->getLargeArrayMinWidth();
        if (!ForAlignof && MinWidth) {
          if (isa<VariableArrayType>(arrayType))
            Align = std::max(Align, Target->getLargeArrayAlign());
          else if (isa<ConstantArrayType>(arrayType) &&
                   MinWidth <= getTypeSize(cast<ConstantArrayType>(arrayType)))
            Align = std::max(Align, Target->getLargeArrayAlign());
        }
      }
      Align = std::max(Align, getPreferredTypeAlign(T.getTypePtr()));
      if (BaseT.getQualifiers().hasUnaligned())
        Align = Target->getCharWidth();
      if (const auto *VD = dyn_cast<VarDecl>(D)) {
        if (VD->hasGlobalStorage() && !ForAlignof)
          Align = std::max(Align, getTargetInfo().getMinGlobalAlign());
      }
    }

    // Fields can be subject to extra alignment constraints, like if
    // the field is packed, the struct is packed, or the struct has a
    // a max-field-alignment constraint (#pragma pack).  So calculate
    // the actual alignment of the field within the struct, and then
    // (as we're expected to) constrain that by the alignment of the type.
    if (const auto *Field = dyn_cast<FieldDecl>(VD)) {
      const RecordDecl *Parent = Field->getParent();
      // We can only produce a sensible answer if the record is valid.
      if (!Parent->isInvalidDecl()) {
        const ASTRecordLayout &Layout = getASTRecordLayout(Parent);

        // Start with the record's overall alignment.
        unsigned FieldAlign = toBits(Layout.getAlignment());

        // Use the GCD of that and the offset within the record.
        uint64_t Offset = Layout.getFieldOffset(Field->getFieldIndex());
        if (Offset > 0) {
          // Alignment is always a power of 2, so the GCD will be a power of 2,
          // which means we get to do this crazy thing instead of Euclid's.
          uint64_t LowBitOfOffset = Offset & (~Offset + 1);
          if (LowBitOfOffset < FieldAlign)
            FieldAlign = static_cast<unsigned>(LowBitOfOffset);
        }

        Align = std::min(Align, FieldAlign);
      }
    }
  }

  return toCharUnitsFromBits(Align);
}

// getTypeInfoDataSizeInChars - Return the size of a type, in
// chars. If the type is a record, its data size is returned.  This is
// the size of the memcpy that's performed when assigning this type
// using a trivial copy/move assignment operator.
std::pair<CharUnits, CharUnits>
ASTContext::getTypeInfoDataSizeInChars(QualType T) const {
  std::pair<CharUnits, CharUnits> sizeAndAlign = getTypeInfoInChars(T);

  // In C++, objects can sometimes be allocated into the tail padding
  // of a base-class subobject.  We decide whether that's possible
  // during class layout, so here we can just trust the layout results.
  if (getLangOpts().CPlusPlus) {
    if (const auto *RT = T->getAs<RecordType>()) {
      const ASTRecordLayout &layout = getASTRecordLayout(RT->getDecl());
      sizeAndAlign.first = layout.getDataSize();
    }
  }

  return sizeAndAlign;
}

/// getConstantArrayInfoInChars - Performing the computation in CharUnits
/// instead of in bits prevents overflowing the uint64_t for some large arrays.
std::pair<CharUnits, CharUnits>
static getConstantArrayInfoInChars(const ASTContext &Context,
                                   const ConstantArrayType *CAT) {
  std::pair<CharUnits, CharUnits> EltInfo =
      Context.getTypeInfoInChars(CAT->getElementType());
  uint64_t Size = CAT->getSize().getZExtValue();
  assert((Size == 0 || static_cast<uint64_t>(EltInfo.first.getQuantity()) <=
              (uint64_t)(-1)/Size) &&
         "Overflow in array type char size evaluation");
  uint64_t Width = EltInfo.first.getQuantity() * Size;
  unsigned Align = EltInfo.second.getQuantity();
  if (!Context.getTargetInfo().getCXXABI().isMicrosoft() ||
      Context.getTargetInfo().getPointerWidth(0) == 64)
    Width = llvm::alignTo(Width, Align);
  return std::make_pair(CharUnits::fromQuantity(Width),
                        CharUnits::fromQuantity(Align));
}

std::pair<CharUnits, CharUnits>
ASTContext::getTypeInfoInChars(const Type *T) const {
  if (const auto *CAT = dyn_cast<ConstantArrayType>(T))
    return getConstantArrayInfoInChars(*this, CAT);
  TypeInfo Info = getTypeInfo(T);
  return std::make_pair(toCharUnitsFromBits(Info.Width),
                        toCharUnitsFromBits(Info.Align));
}

std::pair<CharUnits, CharUnits>
ASTContext::getTypeInfoInChars(QualType T) const {
  return getTypeInfoInChars(T.getTypePtr());
}

bool ASTContext::isAlignmentRequired(const Type *T) const {
  return getTypeInfo(T).AlignIsRequired;
}

bool ASTContext::isAlignmentRequired(QualType T) const {
  return isAlignmentRequired(T.getTypePtr());
}

unsigned ASTContext::getTypeAlignIfKnown(QualType T) const {
  // An alignment on a typedef overrides anything else.
  if (const auto *TT = T->getAs<TypedefType>())
    if (unsigned Align = TT->getDecl()->getMaxAlignment())
      return Align;

  // If we have an (array of) complete type, we're done.
  T = getBaseElementType(T);
  if (!T->isIncompleteType())
    return getTypeAlign(T);

  // If we had an array type, its element type might be a typedef
  // type with an alignment attribute.
  if (const auto *TT = T->getAs<TypedefType>())
    if (unsigned Align = TT->getDecl()->getMaxAlignment())
      return Align;

  // Otherwise, see if the declaration of the type had an attribute.
  if (const auto *TT = T->getAs<TagType>())
    return TT->getDecl()->getMaxAlignment();

  return 0;
}

TypeInfo ASTContext::getTypeInfo(const Type *T) const {
  TypeInfoMap::iterator I = MemoizedTypeInfo.find(T);
  if (I != MemoizedTypeInfo.end())
    return I->second;

  // This call can invalidate MemoizedTypeInfo[T], so we need a second lookup.
  TypeInfo TI = getTypeInfoImpl(T);
  MemoizedTypeInfo[T] = TI;
  return TI;
}

/// getTypeInfoImpl - Return the size of the specified type, in bits.  This
/// method does not work on incomplete types.
///
/// FIXME: Pointers into different addr spaces could have different sizes and
/// alignment requirements: getPointerInfo should take an AddrSpace, this
/// should take a QualType, &c.
TypeInfo ASTContext::getTypeInfoImpl(const Type *T) const {
  uint64_t Width = 0;
  unsigned Align = 8;
  bool AlignIsRequired = false;
  unsigned AS = 0;
  switch (T->getTypeClass()) {
#define TYPE(Class, Base)
#define ABSTRACT_TYPE(Class, Base)
#define NON_CANONICAL_TYPE(Class, Base)
#define DEPENDENT_TYPE(Class, Base) case Type::Class:
#define NON_CANONICAL_UNLESS_DEPENDENT_TYPE(Class, Base)                       \
  case Type::Class:                                                            \
  assert(!T->isDependentType() && "should not see dependent types here");      \
  return getTypeInfo(cast<Class##Type>(T)->desugar().getTypePtr());
#include "clang/AST/TypeNodes.def"
    llvm_unreachable("Should not see dependent types");

  case Type::FunctionNoProto:
  case Type::FunctionProto:
    // GCC extension: alignof(function) = 32 bits
    Width = 0;
    Align = 32;
    break;

  case Type::IncompleteArray:
  case Type::VariableArray:
    Width = 0;
    Align = getTypeAlign(cast<ArrayType>(T)->getElementType());
    break;

  case Type::ConstantArray: {
    const auto *CAT = cast<ConstantArrayType>(T);

    TypeInfo EltInfo = getTypeInfo(CAT->getElementType());
    uint64_t Size = CAT->getSize().getZExtValue();
    assert((Size == 0 || EltInfo.Width <= (uint64_t)(-1) / Size) &&
           "Overflow in array type bit size evaluation");
    Width = EltInfo.Width * Size;
    Align = EltInfo.Align;
    if (!getTargetInfo().getCXXABI().isMicrosoft() ||
        getTargetInfo().getPointerWidth(0) == 64)
      Width = llvm::alignTo(Width, Align);
    break;
  }
  case Type::ExtVector:
  case Type::Vector: {
    const auto *VT = cast<VectorType>(T);
    TypeInfo EltInfo = getTypeInfo(VT->getElementType());
    Width = EltInfo.Width * VT->getNumElements();
    Align = Width;
    // If the alignment is not a power of 2, round up to the next power of 2.
    // This happens for non-power-of-2 length vectors.
    if (Align & (Align-1)) {
      Align = llvm::NextPowerOf2(Align);
      Width = llvm::alignTo(Width, Align);
    }
    // Adjust the alignment based on the target max.
    uint64_t TargetVectorAlign = Target->getMaxVectorAlign();
    if (TargetVectorAlign && TargetVectorAlign < Align)
      Align = TargetVectorAlign;
    break;
  }

  case Type::Builtin:
    switch (cast<BuiltinType>(T)->getKind()) {
    default: llvm_unreachable("Unknown builtin type!");
    case BuiltinType::Void:
      // GCC extension: alignof(void) = 8 bits.
      Width = 0;
      Align = 8;
      break;
    case BuiltinType::Bool:
      Width = Target->getBoolWidth();
      Align = Target->getBoolAlign();
      break;
    case BuiltinType::Char_S:
    case BuiltinType::Char_U:
    case BuiltinType::UChar:
    case BuiltinType::SChar:
      Width = Target->getCharWidth();
      Align = Target->getCharAlign();
      break;
    case BuiltinType::WChar_S:
    case BuiltinType::WChar_U:
      Width = Target->getWCharWidth();
      Align = Target->getWCharAlign();
      break;
    case BuiltinType::Char16:
      Width = Target->getChar16Width();
      Align = Target->getChar16Align();
      break;
    case BuiltinType::Char32:
      Width = Target->getChar32Width();
      Align = Target->getChar32Align();
      break;
    case BuiltinType::UShort:
    case BuiltinType::Short:
      Width = Target->getShortWidth();
      Align = Target->getShortAlign();
      break;
    case BuiltinType::UInt:
    case BuiltinType::Int:
      Width = Target->getIntWidth();
      Align = Target->getIntAlign();
      break;
    case BuiltinType::ULong:
    case BuiltinType::Long:
      Width = Target->getLongWidth();
      Align = Target->getLongAlign();
      break;
    case BuiltinType::ULongLong:
    case BuiltinType::LongLong:
      Width = Target->getLongLongWidth();
      Align = Target->getLongLongAlign();
      break;
    case BuiltinType::Int128:
    case BuiltinType::UInt128:
      Width = 128;
      Align = 128; // int128_t is 128-bit aligned on all targets.
      break;
    case BuiltinType::Float16:
    case BuiltinType::Half:
      Width = Target->getHalfWidth();
      Align = Target->getHalfAlign();
      break;
    case BuiltinType::Float:
      Width = Target->getFloatWidth();
      Align = Target->getFloatAlign();
      break;
    case BuiltinType::Double:
      Width = Target->getDoubleWidth();
      Align = Target->getDoubleAlign();
      break;
    case BuiltinType::LongDouble:
      Width = Target->getLongDoubleWidth();
      Align = Target->getLongDoubleAlign();
      break;
    case BuiltinType::Float128:
      Width = Target->getFloat128Width();
      Align = Target->getFloat128Align();
      break;
    case BuiltinType::NullPtr:
      Width = Target->getPointerWidth(0); // C++ 3.9.1p11: sizeof(nullptr_t)
      Align = Target->getPointerAlign(0); //   == sizeof(void*)
      break;
    case BuiltinType::ObjCId:
    case BuiltinType::ObjCClass:
    case BuiltinType::ObjCSel:
      Width = Target->getPointerWidth(0); 
      Align = Target->getPointerAlign(0);
      break;
    case BuiltinType::OCLSampler:
    case BuiltinType::OCLEvent:
    case BuiltinType::OCLClkEvent:
    case BuiltinType::OCLQueue:
    case BuiltinType::OCLReserveID:
#define IMAGE_TYPE(ImgType, Id, SingletonId, Access, Suffix) \
    case BuiltinType::Id:
#include "clang/Basic/OpenCLImageTypes.def"
      AS = getTargetAddressSpace(
          Target->getOpenCLTypeAddrSpace(getOpenCLTypeKind(T)));
      Width = Target->getPointerWidth(AS);
      Align = Target->getPointerAlign(AS);
      break;
    }
    break;
  case Type::ObjCObjectPointer:
    Width = Target->getPointerWidth(0);
    Align = Target->getPointerAlign(0);
    break;
  case Type::BlockPointer:
    AS = getTargetAddressSpace(cast<BlockPointerType>(T)->getPointeeType());
    Width = Target->getPointerWidth(AS);
    Align = Target->getPointerAlign(AS);
    break;
  case Type::LValueReference:
  case Type::RValueReference:
    // alignof and sizeof should never enter this code path here, so we go
    // the pointer route.
    AS = getTargetAddressSpace(cast<ReferenceType>(T)->getPointeeType());
    Width = Target->getPointerWidth(AS);
    Align = Target->getPointerAlign(AS);
    break;
  case Type::Pointer:
    AS = getTargetAddressSpace(cast<PointerType>(T)->getPointeeType());
    Width = Target->getPointerWidth(AS);
    Align = Target->getPointerAlign(AS);
    break;
  case Type::MemberPointer: {
    const auto *MPT = cast<MemberPointerType>(T);
    CXXABI::MemberPointerInfo MPI = ABI->getMemberPointerInfo(MPT);
    Width = MPI.Width;
    Align = MPI.Align;
    break;
  }
  case Type::Complex: {
    // Complex types have the same alignment as their elements, but twice the
    // size.
    TypeInfo EltInfo = getTypeInfo(cast<ComplexType>(T)->getElementType());
    Width = EltInfo.Width * 2;
    Align = EltInfo.Align;
    break;
  }
  case Type::ObjCObject:
    return getTypeInfo(cast<ObjCObjectType>(T)->getBaseType().getTypePtr());
  case Type::Adjusted:
  case Type::Decayed:
    return getTypeInfo(cast<AdjustedType>(T)->getAdjustedType().getTypePtr());
  case Type::ObjCInterface: {
    const auto *ObjCI = cast<ObjCInterfaceType>(T);
    const ASTRecordLayout &Layout = getASTObjCInterfaceLayout(ObjCI->getDecl());
    Width = toBits(Layout.getSize());
    Align = toBits(Layout.getAlignment());
    break;
  }
  case Type::Record:
  case Type::Enum: {
    const auto *TT = cast<TagType>(T);

    if (TT->getDecl()->isInvalidDecl()) {
      Width = 8;
      Align = 8;
      break;
    }

    if (const auto *ET = dyn_cast<EnumType>(TT)) {
      const EnumDecl *ED = ET->getDecl();
      TypeInfo Info =
          getTypeInfo(ED->getIntegerType()->getUnqualifiedDesugaredType());
      if (unsigned AttrAlign = ED->getMaxAlignment()) {
        Info.Align = AttrAlign;
        Info.AlignIsRequired = true;
      }
      return Info;
    }

    const auto *RT = cast<RecordType>(TT);
    const RecordDecl *RD = RT->getDecl();
    const ASTRecordLayout &Layout = getASTRecordLayout(RD);
    Width = toBits(Layout.getSize());
    Align = toBits(Layout.getAlignment());
    AlignIsRequired = RD->hasAttr<AlignedAttr>();
    break;
  }

  case Type::SubstTemplateTypeParm:
    return getTypeInfo(cast<SubstTemplateTypeParmType>(T)->
                       getReplacementType().getTypePtr());

  case Type::Auto:
  case Type::DeducedTemplateSpecialization: {
    const auto *A = cast<DeducedType>(T);
    assert(!A->getDeducedType().isNull() &&
           "cannot request the size of an undeduced or dependent auto type");
    return getTypeInfo(A->getDeducedType().getTypePtr());
  }

  case Type::Paren:
    return getTypeInfo(cast<ParenType>(T)->getInnerType().getTypePtr());

  case Type::ObjCTypeParam:
    return getTypeInfo(cast<ObjCTypeParamType>(T)->desugar().getTypePtr());

  case Type::Typedef: {
    const TypedefNameDecl *Typedef = cast<TypedefType>(T)->getDecl();
    TypeInfo Info = getTypeInfo(Typedef->getUnderlyingType().getTypePtr());
    // If the typedef has an aligned attribute on it, it overrides any computed
    // alignment we have.  This violates the GCC documentation (which says that
    // attribute(aligned) can only round up) but matches its implementation.
    if (unsigned AttrAlign = Typedef->getMaxAlignment()) {
      Align = AttrAlign;
      AlignIsRequired = true;
    } else {
      Align = Info.Align;
      AlignIsRequired = Info.AlignIsRequired;
    }
    Width = Info.Width;
    break;
  }

  case Type::Elaborated:
    return getTypeInfo(cast<ElaboratedType>(T)->getNamedType().getTypePtr());

  case Type::Attributed:
    return getTypeInfo(
                  cast<AttributedType>(T)->getEquivalentType().getTypePtr());

  case Type::Atomic: {
    // Start with the base type information.
    TypeInfo Info = getTypeInfo(cast<AtomicType>(T)->getValueType());
    Width = Info.Width;
    Align = Info.Align;

    // If the size of the type doesn't exceed the platform's max
    // atomic promotion width, make the size and alignment more
    // favorable to atomic operations:
    if (Width != 0 && Width <= Target->getMaxAtomicPromoteWidth()) {
      // Round the size up to a power of 2.
      if (!llvm::isPowerOf2_64(Width))
        Width = llvm::NextPowerOf2(Width);

      // Set the alignment equal to the size.
      Align = static_cast<unsigned>(Width);
    }
  }
  break;

  case Type::Pipe:
    Width = Target->getPointerWidth(getTargetAddressSpace(LangAS::opencl_global));
    Align = Target->getPointerAlign(getTargetAddressSpace(LangAS::opencl_global));
    break;
  }

  assert(llvm::isPowerOf2_32(Align) && "Alignment must be power of 2");
  return TypeInfo(Width, Align, AlignIsRequired);
}

unsigned ASTContext::getOpenMPDefaultSimdAlign(QualType T) const {
  unsigned SimdAlign = getTargetInfo().getSimdDefaultAlign();
  // Target ppc64 with QPX: simd default alignment for pointer to double is 32.
  if ((getTargetInfo().getTriple().getArch() == llvm::Triple::ppc64 ||
       getTargetInfo().getTriple().getArch() == llvm::Triple::ppc64le) &&
      getTargetInfo().getABI() == "elfv1-qpx" &&
      T->isSpecificBuiltinType(BuiltinType::Double))
    SimdAlign = 256;
  return SimdAlign;
}

/// toCharUnitsFromBits - Convert a size in bits to a size in characters.
CharUnits ASTContext::toCharUnitsFromBits(int64_t BitSize) const {
  return CharUnits::fromQuantity(BitSize / getCharWidth());
}

/// toBits - Convert a size in characters to a size in characters.
int64_t ASTContext::toBits(CharUnits CharSize) const {
  return CharSize.getQuantity() * getCharWidth();
}

/// getTypeSizeInChars - Return the size of the specified type, in characters.
/// This method does not work on incomplete types.
CharUnits ASTContext::getTypeSizeInChars(QualType T) const {
  return getTypeInfoInChars(T).first;
}
CharUnits ASTContext::getTypeSizeInChars(const Type *T) const {
  return getTypeInfoInChars(T).first;
}

/// getTypeAlignInChars - Return the ABI-specified alignment of a type, in 
/// characters. This method does not work on incomplete types.
CharUnits ASTContext::getTypeAlignInChars(QualType T) const {
  return toCharUnitsFromBits(getTypeAlign(T));
}
CharUnits ASTContext::getTypeAlignInChars(const Type *T) const {
  return toCharUnitsFromBits(getTypeAlign(T));
}

/// getPreferredTypeAlign - Return the "preferred" alignment of the specified
/// type for the current target in bits.  This can be different than the ABI
/// alignment in cases where it is beneficial for performance to overalign
/// a data type.
unsigned ASTContext::getPreferredTypeAlign(const Type *T) const {
  TypeInfo TI = getTypeInfo(T);
  unsigned ABIAlign = TI.Align;

  T = T->getBaseElementTypeUnsafe();

  // The preferred alignment of member pointers is that of a pointer.
  if (T->isMemberPointerType())
    return getPreferredTypeAlign(getPointerDiffType().getTypePtr());

  if (!Target->allowsLargerPreferedTypeAlignment())
    return ABIAlign;

  // Double and long long should be naturally aligned if possible.
  if (const auto *CT = T->getAs<ComplexType>())
    T = CT->getElementType().getTypePtr();
  if (const auto *ET = T->getAs<EnumType>())
    T = ET->getDecl()->getIntegerType().getTypePtr();
  if (T->isSpecificBuiltinType(BuiltinType::Double) ||
      T->isSpecificBuiltinType(BuiltinType::LongLong) ||
      T->isSpecificBuiltinType(BuiltinType::ULongLong))
    // Don't increase the alignment if an alignment attribute was specified on a
    // typedef declaration.
    if (!TI.AlignIsRequired)
      return std::max(ABIAlign, (unsigned)getTypeSize(T));

  return ABIAlign;
}

/// getTargetDefaultAlignForAttributeAligned - Return the default alignment
/// for __attribute__((aligned)) on this target, to be used if no alignment
/// value is specified.
unsigned ASTContext::getTargetDefaultAlignForAttributeAligned() const {
  return getTargetInfo().getDefaultAlignForAttributeAligned();
}

/// getAlignOfGlobalVar - Return the alignment in bits that should be given
/// to a global variable of the specified type.
unsigned ASTContext::getAlignOfGlobalVar(QualType T) const {
  return std::max(getTypeAlign(T), getTargetInfo().getMinGlobalAlign());
}

/// getAlignOfGlobalVarInChars - Return the alignment in characters that
/// should be given to a global variable of the specified type.
CharUnits ASTContext::getAlignOfGlobalVarInChars(QualType T) const {
  return toCharUnitsFromBits(getAlignOfGlobalVar(T));
}

CharUnits ASTContext::getOffsetOfBaseWithVBPtr(const CXXRecordDecl *RD) const {
  CharUnits Offset = CharUnits::Zero();
  const ASTRecordLayout *Layout = &getASTRecordLayout(RD);
  while (const CXXRecordDecl *Base = Layout->getBaseSharingVBPtr()) {
    Offset += Layout->getBaseClassOffset(Base);
    Layout = &getASTRecordLayout(Base);
  }
  return Offset;
}

/// DeepCollectObjCIvars -
/// This routine first collects all declared, but not synthesized, ivars in
/// super class and then collects all ivars, including those synthesized for
/// current class. This routine is used for implementation of current class
/// when all ivars, declared and synthesized are known.
void ASTContext::DeepCollectObjCIvars(const ObjCInterfaceDecl *OI,
                                      bool leafClass,
                            SmallVectorImpl<const ObjCIvarDecl*> &Ivars) const {
  if (const ObjCInterfaceDecl *SuperClass = OI->getSuperClass())
    DeepCollectObjCIvars(SuperClass, false, Ivars);
  if (!leafClass) {
    for (const auto *I : OI->ivars())
      Ivars.push_back(I);
  } else {
    auto *IDecl = const_cast<ObjCInterfaceDecl *>(OI);
    for (const ObjCIvarDecl *Iv = IDecl->all_declared_ivar_begin(); Iv; 
         Iv= Iv->getNextIvar())
      Ivars.push_back(Iv);
  }
}

/// CollectInheritedProtocols - Collect all protocols in current class and
/// those inherited by it.
void ASTContext::CollectInheritedProtocols(const Decl *CDecl,
                          llvm::SmallPtrSet<ObjCProtocolDecl*, 8> &Protocols) {
  if (const auto *OI = dyn_cast<ObjCInterfaceDecl>(CDecl)) {
    // We can use protocol_iterator here instead of
    // all_referenced_protocol_iterator since we are walking all categories.    
    for (auto *Proto : OI->all_referenced_protocols()) {
      CollectInheritedProtocols(Proto, Protocols);
    }
    
    // Categories of this Interface.
    for (const auto *Cat : OI->visible_categories())
      CollectInheritedProtocols(Cat, Protocols);

    if (ObjCInterfaceDecl *SD = OI->getSuperClass())
      while (SD) {
        CollectInheritedProtocols(SD, Protocols);
        SD = SD->getSuperClass();
      }
  } else if (const auto *OC = dyn_cast<ObjCCategoryDecl>(CDecl)) {
    for (auto *Proto : OC->protocols()) {
      CollectInheritedProtocols(Proto, Protocols);
    }
  } else if (const auto *OP = dyn_cast<ObjCProtocolDecl>(CDecl)) {
    // Insert the protocol.
    if (!Protocols.insert(
          const_cast<ObjCProtocolDecl *>(OP->getCanonicalDecl())).second)
      return;

    for (auto *Proto : OP->protocols())
      CollectInheritedProtocols(Proto, Protocols);
  }
}

static bool unionHasUniqueObjectRepresentations(const ASTContext &Context,
                                                const RecordDecl *RD) {
  assert(RD->isUnion() && "Must be union type");
  CharUnits UnionSize = Context.getTypeSizeInChars(RD->getTypeForDecl());

  for (const auto *Field : RD->fields()) {
    if (!Context.hasUniqueObjectRepresentations(Field->getType()))
      return false;
    CharUnits FieldSize = Context.getTypeSizeInChars(Field->getType());
    if (FieldSize != UnionSize)
      return false;
  }
  return !RD->field_empty();
}

static bool isStructEmpty(QualType Ty) {
  const RecordDecl *RD = Ty->castAs<RecordType>()->getDecl();

  if (!RD->field_empty())
    return false;

  if (const auto *ClassDecl = dyn_cast<CXXRecordDecl>(RD))
    return ClassDecl->isEmpty();

  return true;
}

static llvm::Optional<int64_t>
structHasUniqueObjectRepresentations(const ASTContext &Context,
                                     const RecordDecl *RD) {
  assert(!RD->isUnion() && "Must be struct/class type");
  const auto &Layout = Context.getASTRecordLayout(RD);

  int64_t CurOffsetInBits = 0;
  if (const auto *ClassDecl = dyn_cast<CXXRecordDecl>(RD)) {
    if (ClassDecl->isDynamicClass())
      return llvm::None;

    SmallVector<std::pair<QualType, int64_t>, 4> Bases;
    for (const auto Base : ClassDecl->bases()) {
      // Empty types can be inherited from, and non-empty types can potentially
      // have tail padding, so just make sure there isn't an error.
      if (!isStructEmpty(Base.getType())) {
        llvm::Optional<int64_t> Size = structHasUniqueObjectRepresentations(
            Context, Base.getType()->getAs<RecordType>()->getDecl());
        if (!Size)
          return llvm::None;
        Bases.emplace_back(Base.getType(), Size.getValue());
      }
    }

    llvm::sort(
        Bases.begin(), Bases.end(), [&](const std::pair<QualType, int64_t> &L,
                                        const std::pair<QualType, int64_t> &R) {
          return Layout.getBaseClassOffset(L.first->getAsCXXRecordDecl()) <
                 Layout.getBaseClassOffset(R.first->getAsCXXRecordDecl());
        });

    for (const auto Base : Bases) {
      int64_t BaseOffset = Context.toBits(
          Layout.getBaseClassOffset(Base.first->getAsCXXRecordDecl()));
      int64_t BaseSize = Base.second;
      if (BaseOffset != CurOffsetInBits)
        return llvm::None;
      CurOffsetInBits = BaseOffset + BaseSize;
    }
  }

  for (const auto *Field : RD->fields()) {
    if (!Field->getType()->isReferenceType() &&
        !Context.hasUniqueObjectRepresentations(Field->getType()))
      return llvm::None;

    int64_t FieldSizeInBits =
        Context.toBits(Context.getTypeSizeInChars(Field->getType()));
    if (Field->isBitField()) {
      int64_t BitfieldSize = Field->getBitWidthValue(Context);

      if (BitfieldSize > FieldSizeInBits)
        return llvm::None;
      FieldSizeInBits = BitfieldSize;
    }

    int64_t FieldOffsetInBits = Context.getFieldOffset(Field);

    if (FieldOffsetInBits != CurOffsetInBits)
      return llvm::None;

    CurOffsetInBits = FieldSizeInBits + FieldOffsetInBits;
  }

  return CurOffsetInBits;
}

bool ASTContext::hasUniqueObjectRepresentations(QualType Ty) const {
  // C++17 [meta.unary.prop]:
  //   The predicate condition for a template specialization
  //   has_unique_object_representations<T> shall be
  //   satisfied if and only if:
  //     (9.1) - T is trivially copyable, and
  //     (9.2) - any two objects of type T with the same value have the same
  //     object representation, where two objects
  //   of array or non-union class type are considered to have the same value
  //   if their respective sequences of
  //   direct subobjects have the same values, and two objects of union type
  //   are considered to have the same
  //   value if they have the same active member and the corresponding members
  //   have the same value.
  //   The set of scalar types for which this condition holds is
  //   implementation-defined. [ Note: If a type has padding
  //   bits, the condition does not hold; otherwise, the condition holds true
  //   for unsigned integral types. -- end note ]
  assert(!Ty.isNull() && "Null QualType sent to unique object rep check");

  // Arrays are unique only if their element type is unique.
  if (Ty->isArrayType())
    return hasUniqueObjectRepresentations(getBaseElementType(Ty));

  // (9.1) - T is trivially copyable...
  if (!Ty.isTriviallyCopyableType(*this))
    return false;

  // All integrals and enums are unique.
  if (Ty->isIntegralOrEnumerationType())
    return true;

  // All other pointers are unique.
  if (Ty->isPointerType())
    return true;

  if (Ty->isMemberPointerType()) {
    const auto *MPT = Ty->getAs<MemberPointerType>();
    return !ABI->getMemberPointerInfo(MPT).HasPadding;
  }

  if (Ty->isRecordType()) {
    const RecordDecl *Record = Ty->getAs<RecordType>()->getDecl();

    if (Record->isInvalidDecl())
      return false;

    if (Record->isUnion())
      return unionHasUniqueObjectRepresentations(*this, Record);

    Optional<int64_t> StructSize =
        structHasUniqueObjectRepresentations(*this, Record);

    return StructSize &&
           StructSize.getValue() == static_cast<int64_t>(getTypeSize(Ty));
  }

  // FIXME: More cases to handle here (list by rsmith):
  // vectors (careful about, eg, vector of 3 foo)
  // _Complex int and friends
  // _Atomic T
  // Obj-C block pointers
  // Obj-C object pointers
  // and perhaps OpenCL's various builtin types (pipe, sampler_t, event_t,
  // clk_event_t, queue_t, reserve_id_t)
  // There're also Obj-C class types and the Obj-C selector type, but I think it
  // makes sense for those to return false here.

  return false;
}

unsigned ASTContext::CountNonClassIvars(const ObjCInterfaceDecl *OI) const {
  unsigned count = 0;  
  // Count ivars declared in class extension.
  for (const auto *Ext : OI->known_extensions())
    count += Ext->ivar_size();
  
  // Count ivar defined in this class's implementation.  This
  // includes synthesized ivars.
  if (ObjCImplementationDecl *ImplDecl = OI->getImplementation())
    count += ImplDecl->ivar_size();

  return count;
}

bool ASTContext::isSentinelNullExpr(const Expr *E) {
  if (!E)
    return false;

  // nullptr_t is always treated as null.
  if (E->getType()->isNullPtrType()) return true;

  if (E->getType()->isAnyPointerType() &&
      E->IgnoreParenCasts()->isNullPointerConstant(*this,
                                                Expr::NPC_ValueDependentIsNull))
    return true;

  // Unfortunately, __null has type 'int'.
  if (isa<GNUNullExpr>(E)) return true;

  return false;
}

/// \brief Get the implementation of ObjCInterfaceDecl, or nullptr if none
/// exists.
ObjCImplementationDecl *ASTContext::getObjCImplementation(ObjCInterfaceDecl *D) {
  llvm::DenseMap<ObjCContainerDecl*, ObjCImplDecl*>::iterator
    I = ObjCImpls.find(D);
  if (I != ObjCImpls.end())
    return cast<ObjCImplementationDecl>(I->second);
  return nullptr;
}

/// \brief Get the implementation of ObjCCategoryDecl, or nullptr if none
/// exists.
ObjCCategoryImplDecl *ASTContext::getObjCImplementation(ObjCCategoryDecl *D) {
  llvm::DenseMap<ObjCContainerDecl*, ObjCImplDecl*>::iterator
    I = ObjCImpls.find(D);
  if (I != ObjCImpls.end())
    return cast<ObjCCategoryImplDecl>(I->second);
  return nullptr;
}

/// \brief Set the implementation of ObjCInterfaceDecl.
void ASTContext::setObjCImplementation(ObjCInterfaceDecl *IFaceD,
                           ObjCImplementationDecl *ImplD) {
  assert(IFaceD && ImplD && "Passed null params");
  ObjCImpls[IFaceD] = ImplD;
}

/// \brief Set the implementation of ObjCCategoryDecl.
void ASTContext::setObjCImplementation(ObjCCategoryDecl *CatD,
                           ObjCCategoryImplDecl *ImplD) {
  assert(CatD && ImplD && "Passed null params");
  ObjCImpls[CatD] = ImplD;
}

const ObjCMethodDecl *
ASTContext::getObjCMethodRedeclaration(const ObjCMethodDecl *MD) const {
  return ObjCMethodRedecls.lookup(MD);
}

void ASTContext::setObjCMethodRedeclaration(const ObjCMethodDecl *MD,
                                            const ObjCMethodDecl *Redecl) {
  assert(!getObjCMethodRedeclaration(MD) && "MD already has a redeclaration");
  ObjCMethodRedecls[MD] = Redecl;
}

const ObjCInterfaceDecl *ASTContext::getObjContainingInterface(
                                              const NamedDecl *ND) const {
  if (const auto *ID = dyn_cast<ObjCInterfaceDecl>(ND->getDeclContext()))
    return ID;
  if (const auto *CD = dyn_cast<ObjCCategoryDecl>(ND->getDeclContext()))
    return CD->getClassInterface();
  if (const auto *IMD = dyn_cast<ObjCImplDecl>(ND->getDeclContext()))
    return IMD->getClassInterface();

  return nullptr;
}

/// \brief Get the copy initialization expression of VarDecl, or nullptr if
/// none exists.
Expr *ASTContext::getBlockVarCopyInits(const VarDecl*VD) {
  assert(VD && "Passed null params");
  assert(VD->hasAttr<BlocksAttr>() && 
         "getBlockVarCopyInits - not __block var");
  llvm::DenseMap<const VarDecl*, Expr*>::iterator
    I = BlockVarCopyInits.find(VD);
  return (I != BlockVarCopyInits.end()) ? I->second : nullptr;
}

/// \brief Set the copy inialization expression of a block var decl.
void ASTContext::setBlockVarCopyInits(VarDecl*VD, Expr* Init) {
  assert(VD && Init && "Passed null params");
  assert(VD->hasAttr<BlocksAttr>() && 
         "setBlockVarCopyInits - not __block var");
  BlockVarCopyInits[VD] = Init;
}

TypeSourceInfo *ASTContext::CreateTypeSourceInfo(QualType T,
                                                 unsigned DataSize) const {
  if (!DataSize)
    DataSize = TypeLoc::getFullDataSizeForType(T);
  else
    assert(DataSize == TypeLoc::getFullDataSizeForType(T) &&
           "incorrect data size provided to CreateTypeSourceInfo!");

  auto *TInfo =
    (TypeSourceInfo*)BumpAlloc.Allocate(sizeof(TypeSourceInfo) + DataSize, 8);
  new (TInfo) TypeSourceInfo(T);
  return TInfo;
}

TypeSourceInfo *ASTContext::getTrivialTypeSourceInfo(QualType T,
                                                     SourceLocation L) const {
  TypeSourceInfo *DI = CreateTypeSourceInfo(T);
  DI->getTypeLoc().initialize(const_cast<ASTContext &>(*this), L);
  return DI;
}

const ASTRecordLayout &
ASTContext::getASTObjCInterfaceLayout(const ObjCInterfaceDecl *D) const {
  return getObjCLayout(D, nullptr);
}

const ASTRecordLayout &
ASTContext::getASTObjCImplementationLayout(
                                        const ObjCImplementationDecl *D) const {
  return getObjCLayout(D->getClassInterface(), D);
}

//===----------------------------------------------------------------------===//
//                   Type creation/memoization methods
//===----------------------------------------------------------------------===//

QualType
ASTContext::getExtQualType(const Type *baseType, Qualifiers quals) const {
  unsigned fastQuals = quals.getFastQualifiers();
  quals.removeFastQualifiers();

  // Check if we've already instantiated this type.
  llvm::FoldingSetNodeID ID;
  ExtQuals::Profile(ID, baseType, quals);
  void *insertPos = nullptr;
  if (ExtQuals *eq = ExtQualNodes.FindNodeOrInsertPos(ID, insertPos)) {
    assert(eq->getQualifiers() == quals);
    return QualType(eq, fastQuals);
  }

  // If the base type is not canonical, make the appropriate canonical type.
  QualType canon;
  if (!baseType->isCanonicalUnqualified()) {
    SplitQualType canonSplit = baseType->getCanonicalTypeInternal().split();
    canonSplit.Quals.addConsistentQualifiers(quals);
    canon = getExtQualType(canonSplit.Ty, canonSplit.Quals);

    // Re-find the insert position.
    (void) ExtQualNodes.FindNodeOrInsertPos(ID, insertPos);
  }

  auto *eq = new (*this, TypeAlignment) ExtQuals(baseType, canon, quals);
  ExtQualNodes.InsertNode(eq, insertPos);
  return QualType(eq, fastQuals);
}

QualType ASTContext::getAddrSpaceQualType(QualType T,
                                          LangAS AddressSpace) const {
  QualType CanT = getCanonicalType(T);
  if (CanT.getAddressSpace() == AddressSpace)
    return T;

  // If we are composing extended qualifiers together, merge together
  // into one ExtQuals node.
  QualifierCollector Quals;
  const Type *TypeNode = Quals.strip(T);

  // If this type already has an address space specified, it cannot get
  // another one.
  assert(!Quals.hasAddressSpace() &&
         "Type cannot be in multiple addr spaces!");
  Quals.addAddressSpace(AddressSpace);

  return getExtQualType(TypeNode, Quals);
}

QualType ASTContext::removeAddrSpaceQualType(QualType T) const {
  // If we are composing extended qualifiers together, merge together
  // into one ExtQuals node.
  QualifierCollector Quals;
  const Type *TypeNode = Quals.strip(T);

  // If the qualifier doesn't have an address space just return it.
  if (!Quals.hasAddressSpace())
    return T;

  Quals.removeAddressSpace();

  // Removal of the address space can mean there are no longer any
  // non-fast qualifiers, so creating an ExtQualType isn't possible (asserts)
  // or required.
  if (Quals.hasNonFastQualifiers())
    return getExtQualType(TypeNode, Quals);
  else
    return QualType(TypeNode, Quals.getFastQualifiers());
}

QualType ASTContext::getObjCGCQualType(QualType T,
                                       Qualifiers::GC GCAttr) const {
  QualType CanT = getCanonicalType(T);
  if (CanT.getObjCGCAttr() == GCAttr)
    return T;

  if (const auto *ptr = T->getAs<PointerType>()) {
    QualType Pointee = ptr->getPointeeType();
    if (Pointee->isAnyPointerType()) {
      QualType ResultType = getObjCGCQualType(Pointee, GCAttr);
      return getPointerType(ResultType);
    }
  }

  // If we are composing extended qualifiers together, merge together
  // into one ExtQuals node.
  QualifierCollector Quals;
  const Type *TypeNode = Quals.strip(T);

  // If this type already has an ObjCGC specified, it cannot get
  // another one.
  assert(!Quals.hasObjCGCAttr() &&
         "Type cannot have multiple ObjCGCs!");
  Quals.addObjCGCAttr(GCAttr);

  return getExtQualType(TypeNode, Quals);
}

const FunctionType *ASTContext::adjustFunctionType(const FunctionType *T,
                                                   FunctionType::ExtInfo Info) {
  if (T->getExtInfo() == Info)
    return T;

  QualType Result;
  if (const auto *FNPT = dyn_cast<FunctionNoProtoType>(T)) {
    Result = getFunctionNoProtoType(FNPT->getReturnType(), Info);
  } else {
    const auto *FPT = cast<FunctionProtoType>(T);
    FunctionProtoType::ExtProtoInfo EPI = FPT->getExtProtoInfo();
    EPI.ExtInfo = Info;
    Result = getFunctionType(FPT->getReturnType(), FPT->getParamTypes(), EPI);
  }

  return cast<FunctionType>(Result.getTypePtr());
}

void ASTContext::adjustDeducedFunctionResultType(FunctionDecl *FD,
                                                 QualType ResultType) {
  FD = FD->getMostRecentDecl();
  while (true) {
    const auto *FPT = FD->getType()->castAs<FunctionProtoType>();
    FunctionProtoType::ExtProtoInfo EPI = FPT->getExtProtoInfo();
    FD->setType(getFunctionType(ResultType, FPT->getParamTypes(), EPI));
    if (FunctionDecl *Next = FD->getPreviousDecl())
      FD = Next;
    else
      break;
  }
  if (ASTMutationListener *L = getASTMutationListener())
    L->DeducedReturnType(FD, ResultType);
}

/// Get a function type and produce the equivalent function type with the
/// specified exception specification. Type sugar that can be present on a
/// declaration of a function with an exception specification is permitted
/// and preserved. Other type sugar (for instance, typedefs) is not.
QualType ASTContext::getFunctionTypeWithExceptionSpec(
    QualType Orig, const FunctionProtoType::ExceptionSpecInfo &ESI) {
  // Might have some parens.
  if (const auto *PT = dyn_cast<ParenType>(Orig))
    return getParenType(
        getFunctionTypeWithExceptionSpec(PT->getInnerType(), ESI));

  // Might have a calling-convention attribute.
  if (const auto *AT = dyn_cast<AttributedType>(Orig))
    return getAttributedType(
        AT->getAttrKind(),
        getFunctionTypeWithExceptionSpec(AT->getModifiedType(), ESI),
        getFunctionTypeWithExceptionSpec(AT->getEquivalentType(), ESI));

  // Anything else must be a function type. Rebuild it with the new exception
  // specification.
  const auto *Proto = cast<FunctionProtoType>(Orig);
  return getFunctionType(
      Proto->getReturnType(), Proto->getParamTypes(),
      Proto->getExtProtoInfo().withExceptionSpec(ESI));
}

bool ASTContext::hasSameFunctionTypeIgnoringExceptionSpec(QualType T,
                                                          QualType U) {
  return hasSameType(T, U) ||
         (getLangOpts().CPlusPlus17 &&
          hasSameType(getFunctionTypeWithExceptionSpec(T, EST_None),
                      getFunctionTypeWithExceptionSpec(U, EST_None)));
}

void ASTContext::adjustExceptionSpec(
    FunctionDecl *FD, const FunctionProtoType::ExceptionSpecInfo &ESI,
    bool AsWritten) {
  // Update the type.
  QualType Updated =
      getFunctionTypeWithExceptionSpec(FD->getType(), ESI);
  FD->setType(Updated);

  if (!AsWritten)
    return;

  // Update the type in the type source information too.
  if (TypeSourceInfo *TSInfo = FD->getTypeSourceInfo()) {
    // If the type and the type-as-written differ, we may need to update
    // the type-as-written too.
    if (TSInfo->getType() != FD->getType())
      Updated = getFunctionTypeWithExceptionSpec(TSInfo->getType(), ESI);

    // FIXME: When we get proper type location information for exceptions,
    // we'll also have to rebuild the TypeSourceInfo. For now, we just patch
    // up the TypeSourceInfo;
    assert(TypeLoc::getFullDataSizeForType(Updated) ==
               TypeLoc::getFullDataSizeForType(TSInfo->getType()) &&
           "TypeLoc size mismatch from updating exception specification");
    TSInfo->overrideType(Updated);
  }
}

bool ASTContext::isParamDestroyedInCallee(QualType T) const {
  if (getTargetInfo().getCXXABI().areArgsDestroyedLeftToRightInCallee())
    return true;
  if (const auto *RT = T->getBaseElementTypeUnsafe()->getAs<RecordType>())
    return RT->getDecl()->isParamDestroyedInCallee();
  return false;
}

/// getComplexType - Return the uniqued reference to the type for a complex
/// number with the specified element type.
QualType ASTContext::getComplexType(QualType T) const {
  // Unique pointers, to guarantee there is only one pointer of a particular
  // structure.
  llvm::FoldingSetNodeID ID;
  ComplexType::Profile(ID, T);

  void *InsertPos = nullptr;
  if (ComplexType *CT = ComplexTypes.FindNodeOrInsertPos(ID, InsertPos))
    return QualType(CT, 0);

  // If the pointee type isn't canonical, this won't be a canonical type either,
  // so fill in the canonical type field.
  QualType Canonical;
  if (!T.isCanonical()) {
    Canonical = getComplexType(getCanonicalType(T));

    // Get the new insert position for the node we care about.
    ComplexType *NewIP = ComplexTypes.FindNodeOrInsertPos(ID, InsertPos);
    assert(!NewIP && "Shouldn't be in the map!"); (void)NewIP;
  }
  auto *New = new (*this, TypeAlignment) ComplexType(T, Canonical);
  Types.push_back(New);
  ComplexTypes.InsertNode(New, InsertPos);
  return QualType(New, 0);
}

/// getPointerType - Return the uniqued reference to the type for a pointer to
/// the specified type.
QualType ASTContext::getPointerType(QualType T) const {
  // Unique pointers, to guarantee there is only one pointer of a particular
  // structure.
  llvm::FoldingSetNodeID ID;
  PointerType::Profile(ID, T);

  void *InsertPos = nullptr;
  if (PointerType *PT = PointerTypes.FindNodeOrInsertPos(ID, InsertPos))
    return QualType(PT, 0);

  // If the pointee type isn't canonical, this won't be a canonical type either,
  // so fill in the canonical type field.
  QualType Canonical;
  if (!T.isCanonical()) {
    Canonical = getPointerType(getCanonicalType(T));

    // Get the new insert position for the node we care about.
    PointerType *NewIP = PointerTypes.FindNodeOrInsertPos(ID, InsertPos);
    assert(!NewIP && "Shouldn't be in the map!"); (void)NewIP;
  }
  auto *New = new (*this, TypeAlignment) PointerType(T, Canonical);
  Types.push_back(New);
  PointerTypes.InsertNode(New, InsertPos);
  return QualType(New, 0);
}

QualType ASTContext::getAdjustedType(QualType Orig, QualType New) const {
  llvm::FoldingSetNodeID ID;
  AdjustedType::Profile(ID, Orig, New);
  void *InsertPos = nullptr;
  AdjustedType *AT = AdjustedTypes.FindNodeOrInsertPos(ID, InsertPos);
  if (AT)
    return QualType(AT, 0);

  QualType Canonical = getCanonicalType(New);

  // Get the new insert position for the node we care about.
  AT = AdjustedTypes.FindNodeOrInsertPos(ID, InsertPos);
  assert(!AT && "Shouldn't be in the map!");

  AT = new (*this, TypeAlignment)
      AdjustedType(Type::Adjusted, Orig, New, Canonical);
  Types.push_back(AT);
  AdjustedTypes.InsertNode(AT, InsertPos);
  return QualType(AT, 0);
}

QualType ASTContext::getDecayedType(QualType T) const {
  assert((T->isArrayType() || T->isFunctionType()) && "T does not decay");

  QualType Decayed;

  // C99 6.7.5.3p7:
  //   A declaration of a parameter as "array of type" shall be
  //   adjusted to "qualified pointer to type", where the type
  //   qualifiers (if any) are those specified within the [ and ] of
  //   the array type derivation.
  if (T->isArrayType())
    Decayed = getArrayDecayedType(T);

  // C99 6.7.5.3p8:
  //   A declaration of a parameter as "function returning type"
  //   shall be adjusted to "pointer to function returning type", as
  //   in 6.3.2.1.
  if (T->isFunctionType())
    Decayed = getPointerType(T);

  llvm::FoldingSetNodeID ID;
  AdjustedType::Profile(ID, T, Decayed);
  void *InsertPos = nullptr;
  AdjustedType *AT = AdjustedTypes.FindNodeOrInsertPos(ID, InsertPos);
  if (AT)
    return QualType(AT, 0);

  QualType Canonical = getCanonicalType(Decayed);

  // Get the new insert position for the node we care about.
  AT = AdjustedTypes.FindNodeOrInsertPos(ID, InsertPos);
  assert(!AT && "Shouldn't be in the map!");

  AT = new (*this, TypeAlignment) DecayedType(T, Decayed, Canonical);
  Types.push_back(AT);
  AdjustedTypes.InsertNode(AT, InsertPos);
  return QualType(AT, 0);
}

/// getBlockPointerType - Return the uniqued reference to the type for
/// a pointer to the specified block.
QualType ASTContext::getBlockPointerType(QualType T) const {
  assert(T->isFunctionType() && "block of function types only");
  // Unique pointers, to guarantee there is only one block of a particular
  // structure.
  llvm::FoldingSetNodeID ID;
  BlockPointerType::Profile(ID, T);

  void *InsertPos = nullptr;
  if (BlockPointerType *PT =
        BlockPointerTypes.FindNodeOrInsertPos(ID, InsertPos))
    return QualType(PT, 0);

  // If the block pointee type isn't canonical, this won't be a canonical
  // type either so fill in the canonical type field.
  QualType Canonical;
  if (!T.isCanonical()) {
    Canonical = getBlockPointerType(getCanonicalType(T));

    // Get the new insert position for the node we care about.
    BlockPointerType *NewIP =
      BlockPointerTypes.FindNodeOrInsertPos(ID, InsertPos);
    assert(!NewIP && "Shouldn't be in the map!"); (void)NewIP;
  }
  auto *New = new (*this, TypeAlignment) BlockPointerType(T, Canonical);
  Types.push_back(New);
  BlockPointerTypes.InsertNode(New, InsertPos);
  return QualType(New, 0);
}

/// getLValueReferenceType - Return the uniqued reference to the type for an
/// lvalue reference to the specified type.
QualType
ASTContext::getLValueReferenceType(QualType T, bool SpelledAsLValue) const {
  assert(getCanonicalType(T) != OverloadTy && 
         "Unresolved overloaded function type");
  
  // Unique pointers, to guarantee there is only one pointer of a particular
  // structure.
  llvm::FoldingSetNodeID ID;
  ReferenceType::Profile(ID, T, SpelledAsLValue);

  void *InsertPos = nullptr;
  if (LValueReferenceType *RT =
        LValueReferenceTypes.FindNodeOrInsertPos(ID, InsertPos))
    return QualType(RT, 0);

  const auto *InnerRef = T->getAs<ReferenceType>();

  // If the referencee type isn't canonical, this won't be a canonical type
  // either, so fill in the canonical type field.
  QualType Canonical;
  if (!SpelledAsLValue || InnerRef || !T.isCanonical()) {
    QualType PointeeType = (InnerRef ? InnerRef->getPointeeType() : T);
    Canonical = getLValueReferenceType(getCanonicalType(PointeeType));

    // Get the new insert position for the node we care about.
    LValueReferenceType *NewIP =
      LValueReferenceTypes.FindNodeOrInsertPos(ID, InsertPos);
    assert(!NewIP && "Shouldn't be in the map!"); (void)NewIP;
  }

  auto *New = new (*this, TypeAlignment) LValueReferenceType(T, Canonical,
                                                             SpelledAsLValue);
  Types.push_back(New);
  LValueReferenceTypes.InsertNode(New, InsertPos);

  return QualType(New, 0);
}

/// getRValueReferenceType - Return the uniqued reference to the type for an
/// rvalue reference to the specified type.
QualType ASTContext::getRValueReferenceType(QualType T) const {
  // Unique pointers, to guarantee there is only one pointer of a particular
  // structure.
  llvm::FoldingSetNodeID ID;
  ReferenceType::Profile(ID, T, false);

  void *InsertPos = nullptr;
  if (RValueReferenceType *RT =
        RValueReferenceTypes.FindNodeOrInsertPos(ID, InsertPos))
    return QualType(RT, 0);

  const auto *InnerRef = T->getAs<ReferenceType>();

  // If the referencee type isn't canonical, this won't be a canonical type
  // either, so fill in the canonical type field.
  QualType Canonical;
  if (InnerRef || !T.isCanonical()) {
    QualType PointeeType = (InnerRef ? InnerRef->getPointeeType() : T);
    Canonical = getRValueReferenceType(getCanonicalType(PointeeType));

    // Get the new insert position for the node we care about.
    RValueReferenceType *NewIP =
      RValueReferenceTypes.FindNodeOrInsertPos(ID, InsertPos);
    assert(!NewIP && "Shouldn't be in the map!"); (void)NewIP;
  }

  auto *New = new (*this, TypeAlignment) RValueReferenceType(T, Canonical);
  Types.push_back(New);
  RValueReferenceTypes.InsertNode(New, InsertPos);
  return QualType(New, 0);
}

/// getMemberPointerType - Return the uniqued reference to the type for a
/// member pointer to the specified type, in the specified class.
QualType ASTContext::getMemberPointerType(QualType T, const Type *Cls) const {
  // Unique pointers, to guarantee there is only one pointer of a particular
  // structure.
  llvm::FoldingSetNodeID ID;
  MemberPointerType::Profile(ID, T, Cls);

  void *InsertPos = nullptr;
  if (MemberPointerType *PT =
      MemberPointerTypes.FindNodeOrInsertPos(ID, InsertPos))
    return QualType(PT, 0);

  // If the pointee or class type isn't canonical, this won't be a canonical
  // type either, so fill in the canonical type field.
  QualType Canonical;
  if (!T.isCanonical() || !Cls->isCanonicalUnqualified()) {
    Canonical = getMemberPointerType(getCanonicalType(T),getCanonicalType(Cls));

    // Get the new insert position for the node we care about.
    MemberPointerType *NewIP =
      MemberPointerTypes.FindNodeOrInsertPos(ID, InsertPos);
    assert(!NewIP && "Shouldn't be in the map!"); (void)NewIP;
  }
  auto *New = new (*this, TypeAlignment) MemberPointerType(T, Cls, Canonical);
  Types.push_back(New);
  MemberPointerTypes.InsertNode(New, InsertPos);
  return QualType(New, 0);
}

/// getConstantArrayType - Return the unique reference to the type for an
/// array of the specified element type.
QualType ASTContext::getConstantArrayType(QualType EltTy,
                                          const llvm::APInt &ArySizeIn,
                                          ArrayType::ArraySizeModifier ASM,
                                          unsigned IndexTypeQuals) const {
  assert((EltTy->isDependentType() ||
          EltTy->isIncompleteType() || EltTy->isConstantSizeType()) &&
         "Constant array of VLAs is illegal!");

  // Convert the array size into a canonical width matching the pointer size for
  // the target.
  llvm::APInt ArySize(ArySizeIn);
  ArySize = ArySize.zextOrTrunc(Target->getMaxPointerWidth());

  llvm::FoldingSetNodeID ID;
  ConstantArrayType::Profile(ID, EltTy, ArySize, ASM, IndexTypeQuals);

  void *InsertPos = nullptr;
  if (ConstantArrayType *ATP =
      ConstantArrayTypes.FindNodeOrInsertPos(ID, InsertPos))
    return QualType(ATP, 0);

  // If the element type isn't canonical or has qualifiers, this won't
  // be a canonical type either, so fill in the canonical type field.
  QualType Canon;
  if (!EltTy.isCanonical() || EltTy.hasLocalQualifiers()) {
    SplitQualType canonSplit = getCanonicalType(EltTy).split();
    Canon = getConstantArrayType(QualType(canonSplit.Ty, 0), ArySize,
                                 ASM, IndexTypeQuals);
    Canon = getQualifiedType(Canon, canonSplit.Quals);

    // Get the new insert position for the node we care about.
    ConstantArrayType *NewIP =
      ConstantArrayTypes.FindNodeOrInsertPos(ID, InsertPos);
    assert(!NewIP && "Shouldn't be in the map!"); (void)NewIP;
  }

  auto *New = new (*this,TypeAlignment)
    ConstantArrayType(EltTy, Canon, ArySize, ASM, IndexTypeQuals);
  ConstantArrayTypes.InsertNode(New, InsertPos);
  Types.push_back(New);
  return QualType(New, 0);
}

/// getVariableArrayDecayedType - Turns the given type, which may be
/// variably-modified, into the corresponding type with all the known
/// sizes replaced with [*].
QualType ASTContext::getVariableArrayDecayedType(QualType type) const {
  // Vastly most common case.
  if (!type->isVariablyModifiedType()) return type;

  QualType result;

  SplitQualType split = type.getSplitDesugaredType();
  const Type *ty = split.Ty;
  switch (ty->getTypeClass()) {
#define TYPE(Class, Base)
#define ABSTRACT_TYPE(Class, Base)
#define NON_CANONICAL_TYPE(Class, Base) case Type::Class:
#include "clang/AST/TypeNodes.def"
    llvm_unreachable("didn't desugar past all non-canonical types?");

  // These types should never be variably-modified.
  case Type::Builtin:
  case Type::Complex:
  case Type::Vector:
  case Type::ExtVector:
  case Type::DependentSizedExtVector:
  case Type::DependentAddressSpace:
  case Type::ObjCObject:
  case Type::ObjCInterface:
  case Type::ObjCObjectPointer:
  case Type::Record:
  case Type::Enum:
  case Type::UnresolvedUsing:
  case Type::TypeOfExpr:
  case Type::TypeOf:
  case Type::Decltype:
  case Type::UnaryTransform:
  case Type::DependentName:
  case Type::InjectedClassName:
  case Type::TemplateSpecialization:
  case Type::DependentTemplateSpecialization:
  case Type::TemplateTypeParm:
  case Type::SubstTemplateTypeParmPack:
  case Type::Auto:
  case Type::DeducedTemplateSpecialization:
  case Type::PackExpansion:
    llvm_unreachable("type should never be variably-modified");

  // These types can be variably-modified but should never need to
  // further decay.
  case Type::FunctionNoProto:
  case Type::FunctionProto:
  case Type::BlockPointer:
  case Type::MemberPointer:
  case Type::Pipe:
    return type;

  // These types can be variably-modified.  All these modifications
  // preserve structure except as noted by comments.
  // TODO: if we ever care about optimizing VLAs, there are no-op
  // optimizations available here.
  case Type::Pointer:
    result = getPointerType(getVariableArrayDecayedType(
                              cast<PointerType>(ty)->getPointeeType()));
    break;

  case Type::LValueReference: {
    const auto *lv = cast<LValueReferenceType>(ty);
    result = getLValueReferenceType(
                 getVariableArrayDecayedType(lv->getPointeeType()),
                                    lv->isSpelledAsLValue());
    break;
  }

  case Type::RValueReference: {
    const auto *lv = cast<RValueReferenceType>(ty);
    result = getRValueReferenceType(
                 getVariableArrayDecayedType(lv->getPointeeType()));
    break;
  }

  case Type::Atomic: {
    const auto *at = cast<AtomicType>(ty);
    result = getAtomicType(getVariableArrayDecayedType(at->getValueType()));
    break;
  }

  case Type::ConstantArray: {
    const auto *cat = cast<ConstantArrayType>(ty);
    result = getConstantArrayType(
                 getVariableArrayDecayedType(cat->getElementType()),
                                  cat->getSize(),
                                  cat->getSizeModifier(),
                                  cat->getIndexTypeCVRQualifiers());
    break;
  }

  case Type::DependentSizedArray: {
    const auto *dat = cast<DependentSizedArrayType>(ty);
    result = getDependentSizedArrayType(
                 getVariableArrayDecayedType(dat->getElementType()),
                                        dat->getSizeExpr(),
                                        dat->getSizeModifier(),
                                        dat->getIndexTypeCVRQualifiers(),
                                        dat->getBracketsRange());
    break;
  }

  // Turn incomplete types into [*] types.
  case Type::IncompleteArray: {
    const auto *iat = cast<IncompleteArrayType>(ty);
    result = getVariableArrayType(
                 getVariableArrayDecayedType(iat->getElementType()),
                                  /*size*/ nullptr,
                                  ArrayType::Normal,
                                  iat->getIndexTypeCVRQualifiers(),
                                  SourceRange());
    break;
  }

  // Turn VLA types into [*] types.
  case Type::VariableArray: {
    const auto *vat = cast<VariableArrayType>(ty);
    result = getVariableArrayType(
                 getVariableArrayDecayedType(vat->getElementType()),
                                  /*size*/ nullptr,
                                  ArrayType::Star,
                                  vat->getIndexTypeCVRQualifiers(),
                                  vat->getBracketsRange());
    break;
  }
  }

  // Apply the top-level qualifiers from the original.
  return getQualifiedType(result, split.Quals);
}

/// getVariableArrayType - Returns a non-unique reference to the type for a
/// variable array of the specified element type.
QualType ASTContext::getVariableArrayType(QualType EltTy,
                                          Expr *NumElts,
                                          ArrayType::ArraySizeModifier ASM,
                                          unsigned IndexTypeQuals,
                                          SourceRange Brackets) const {
  // Since we don't unique expressions, it isn't possible to unique VLA's
  // that have an expression provided for their size.
  QualType Canon;
  
  // Be sure to pull qualifiers off the element type.
  if (!EltTy.isCanonical() || EltTy.hasLocalQualifiers()) {
    SplitQualType canonSplit = getCanonicalType(EltTy).split();
    Canon = getVariableArrayType(QualType(canonSplit.Ty, 0), NumElts, ASM,
                                 IndexTypeQuals, Brackets);
    Canon = getQualifiedType(Canon, canonSplit.Quals);
  }
  
  auto *New = new (*this, TypeAlignment)
    VariableArrayType(EltTy, Canon, NumElts, ASM, IndexTypeQuals, Brackets);

  VariableArrayTypes.push_back(New);
  Types.push_back(New);
  return QualType(New, 0);
}

/// getDependentSizedArrayType - Returns a non-unique reference to
/// the type for a dependently-sized array of the specified element
/// type.
QualType ASTContext::getDependentSizedArrayType(QualType elementType,
                                                Expr *numElements,
                                                ArrayType::ArraySizeModifier ASM,
                                                unsigned elementTypeQuals,
                                                SourceRange brackets) const {
  assert((!numElements || numElements->isTypeDependent() || 
          numElements->isValueDependent()) &&
         "Size must be type- or value-dependent!");

  // Dependently-sized array types that do not have a specified number
  // of elements will have their sizes deduced from a dependent
  // initializer.  We do no canonicalization here at all, which is okay
  // because they can't be used in most locations.
  if (!numElements) {
    auto *newType
      = new (*this, TypeAlignment)
          DependentSizedArrayType(*this, elementType, QualType(),
                                  numElements, ASM, elementTypeQuals,
                                  brackets);
    Types.push_back(newType);
    return QualType(newType, 0);
  }

  // Otherwise, we actually build a new type every time, but we
  // also build a canonical type.

  SplitQualType canonElementType = getCanonicalType(elementType).split();

  void *insertPos = nullptr;
  llvm::FoldingSetNodeID ID;
  DependentSizedArrayType::Profile(ID, *this,
                                   QualType(canonElementType.Ty, 0),
                                   ASM, elementTypeQuals, numElements);

  // Look for an existing type with these properties.
  DependentSizedArrayType *canonTy =
    DependentSizedArrayTypes.FindNodeOrInsertPos(ID, insertPos);

  // If we don't have one, build one.
  if (!canonTy) {
    canonTy = new (*this, TypeAlignment)
      DependentSizedArrayType(*this, QualType(canonElementType.Ty, 0),
                              QualType(), numElements, ASM, elementTypeQuals,
                              brackets);
    DependentSizedArrayTypes.InsertNode(canonTy, insertPos);
    Types.push_back(canonTy);
  }

  // Apply qualifiers from the element type to the array.
  QualType canon = getQualifiedType(QualType(canonTy,0),
                                    canonElementType.Quals);

  // If we didn't need extra canonicalization for the element type or the size
  // expression, then just use that as our result.
  if (QualType(canonElementType.Ty, 0) == elementType &&
      canonTy->getSizeExpr() == numElements)
    return canon;

  // Otherwise, we need to build a type which follows the spelling
  // of the element type.
  auto *sugaredType
    = new (*this, TypeAlignment)
        DependentSizedArrayType(*this, elementType, canon, numElements,
                                ASM, elementTypeQuals, brackets);
  Types.push_back(sugaredType);
  return QualType(sugaredType, 0);
}

QualType ASTContext::getIncompleteArrayType(QualType elementType,
                                            ArrayType::ArraySizeModifier ASM,
                                            unsigned elementTypeQuals) const {
  llvm::FoldingSetNodeID ID;
  IncompleteArrayType::Profile(ID, elementType, ASM, elementTypeQuals);

  void *insertPos = nullptr;
  if (IncompleteArrayType *iat =
       IncompleteArrayTypes.FindNodeOrInsertPos(ID, insertPos))
    return QualType(iat, 0);

  // If the element type isn't canonical, this won't be a canonical type
  // either, so fill in the canonical type field.  We also have to pull
  // qualifiers off the element type.
  QualType canon;

  if (!elementType.isCanonical() || elementType.hasLocalQualifiers()) {
    SplitQualType canonSplit = getCanonicalType(elementType).split();
    canon = getIncompleteArrayType(QualType(canonSplit.Ty, 0),
                                   ASM, elementTypeQuals);
    canon = getQualifiedType(canon, canonSplit.Quals);

    // Get the new insert position for the node we care about.
    IncompleteArrayType *existing =
      IncompleteArrayTypes.FindNodeOrInsertPos(ID, insertPos);
    assert(!existing && "Shouldn't be in the map!"); (void) existing;
  }

  auto *newType = new (*this, TypeAlignment)
    IncompleteArrayType(elementType, canon, ASM, elementTypeQuals);

  IncompleteArrayTypes.InsertNode(newType, insertPos);
  Types.push_back(newType);
  return QualType(newType, 0);
}

/// getVectorType - Return the unique reference to a vector type of
/// the specified element type and size. VectorType must be a built-in type.
QualType ASTContext::getVectorType(QualType vecType, unsigned NumElts,
                                   VectorType::VectorKind VecKind) const {
  assert(vecType->isBuiltinType());

  // Check if we've already instantiated a vector of this type.
  llvm::FoldingSetNodeID ID;
  VectorType::Profile(ID, vecType, NumElts, Type::Vector, VecKind);

  void *InsertPos = nullptr;
  if (VectorType *VTP = VectorTypes.FindNodeOrInsertPos(ID, InsertPos))
    return QualType(VTP, 0);

  // If the element type isn't canonical, this won't be a canonical type either,
  // so fill in the canonical type field.
  QualType Canonical;
  if (!vecType.isCanonical()) {
    Canonical = getVectorType(getCanonicalType(vecType), NumElts, VecKind);

    // Get the new insert position for the node we care about.
    VectorType *NewIP = VectorTypes.FindNodeOrInsertPos(ID, InsertPos);
    assert(!NewIP && "Shouldn't be in the map!"); (void)NewIP;
  }
  auto *New = new (*this, TypeAlignment)
    VectorType(vecType, NumElts, Canonical, VecKind);
  VectorTypes.InsertNode(New, InsertPos);
  Types.push_back(New);
  return QualType(New, 0);
}

/// getExtVectorType - Return the unique reference to an extended vector type of
/// the specified element type and size. VectorType must be a built-in type.
QualType
ASTContext::getExtVectorType(QualType vecType, unsigned NumElts) const {
  assert(vecType->isBuiltinType() || vecType->isDependentType());

  // Check if we've already instantiated a vector of this type.
  llvm::FoldingSetNodeID ID;
  VectorType::Profile(ID, vecType, NumElts, Type::ExtVector,
                      VectorType::GenericVector);
  void *InsertPos = nullptr;
  if (VectorType *VTP = VectorTypes.FindNodeOrInsertPos(ID, InsertPos))
    return QualType(VTP, 0);

  // If the element type isn't canonical, this won't be a canonical type either,
  // so fill in the canonical type field.
  QualType Canonical;
  if (!vecType.isCanonical()) {
    Canonical = getExtVectorType(getCanonicalType(vecType), NumElts);

    // Get the new insert position for the node we care about.
    VectorType *NewIP = VectorTypes.FindNodeOrInsertPos(ID, InsertPos);
    assert(!NewIP && "Shouldn't be in the map!"); (void)NewIP;
  }
  auto *New = new (*this, TypeAlignment)
    ExtVectorType(vecType, NumElts, Canonical);
  VectorTypes.InsertNode(New, InsertPos);
  Types.push_back(New);
  return QualType(New, 0);
}

QualType
ASTContext::getDependentSizedExtVectorType(QualType vecType,
                                           Expr *SizeExpr,
                                           SourceLocation AttrLoc) const {
  llvm::FoldingSetNodeID ID;
  DependentSizedExtVectorType::Profile(ID, *this, getCanonicalType(vecType),
                                       SizeExpr);

  void *InsertPos = nullptr;
  DependentSizedExtVectorType *Canon
    = DependentSizedExtVectorTypes.FindNodeOrInsertPos(ID, InsertPos);
  DependentSizedExtVectorType *New;
  if (Canon) {
    // We already have a canonical version of this array type; use it as
    // the canonical type for a newly-built type.
    New = new (*this, TypeAlignment)
      DependentSizedExtVectorType(*this, vecType, QualType(Canon, 0),
                                  SizeExpr, AttrLoc);
  } else {
    QualType CanonVecTy = getCanonicalType(vecType);
    if (CanonVecTy == vecType) {
      New = new (*this, TypeAlignment)
        DependentSizedExtVectorType(*this, vecType, QualType(), SizeExpr,
                                    AttrLoc);

      DependentSizedExtVectorType *CanonCheck
        = DependentSizedExtVectorTypes.FindNodeOrInsertPos(ID, InsertPos);
      assert(!CanonCheck && "Dependent-sized ext_vector canonical type broken");
      (void)CanonCheck;
      DependentSizedExtVectorTypes.InsertNode(New, InsertPos);
    } else {
      QualType Canon = getDependentSizedExtVectorType(CanonVecTy, SizeExpr,
                                                      SourceLocation());
      New = new (*this, TypeAlignment) 
        DependentSizedExtVectorType(*this, vecType, Canon, SizeExpr, AttrLoc);
    }
  }

  Types.push_back(New);
  return QualType(New, 0);
}

QualType ASTContext::getDependentAddressSpaceType(QualType PointeeType, 
                                                  Expr *AddrSpaceExpr, 
                                                  SourceLocation AttrLoc) const {
  assert(AddrSpaceExpr->isInstantiationDependent()); 

  QualType canonPointeeType = getCanonicalType(PointeeType);

  void *insertPos = nullptr;
  llvm::FoldingSetNodeID ID;
  DependentAddressSpaceType::Profile(ID, *this, canonPointeeType,
                                     AddrSpaceExpr);

  DependentAddressSpaceType *canonTy =
    DependentAddressSpaceTypes.FindNodeOrInsertPos(ID, insertPos);

  if (!canonTy) {
    canonTy = new (*this, TypeAlignment)
      DependentAddressSpaceType(*this, canonPointeeType, 
                                QualType(), AddrSpaceExpr, AttrLoc);
    DependentAddressSpaceTypes.InsertNode(canonTy, insertPos);
    Types.push_back(canonTy);
  }
    
  if (canonPointeeType == PointeeType &&
      canonTy->getAddrSpaceExpr() == AddrSpaceExpr)
    return QualType(canonTy, 0);     

  auto *sugaredType
    = new (*this, TypeAlignment)
        DependentAddressSpaceType(*this, PointeeType, QualType(canonTy, 0), 
                                  AddrSpaceExpr, AttrLoc);
  Types.push_back(sugaredType);
  return QualType(sugaredType, 0);  
}

/// \brief Determine whether \p T is canonical as the result type of a function.
static bool isCanonicalResultType(QualType T) {
  return T.isCanonical() &&
         (T.getObjCLifetime() == Qualifiers::OCL_None ||
          T.getObjCLifetime() == Qualifiers::OCL_ExplicitNone);
}

/// getFunctionNoProtoType - Return a K&R style C function type like 'int()'.
QualType
ASTContext::getFunctionNoProtoType(QualType ResultTy,
                                   const FunctionType::ExtInfo &Info) const {
  // Unique functions, to guarantee there is only one function of a particular
  // structure.
  llvm::FoldingSetNodeID ID;
  FunctionNoProtoType::Profile(ID, ResultTy, Info);

  void *InsertPos = nullptr;
  if (FunctionNoProtoType *FT =
        FunctionNoProtoTypes.FindNodeOrInsertPos(ID, InsertPos))
    return QualType(FT, 0);

  QualType Canonical;
  if (!isCanonicalResultType(ResultTy)) {
    Canonical =
      getFunctionNoProtoType(getCanonicalFunctionResultType(ResultTy), Info);

    // Get the new insert position for the node we care about.
    FunctionNoProtoType *NewIP =
      FunctionNoProtoTypes.FindNodeOrInsertPos(ID, InsertPos);
    assert(!NewIP && "Shouldn't be in the map!"); (void)NewIP;
  }

  auto *New = new (*this, TypeAlignment)
    FunctionNoProtoType(ResultTy, Canonical, Info);
  Types.push_back(New);
  FunctionNoProtoTypes.InsertNode(New, InsertPos);
  return QualType(New, 0);
}

CanQualType
ASTContext::getCanonicalFunctionResultType(QualType ResultType) const {
  CanQualType CanResultType = getCanonicalType(ResultType);

  // Canonical result types do not have ARC lifetime qualifiers.
  if (CanResultType.getQualifiers().hasObjCLifetime()) {
    Qualifiers Qs = CanResultType.getQualifiers();
    Qs.removeObjCLifetime();
    return CanQualType::CreateUnsafe(
             getQualifiedType(CanResultType.getUnqualifiedType(), Qs));
  }

  return CanResultType;
}

static bool isCanonicalExceptionSpecification(
    const FunctionProtoType::ExceptionSpecInfo &ESI, bool NoexceptInType) {
  if (ESI.Type == EST_None)
    return true;
  if (!NoexceptInType)
    return false;

  // C++17 onwards: exception specification is part of the type, as a simple
  // boolean "can this function type throw".
  if (ESI.Type == EST_BasicNoexcept)
    return true;

  // A dynamic exception specification is canonical if it only contains pack
  // expansions (so we can't tell whether it's non-throwing) and all its
  // contained types are canonical.
  if (ESI.Type == EST_Dynamic) {
    bool AnyPackExpansions = false;
    for (QualType ET : ESI.Exceptions) {
      if (!ET.isCanonical())
        return false;
      if (ET->getAs<PackExpansionType>())
        AnyPackExpansions = true;
    }
    return AnyPackExpansions;
  }

  // A noexcept(expr) specification is (possibly) canonical if expr is
  // value-dependent.
  if (ESI.Type == EST_ComputedNoexcept)
    return ESI.NoexceptExpr && ESI.NoexceptExpr->isValueDependent();

  return false;
}

QualType ASTContext::getFunctionTypeInternal(
    QualType ResultTy, ArrayRef<QualType> ArgArray,
    const FunctionProtoType::ExtProtoInfo &EPI, bool OnlyWantCanonical) const {
  size_t NumArgs = ArgArray.size();

  // Unique functions, to guarantee there is only one function of a particular
  // structure.
  llvm::FoldingSetNodeID ID;
  FunctionProtoType::Profile(ID, ResultTy, ArgArray.begin(), NumArgs, EPI,
                             *this, true);

  QualType Canonical;
  bool Unique = false;

  void *InsertPos = nullptr;
  if (FunctionProtoType *FPT =
        FunctionProtoTypes.FindNodeOrInsertPos(ID, InsertPos)) {
    QualType Existing = QualType(FPT, 0);

    // If we find a pre-existing equivalent FunctionProtoType, we can just reuse
    // it so long as our exception specification doesn't contain a dependent
    // noexcept expression, or we're just looking for a canonical type.
    // Otherwise, we're going to need to create a type
    // sugar node to hold the concrete expression.
    if (OnlyWantCanonical || EPI.ExceptionSpec.Type != EST_ComputedNoexcept ||
        EPI.ExceptionSpec.NoexceptExpr == FPT->getNoexceptExpr())
      return Existing;

    // We need a new type sugar node for this one, to hold the new noexcept
    // expression. We do no canonicalization here, but that's OK since we don't
    // expect to see the same noexcept expression much more than once.
    Canonical = getCanonicalType(Existing);
    Unique = true;
  }

  bool NoexceptInType = getLangOpts().CPlusPlus17;
  bool IsCanonicalExceptionSpec =
      isCanonicalExceptionSpecification(EPI.ExceptionSpec, NoexceptInType);

  // Determine whether the type being created is already canonical or not.
  bool isCanonical = !Unique && IsCanonicalExceptionSpec &&
                     isCanonicalResultType(ResultTy) && !EPI.HasTrailingReturn;
  for (unsigned i = 0; i != NumArgs && isCanonical; ++i)
    if (!ArgArray[i].isCanonicalAsParam())
      isCanonical = false;

  if (OnlyWantCanonical)
    assert(isCanonical &&
           "given non-canonical parameters constructing canonical type");

  // If this type isn't canonical, get the canonical version of it if we don't
  // already have it. The exception spec is only partially part of the
  // canonical type, and only in C++17 onwards.
  if (!isCanonical && Canonical.isNull()) {
    SmallVector<QualType, 16> CanonicalArgs;
    CanonicalArgs.reserve(NumArgs);
    for (unsigned i = 0; i != NumArgs; ++i)
      CanonicalArgs.push_back(getCanonicalParamType(ArgArray[i]));

    llvm::SmallVector<QualType, 8> ExceptionTypeStorage;
    FunctionProtoType::ExtProtoInfo CanonicalEPI = EPI;
    CanonicalEPI.HasTrailingReturn = false;

    if (IsCanonicalExceptionSpec) {
      // Exception spec is already OK.
    } else if (NoexceptInType) {
      switch (EPI.ExceptionSpec.Type) {
      case EST_Unparsed: case EST_Unevaluated: case EST_Uninstantiated:
        // We don't know yet. It shouldn't matter what we pick here; no-one
        // should ever look at this.
        LLVM_FALLTHROUGH;
      case EST_None: case EST_MSAny:
        CanonicalEPI.ExceptionSpec.Type = EST_None;
        break;

        // A dynamic exception specification is almost always "not noexcept",
        // with the exception that a pack expansion might expand to no types.
      case EST_Dynamic: {
        bool AnyPacks = false;
        for (QualType ET : EPI.ExceptionSpec.Exceptions) {
          if (ET->getAs<PackExpansionType>())
            AnyPacks = true;
          ExceptionTypeStorage.push_back(getCanonicalType(ET));
        }
        if (!AnyPacks)
          CanonicalEPI.ExceptionSpec.Type = EST_None;
        else {
          CanonicalEPI.ExceptionSpec.Type = EST_Dynamic;
          CanonicalEPI.ExceptionSpec.Exceptions = ExceptionTypeStorage;
        }
        break;
      }

      case EST_DynamicNone: case EST_BasicNoexcept:
        CanonicalEPI.ExceptionSpec.Type = EST_BasicNoexcept;
        break;

      case EST_ComputedNoexcept:
        llvm::APSInt Value(1);
        auto *E = CanonicalEPI.ExceptionSpec.NoexceptExpr;
        if (!E || !E->isIntegerConstantExpr(Value, *this, nullptr,
                                            /*IsEvaluated*/false)) {
          // This noexcept specification is invalid.
          // FIXME: Should this be able to happen?
          CanonicalEPI.ExceptionSpec.Type = EST_None;
          break;
        }

        CanonicalEPI.ExceptionSpec.Type =
            Value.getBoolValue() ? EST_BasicNoexcept : EST_None;
        break;
      }
    } else {
      CanonicalEPI.ExceptionSpec = FunctionProtoType::ExceptionSpecInfo();
    }

    // Adjust the canonical function result type.
    CanQualType CanResultTy = getCanonicalFunctionResultType(ResultTy);
    Canonical =
        getFunctionTypeInternal(CanResultTy, CanonicalArgs, CanonicalEPI, true);

    // Get the new insert position for the node we care about.
    FunctionProtoType *NewIP =
      FunctionProtoTypes.FindNodeOrInsertPos(ID, InsertPos);
    assert(!NewIP && "Shouldn't be in the map!"); (void)NewIP;
  }

  // FunctionProtoType objects are allocated with extra bytes after
  // them for three variable size arrays at the end:
  //  - parameter types
  //  - exception types
  //  - extended parameter information
  // Instead of the exception types, there could be a noexcept
  // expression, or information used to resolve the exception
  // specification.
  size_t Size = sizeof(FunctionProtoType) +
                NumArgs * sizeof(QualType);

  if (EPI.ExceptionSpec.Type == EST_Dynamic) {
    Size += EPI.ExceptionSpec.Exceptions.size() * sizeof(QualType);
  } else if (EPI.ExceptionSpec.Type == EST_ComputedNoexcept) {
    Size += sizeof(Expr*);
  } else if (EPI.ExceptionSpec.Type == EST_Uninstantiated) {
    Size += 2 * sizeof(FunctionDecl*);
  } else if (EPI.ExceptionSpec.Type == EST_Unevaluated) {
    Size += sizeof(FunctionDecl*);
  }

  // Put the ExtParameterInfos last.  If all were equal, it would make
  // more sense to put these before the exception specification, because
  // it's much easier to skip past them compared to the elaborate switch
  // required to skip the exception specification.  However, all is not
  // equal; ExtParameterInfos are used to model very uncommon features,
  // and it's better not to burden the more common paths.
  if (EPI.ExtParameterInfos) {
    Size += NumArgs * sizeof(FunctionProtoType::ExtParameterInfo);
  }

  auto *FTP = (FunctionProtoType *) Allocate(Size, TypeAlignment);
  FunctionProtoType::ExtProtoInfo newEPI = EPI;
  new (FTP) FunctionProtoType(ResultTy, ArgArray, Canonical, newEPI);
  Types.push_back(FTP);
  if (!Unique)
    FunctionProtoTypes.InsertNode(FTP, InsertPos);
  return QualType(FTP, 0);
}

QualType ASTContext::getPipeType(QualType T, bool ReadOnly) const {
  llvm::FoldingSetNodeID ID;
  PipeType::Profile(ID, T, ReadOnly);

  void *InsertPos = nullptr;
  if (PipeType *PT = PipeTypes.FindNodeOrInsertPos(ID, InsertPos))
    return QualType(PT, 0);

  // If the pipe element type isn't canonical, this won't be a canonical type
  // either, so fill in the canonical type field.
  QualType Canonical;
  if (!T.isCanonical()) {
    Canonical = getPipeType(getCanonicalType(T), ReadOnly);

    // Get the new insert position for the node we care about.
    PipeType *NewIP = PipeTypes.FindNodeOrInsertPos(ID, InsertPos);
    assert(!NewIP && "Shouldn't be in the map!");
    (void)NewIP;
  }
  auto *New = new (*this, TypeAlignment) PipeType(T, Canonical, ReadOnly);
  Types.push_back(New);
  PipeTypes.InsertNode(New, InsertPos);
  return QualType(New, 0);
}

QualType ASTContext::getReadPipeType(QualType T) const {
  return getPipeType(T, true);
}

QualType ASTContext::getWritePipeType(QualType T) const {
  return getPipeType(T, false);
}

#ifndef NDEBUG
static bool NeedsInjectedClassNameType(const RecordDecl *D) {
  if (!isa<CXXRecordDecl>(D)) return false;
  const auto *RD = cast<CXXRecordDecl>(D);
  if (isa<ClassTemplatePartialSpecializationDecl>(RD))
    return true;
  if (RD->getDescribedClassTemplate() &&
      !isa<ClassTemplateSpecializationDecl>(RD))
    return true;
  return false;
}
#endif

/// getInjectedClassNameType - Return the unique reference to the
/// injected class name type for the specified templated declaration.
QualType ASTContext::getInjectedClassNameType(CXXRecordDecl *Decl,
                                              QualType TST) const {
  assert(NeedsInjectedClassNameType(Decl));
  if (Decl->TypeForDecl) {
    assert(isa<InjectedClassNameType>(Decl->TypeForDecl));
  } else if (CXXRecordDecl *PrevDecl = Decl->getPreviousDecl()) {
    assert(PrevDecl->TypeForDecl && "previous declaration has no type");
    Decl->TypeForDecl = PrevDecl->TypeForDecl;
    assert(isa<InjectedClassNameType>(Decl->TypeForDecl));
  } else {
    Type *newType =
      new (*this, TypeAlignment) InjectedClassNameType(Decl, TST);
    Decl->TypeForDecl = newType;
    Types.push_back(newType);
  }
  return QualType(Decl->TypeForDecl, 0);
}

/// getTypeDeclType - Return the unique reference to the type for the
/// specified type declaration.
QualType ASTContext::getTypeDeclTypeSlow(const TypeDecl *Decl) const {
  assert(Decl && "Passed null for Decl param");
  assert(!Decl->TypeForDecl && "TypeForDecl present in slow case");

  if (const auto *Typedef = dyn_cast<TypedefNameDecl>(Decl))
    return getTypedefType(Typedef);

  assert(!isa<TemplateTypeParmDecl>(Decl) &&
         "Template type parameter types are always available.");

  if (const auto *Record = dyn_cast<RecordDecl>(Decl)) {
    assert(Record->isFirstDecl() && "struct/union has previous declaration");
    assert(!NeedsInjectedClassNameType(Record));
    return getRecordType(Record);
  } else if (const auto *Enum = dyn_cast<EnumDecl>(Decl)) {
    assert(Enum->isFirstDecl() && "enum has previous declaration");
    return getEnumType(Enum);
  } else if (const auto *Using = dyn_cast<UnresolvedUsingTypenameDecl>(Decl)) {
    Type *newType = new (*this, TypeAlignment) UnresolvedUsingType(Using);
    Decl->TypeForDecl = newType;
    Types.push_back(newType);
  } else
    llvm_unreachable("TypeDecl without a type?");

  return QualType(Decl->TypeForDecl, 0);
}

/// getTypedefType - Return the unique reference to the type for the
/// specified typedef name decl.
QualType
ASTContext::getTypedefType(const TypedefNameDecl *Decl,
                           QualType Canonical) const {
  if (Decl->TypeForDecl) return QualType(Decl->TypeForDecl, 0);

  if (Canonical.isNull())
    Canonical = getCanonicalType(Decl->getUnderlyingType());
  auto *newType = new (*this, TypeAlignment)
    TypedefType(Type::Typedef, Decl, Canonical);
  Decl->TypeForDecl = newType;
  Types.push_back(newType);
  return QualType(newType, 0);
}

QualType ASTContext::getRecordType(const RecordDecl *Decl) const {
  if (Decl->TypeForDecl) return QualType(Decl->TypeForDecl, 0);

  if (const RecordDecl *PrevDecl = Decl->getPreviousDecl())
    if (PrevDecl->TypeForDecl)
      return QualType(Decl->TypeForDecl = PrevDecl->TypeForDecl, 0); 

  auto *newType = new (*this, TypeAlignment) RecordType(Decl);
  Decl->TypeForDecl = newType;
  Types.push_back(newType);
  return QualType(newType, 0);
}

QualType ASTContext::getEnumType(const EnumDecl *Decl) const {
  if (Decl->TypeForDecl) return QualType(Decl->TypeForDecl, 0);

  if (const EnumDecl *PrevDecl = Decl->getPreviousDecl())
    if (PrevDecl->TypeForDecl)
      return QualType(Decl->TypeForDecl = PrevDecl->TypeForDecl, 0); 

  auto *newType = new (*this, TypeAlignment) EnumType(Decl);
  Decl->TypeForDecl = newType;
  Types.push_back(newType);
  return QualType(newType, 0);
}

QualType ASTContext::getAttributedType(AttributedType::Kind attrKind,
                                       QualType modifiedType,
                                       QualType equivalentType) {
  llvm::FoldingSetNodeID id;
  AttributedType::Profile(id, attrKind, modifiedType, equivalentType);

  void *insertPos = nullptr;
  AttributedType *type = AttributedTypes.FindNodeOrInsertPos(id, insertPos);
  if (type) return QualType(type, 0);

  QualType canon = getCanonicalType(equivalentType);
  type = new (*this, TypeAlignment)
           AttributedType(canon, attrKind, modifiedType, equivalentType);

  Types.push_back(type);
  AttributedTypes.InsertNode(type, insertPos);

  return QualType(type, 0);
}

/// \brief Retrieve a substitution-result type.
QualType
ASTContext::getSubstTemplateTypeParmType(const TemplateTypeParmType *Parm,
                                         QualType Replacement) const {
  assert(Replacement.isCanonical()
         && "replacement types must always be canonical");

  llvm::FoldingSetNodeID ID;
  SubstTemplateTypeParmType::Profile(ID, Parm, Replacement);
  void *InsertPos = nullptr;
  SubstTemplateTypeParmType *SubstParm
    = SubstTemplateTypeParmTypes.FindNodeOrInsertPos(ID, InsertPos);

  if (!SubstParm) {
    SubstParm = new (*this, TypeAlignment)
      SubstTemplateTypeParmType(Parm, Replacement);
    Types.push_back(SubstParm);
    SubstTemplateTypeParmTypes.InsertNode(SubstParm, InsertPos);
  }

  return QualType(SubstParm, 0);
}

/// \brief Retrieve a 
QualType ASTContext::getSubstTemplateTypeParmPackType(
                                          const TemplateTypeParmType *Parm,
                                              const TemplateArgument &ArgPack) {
#ifndef NDEBUG
  for (const auto &P : ArgPack.pack_elements()) {
    assert(P.getKind() == TemplateArgument::Type &&"Pack contains a non-type");
    assert(P.getAsType().isCanonical() && "Pack contains non-canonical type");
  }
#endif
  
  llvm::FoldingSetNodeID ID;
  SubstTemplateTypeParmPackType::Profile(ID, Parm, ArgPack);
  void *InsertPos = nullptr;
  if (SubstTemplateTypeParmPackType *SubstParm
        = SubstTemplateTypeParmPackTypes.FindNodeOrInsertPos(ID, InsertPos))
    return QualType(SubstParm, 0);
  
  QualType Canon;
  if (!Parm->isCanonicalUnqualified()) {
    Canon = getCanonicalType(QualType(Parm, 0));
    Canon = getSubstTemplateTypeParmPackType(cast<TemplateTypeParmType>(Canon),
                                             ArgPack);
    SubstTemplateTypeParmPackTypes.FindNodeOrInsertPos(ID, InsertPos);
  }

  auto *SubstParm
    = new (*this, TypeAlignment) SubstTemplateTypeParmPackType(Parm, Canon,
                                                               ArgPack);
  Types.push_back(SubstParm);
  SubstTemplateTypeParmPackTypes.InsertNode(SubstParm, InsertPos);
  return QualType(SubstParm, 0);  
}

/// \brief Retrieve the template type parameter type for a template
/// parameter or parameter pack with the given depth, index, and (optionally)
/// name.
QualType ASTContext::getTemplateTypeParmType(unsigned Depth, unsigned Index,
                                             bool ParameterPack,
                                             TemplateTypeParmDecl *TTPDecl) const {
  llvm::FoldingSetNodeID ID;
  TemplateTypeParmType::Profile(ID, Depth, Index, ParameterPack, TTPDecl);
  void *InsertPos = nullptr;
  TemplateTypeParmType *TypeParm
    = TemplateTypeParmTypes.FindNodeOrInsertPos(ID, InsertPos);

  if (TypeParm)
    return QualType(TypeParm, 0);

  if (TTPDecl) {
    QualType Canon = getTemplateTypeParmType(Depth, Index, ParameterPack);
    TypeParm = new (*this, TypeAlignment) TemplateTypeParmType(TTPDecl, Canon);

    TemplateTypeParmType *TypeCheck 
      = TemplateTypeParmTypes.FindNodeOrInsertPos(ID, InsertPos);
    assert(!TypeCheck && "Template type parameter canonical type broken");
    (void)TypeCheck;
  } else
    TypeParm = new (*this, TypeAlignment)
      TemplateTypeParmType(Depth, Index, ParameterPack);

  Types.push_back(TypeParm);
  TemplateTypeParmTypes.InsertNode(TypeParm, InsertPos);

  return QualType(TypeParm, 0);
}

TypeSourceInfo *
ASTContext::getTemplateSpecializationTypeInfo(TemplateName Name,
                                              SourceLocation NameLoc,
                                        const TemplateArgumentListInfo &Args,
                                              QualType Underlying) const {
  assert(!Name.getAsDependentTemplateName() && 
         "No dependent template names here!");
  QualType TST = getTemplateSpecializationType(Name, Args, Underlying);

  TypeSourceInfo *DI = CreateTypeSourceInfo(TST);
  TemplateSpecializationTypeLoc TL =
      DI->getTypeLoc().castAs<TemplateSpecializationTypeLoc>();
  TL.setTemplateKeywordLoc(SourceLocation());
  TL.setTemplateNameLoc(NameLoc);
  TL.setLAngleLoc(Args.getLAngleLoc());
  TL.setRAngleLoc(Args.getRAngleLoc());
  for (unsigned i = 0, e = TL.getNumArgs(); i != e; ++i)
    TL.setArgLocInfo(i, Args[i].getLocInfo());
  return DI;
}

QualType
ASTContext::getTemplateSpecializationType(TemplateName Template,
                                          const TemplateArgumentListInfo &Args,
                                          QualType Underlying) const {
  assert(!Template.getAsDependentTemplateName() && 
         "No dependent template names here!");

  SmallVector<TemplateArgument, 4> ArgVec;
  ArgVec.reserve(Args.size());
  for (const TemplateArgumentLoc &Arg : Args.arguments())
    ArgVec.push_back(Arg.getArgument());

  return getTemplateSpecializationType(Template, ArgVec, Underlying);
}

#ifndef NDEBUG
static bool hasAnyPackExpansions(ArrayRef<TemplateArgument> Args) {
  for (const TemplateArgument &Arg : Args)
    if (Arg.isPackExpansion())
      return true;
  
  return true;
}
#endif

QualType
ASTContext::getTemplateSpecializationType(TemplateName Template,
                                          ArrayRef<TemplateArgument> Args,
                                          QualType Underlying) const {
  assert(!Template.getAsDependentTemplateName() && 
         "No dependent template names here!");
  // Look through qualified template names.
  if (QualifiedTemplateName *QTN = Template.getAsQualifiedTemplateName())
    Template = TemplateName(QTN->getTemplateDecl());
  
  bool IsTypeAlias = 
    Template.getAsTemplateDecl() &&
    isa<TypeAliasTemplateDecl>(Template.getAsTemplateDecl());
  QualType CanonType;
  if (!Underlying.isNull())
    CanonType = getCanonicalType(Underlying);
  else {
    // We can get here with an alias template when the specialization contains
    // a pack expansion that does not match up with a parameter pack.
    assert((!IsTypeAlias || hasAnyPackExpansions(Args)) &&
           "Caller must compute aliased type");
    IsTypeAlias = false;
    CanonType = getCanonicalTemplateSpecializationType(Template, Args);
  }

  // Allocate the (non-canonical) template specialization type, but don't
  // try to unique it: these types typically have location information that
  // we don't unique and don't want to lose.
  void *Mem = Allocate(sizeof(TemplateSpecializationType) +
                       sizeof(TemplateArgument) * Args.size() +
                       (IsTypeAlias? sizeof(QualType) : 0),
                       TypeAlignment);
  auto *Spec
    = new (Mem) TemplateSpecializationType(Template, Args, CanonType,
                                         IsTypeAlias ? Underlying : QualType());

  Types.push_back(Spec);
  return QualType(Spec, 0);
}

QualType ASTContext::getCanonicalTemplateSpecializationType(
    TemplateName Template, ArrayRef<TemplateArgument> Args) const {
  assert(!Template.getAsDependentTemplateName() && 
         "No dependent template names here!");

  // Look through qualified template names.
  if (QualifiedTemplateName *QTN = Template.getAsQualifiedTemplateName())
    Template = TemplateName(QTN->getTemplateDecl());
  
  // Build the canonical template specialization type.
  TemplateName CanonTemplate = getCanonicalTemplateName(Template);
  SmallVector<TemplateArgument, 4> CanonArgs;
  unsigned NumArgs = Args.size();
  CanonArgs.reserve(NumArgs);
  for (const TemplateArgument &Arg : Args)
    CanonArgs.push_back(getCanonicalTemplateArgument(Arg));

  // Determine whether this canonical template specialization type already
  // exists.
  llvm::FoldingSetNodeID ID;
  TemplateSpecializationType::Profile(ID, CanonTemplate,
                                      CanonArgs, *this);

  void *InsertPos = nullptr;
  TemplateSpecializationType *Spec
    = TemplateSpecializationTypes.FindNodeOrInsertPos(ID, InsertPos);

  if (!Spec) {
    // Allocate a new canonical template specialization type.
    void *Mem = Allocate((sizeof(TemplateSpecializationType) +
                          sizeof(TemplateArgument) * NumArgs),
                         TypeAlignment);
    Spec = new (Mem) TemplateSpecializationType(CanonTemplate,
                                                CanonArgs,
                                                QualType(), QualType());
    Types.push_back(Spec);
    TemplateSpecializationTypes.InsertNode(Spec, InsertPos);
  }

  assert(Spec->isDependentType() &&
         "Non-dependent template-id type must have a canonical type");
  return QualType(Spec, 0);
}

QualType
ASTContext::getElaboratedType(ElaboratedTypeKeyword Keyword,
                              NestedNameSpecifier *NNS,
                              QualType NamedType) const {
  llvm::FoldingSetNodeID ID;
  ElaboratedType::Profile(ID, Keyword, NNS, NamedType);

  void *InsertPos = nullptr;
  ElaboratedType *T = ElaboratedTypes.FindNodeOrInsertPos(ID, InsertPos);
  if (T)
    return QualType(T, 0);

  QualType Canon = NamedType;
  if (!Canon.isCanonical()) {
    Canon = getCanonicalType(NamedType);
    ElaboratedType *CheckT = ElaboratedTypes.FindNodeOrInsertPos(ID, InsertPos);
    assert(!CheckT && "Elaborated canonical type broken");
    (void)CheckT;
  }

  T = new (*this, TypeAlignment) ElaboratedType(Keyword, NNS, NamedType, Canon);
  Types.push_back(T);
  ElaboratedTypes.InsertNode(T, InsertPos);
  return QualType(T, 0);
}

QualType
ASTContext::getParenType(QualType InnerType) const {
  llvm::FoldingSetNodeID ID;
  ParenType::Profile(ID, InnerType);

  void *InsertPos = nullptr;
  ParenType *T = ParenTypes.FindNodeOrInsertPos(ID, InsertPos);
  if (T)
    return QualType(T, 0);

  QualType Canon = InnerType;
  if (!Canon.isCanonical()) {
    Canon = getCanonicalType(InnerType);
    ParenType *CheckT = ParenTypes.FindNodeOrInsertPos(ID, InsertPos);
    assert(!CheckT && "Paren canonical type broken");
    (void)CheckT;
  }

  T = new (*this, TypeAlignment) ParenType(InnerType, Canon);
  Types.push_back(T);
  ParenTypes.InsertNode(T, InsertPos);
  return QualType(T, 0);
}

QualType ASTContext::getDependentNameType(ElaboratedTypeKeyword Keyword,
                                          NestedNameSpecifier *NNS,
                                          const IdentifierInfo *Name,
                                          QualType Canon) const {
  if (Canon.isNull()) {
    NestedNameSpecifier *CanonNNS = getCanonicalNestedNameSpecifier(NNS);
    if (CanonNNS != NNS)
      Canon = getDependentNameType(Keyword, CanonNNS, Name);
  }

  llvm::FoldingSetNodeID ID;
  DependentNameType::Profile(ID, Keyword, NNS, Name);

  void *InsertPos = nullptr;
  DependentNameType *T
    = DependentNameTypes.FindNodeOrInsertPos(ID, InsertPos);
  if (T)
    return QualType(T, 0);

  T = new (*this, TypeAlignment) DependentNameType(Keyword, NNS, Name, Canon);
  Types.push_back(T);
  DependentNameTypes.InsertNode(T, InsertPos);
  return QualType(T, 0);
}

QualType
ASTContext::getDependentTemplateSpecializationType(
                                 ElaboratedTypeKeyword Keyword,
                                 NestedNameSpecifier *NNS,
                                 const IdentifierInfo *Name,
                                 const TemplateArgumentListInfo &Args) const {
  // TODO: avoid this copy
  SmallVector<TemplateArgument, 16> ArgCopy;
  for (unsigned I = 0, E = Args.size(); I != E; ++I)
    ArgCopy.push_back(Args[I].getArgument());
  return getDependentTemplateSpecializationType(Keyword, NNS, Name, ArgCopy);
}

QualType
ASTContext::getDependentTemplateSpecializationType(
                                 ElaboratedTypeKeyword Keyword,
                                 NestedNameSpecifier *NNS,
                                 const IdentifierInfo *Name,
                                 ArrayRef<TemplateArgument> Args) const {
  assert((!NNS || NNS->isDependent()) && 
         "nested-name-specifier must be dependent");

  llvm::FoldingSetNodeID ID;
  DependentTemplateSpecializationType::Profile(ID, *this, Keyword, NNS,
                                               Name, Args);

  void *InsertPos = nullptr;
  DependentTemplateSpecializationType *T
    = DependentTemplateSpecializationTypes.FindNodeOrInsertPos(ID, InsertPos);
  if (T)
    return QualType(T, 0);

  NestedNameSpecifier *CanonNNS = getCanonicalNestedNameSpecifier(NNS);

  ElaboratedTypeKeyword CanonKeyword = Keyword;
  if (Keyword == ETK_None) CanonKeyword = ETK_Typename;

  bool AnyNonCanonArgs = false;
  unsigned NumArgs = Args.size();
  SmallVector<TemplateArgument, 16> CanonArgs(NumArgs);
  for (unsigned I = 0; I != NumArgs; ++I) {
    CanonArgs[I] = getCanonicalTemplateArgument(Args[I]);
    if (!CanonArgs[I].structurallyEquals(Args[I]))
      AnyNonCanonArgs = true;
  }

  QualType Canon;
  if (AnyNonCanonArgs || CanonNNS != NNS || CanonKeyword != Keyword) {
    Canon = getDependentTemplateSpecializationType(CanonKeyword, CanonNNS,
                                                   Name,
                                                   CanonArgs);

    // Find the insert position again.
    DependentTemplateSpecializationTypes.FindNodeOrInsertPos(ID, InsertPos);
  }

  void *Mem = Allocate((sizeof(DependentTemplateSpecializationType) +
                        sizeof(TemplateArgument) * NumArgs),
                       TypeAlignment);
  T = new (Mem) DependentTemplateSpecializationType(Keyword, NNS,
                                                    Name, Args, Canon);
  Types.push_back(T);
  DependentTemplateSpecializationTypes.InsertNode(T, InsertPos);
  return QualType(T, 0);
}

TemplateArgument ASTContext::getInjectedTemplateArg(NamedDecl *Param) {
  TemplateArgument Arg;
  if (const auto *TTP = dyn_cast<TemplateTypeParmDecl>(Param)) {
    QualType ArgType = getTypeDeclType(TTP);
    if (TTP->isParameterPack())
      ArgType = getPackExpansionType(ArgType, None);

    Arg = TemplateArgument(ArgType);
  } else if (auto *NTTP = dyn_cast<NonTypeTemplateParmDecl>(Param)) {
    Expr *E = new (*this) DeclRefExpr(
        NTTP, /*enclosing*/false,
        NTTP->getType().getNonLValueExprType(*this),
        Expr::getValueKindForType(NTTP->getType()), NTTP->getLocation());

    if (NTTP->isParameterPack())
      E = new (*this) PackExpansionExpr(DependentTy, E, NTTP->getLocation(),
                                        None);
    Arg = TemplateArgument(E);
  } else {
    auto *TTP = cast<TemplateTemplateParmDecl>(Param);
    if (TTP->isParameterPack())
      Arg = TemplateArgument(TemplateName(TTP), Optional<unsigned>());
    else
      Arg = TemplateArgument(TemplateName(TTP));
  }

  if (Param->isTemplateParameterPack())
    Arg = TemplateArgument::CreatePackCopy(*this, Arg);

  return Arg;
}

void
ASTContext::getInjectedTemplateArgs(const TemplateParameterList *Params,
                                    SmallVectorImpl<TemplateArgument> &Args) {
  Args.reserve(Args.size() + Params->size());

  for (NamedDecl *Param : *Params)
    Args.push_back(getInjectedTemplateArg(Param));
}

QualType ASTContext::getPackExpansionType(QualType Pattern,
                                          Optional<unsigned> NumExpansions) {
  llvm::FoldingSetNodeID ID;
  PackExpansionType::Profile(ID, Pattern, NumExpansions);

  assert(Pattern->containsUnexpandedParameterPack() &&
         "Pack expansions must expand one or more parameter packs");
  void *InsertPos = nullptr;
  PackExpansionType *T
    = PackExpansionTypes.FindNodeOrInsertPos(ID, InsertPos);
  if (T)
    return QualType(T, 0);

  QualType Canon;
  if (!Pattern.isCanonical()) {
    Canon = getCanonicalType(Pattern);
    // The canonical type might not contain an unexpanded parameter pack, if it
    // contains an alias template specialization which ignores one of its
    // parameters.
    if (Canon->containsUnexpandedParameterPack()) {
      Canon = getPackExpansionType(Canon, NumExpansions);

      // Find the insert position again, in case we inserted an element into
      // PackExpansionTypes and invalidated our insert position.
      PackExpansionTypes.FindNodeOrInsertPos(ID, InsertPos);
    }
  }

  T = new (*this, TypeAlignment)
      PackExpansionType(Pattern, Canon, NumExpansions);
  Types.push_back(T);
  PackExpansionTypes.InsertNode(T, InsertPos);
  return QualType(T, 0);
}

/// CmpProtocolNames - Comparison predicate for sorting protocols
/// alphabetically.
static int CmpProtocolNames(ObjCProtocolDecl *const *LHS,
                            ObjCProtocolDecl *const *RHS) {
  return DeclarationName::compare((*LHS)->getDeclName(), (*RHS)->getDeclName());
}

static bool areSortedAndUniqued(ArrayRef<ObjCProtocolDecl *> Protocols) {
  if (Protocols.empty()) return true;

  if (Protocols[0]->getCanonicalDecl() != Protocols[0])
    return false;
  
  for (unsigned i = 1; i != Protocols.size(); ++i)
    if (CmpProtocolNames(&Protocols[i - 1], &Protocols[i]) >= 0 ||
        Protocols[i]->getCanonicalDecl() != Protocols[i])
      return false;
  return true;
}

static void
SortAndUniqueProtocols(SmallVectorImpl<ObjCProtocolDecl *> &Protocols) {
  // Sort protocols, keyed by name.
  llvm::array_pod_sort(Protocols.begin(), Protocols.end(), CmpProtocolNames);

  // Canonicalize.
  for (ObjCProtocolDecl *&P : Protocols)
    P = P->getCanonicalDecl();

  // Remove duplicates.
  auto ProtocolsEnd = std::unique(Protocols.begin(), Protocols.end());
  Protocols.erase(ProtocolsEnd, Protocols.end());
}

QualType ASTContext::getObjCObjectType(QualType BaseType,
                                       ObjCProtocolDecl * const *Protocols,
                                       unsigned NumProtocols) const {
  return getObjCObjectType(BaseType, {},
                           llvm::makeArrayRef(Protocols, NumProtocols),
                           /*isKindOf=*/false);
}

QualType ASTContext::getObjCObjectType(
           QualType baseType,
           ArrayRef<QualType> typeArgs,
           ArrayRef<ObjCProtocolDecl *> protocols,
           bool isKindOf) const {
  // If the base type is an interface and there aren't any protocols or
  // type arguments to add, then the interface type will do just fine.
  if (typeArgs.empty() && protocols.empty() && !isKindOf &&
      isa<ObjCInterfaceType>(baseType))
    return baseType;

  // Look in the folding set for an existing type.
  llvm::FoldingSetNodeID ID;
  ObjCObjectTypeImpl::Profile(ID, baseType, typeArgs, protocols, isKindOf);
  void *InsertPos = nullptr;
  if (ObjCObjectType *QT = ObjCObjectTypes.FindNodeOrInsertPos(ID, InsertPos))
    return QualType(QT, 0);

  // Determine the type arguments to be used for canonicalization,
  // which may be explicitly specified here or written on the base
  // type.
  ArrayRef<QualType> effectiveTypeArgs = typeArgs;
  if (effectiveTypeArgs.empty()) {
    if (const auto *baseObject = baseType->getAs<ObjCObjectType>())
      effectiveTypeArgs = baseObject->getTypeArgs();
  }

  // Build the canonical type, which has the canonical base type and a
  // sorted-and-uniqued list of protocols and the type arguments
  // canonicalized.
  QualType canonical;
  bool typeArgsAreCanonical = std::all_of(effectiveTypeArgs.begin(),
                                          effectiveTypeArgs.end(),
                                          [&](QualType type) {
                                            return type.isCanonical();
                                          });
  bool protocolsSorted = areSortedAndUniqued(protocols);
  if (!typeArgsAreCanonical || !protocolsSorted || !baseType.isCanonical()) {
    // Determine the canonical type arguments.
    ArrayRef<QualType> canonTypeArgs;
    SmallVector<QualType, 4> canonTypeArgsVec;
    if (!typeArgsAreCanonical) {
      canonTypeArgsVec.reserve(effectiveTypeArgs.size());
      for (auto typeArg : effectiveTypeArgs)
        canonTypeArgsVec.push_back(getCanonicalType(typeArg));
      canonTypeArgs = canonTypeArgsVec;
    } else {
      canonTypeArgs = effectiveTypeArgs;
    }

    ArrayRef<ObjCProtocolDecl *> canonProtocols;
    SmallVector<ObjCProtocolDecl*, 8> canonProtocolsVec;
    if (!protocolsSorted) {
      canonProtocolsVec.append(protocols.begin(), protocols.end());
      SortAndUniqueProtocols(canonProtocolsVec);
      canonProtocols = canonProtocolsVec;
    } else {
      canonProtocols = protocols;
    }

    canonical = getObjCObjectType(getCanonicalType(baseType), canonTypeArgs,
                                  canonProtocols, isKindOf);

    // Regenerate InsertPos.
    ObjCObjectTypes.FindNodeOrInsertPos(ID, InsertPos);
  }

  unsigned size = sizeof(ObjCObjectTypeImpl);
  size += typeArgs.size() * sizeof(QualType);
  size += protocols.size() * sizeof(ObjCProtocolDecl *);
  void *mem = Allocate(size, TypeAlignment);
  auto *T =
    new (mem) ObjCObjectTypeImpl(canonical, baseType, typeArgs, protocols,
                                 isKindOf);

  Types.push_back(T);
  ObjCObjectTypes.InsertNode(T, InsertPos);
  return QualType(T, 0);
}

/// Apply Objective-C protocol qualifiers to the given type.
/// If this is for the canonical type of a type parameter, we can apply
/// protocol qualifiers on the ObjCObjectPointerType.
QualType
ASTContext::applyObjCProtocolQualifiers(QualType type,
                  ArrayRef<ObjCProtocolDecl *> protocols, bool &hasError,
                  bool allowOnPointerType) const {
  hasError = false;

<<<<<<< HEAD
=======
  if (const auto *objT = dyn_cast<ObjCTypeParamType>(type.getTypePtr())) {
    return getObjCTypeParamType(objT->getDecl(), protocols);
  }

>>>>>>> cd95e58b
  // Apply protocol qualifiers to ObjCObjectPointerType.
  if (allowOnPointerType) {
    if (const auto *objPtr =
            dyn_cast<ObjCObjectPointerType>(type.getTypePtr())) {
      const ObjCObjectType *objT = objPtr->getObjectType();
      // Merge protocol lists and construct ObjCObjectType.
      SmallVector<ObjCProtocolDecl*, 8> protocolsVec;
      protocolsVec.append(objT->qual_begin(),
                          objT->qual_end());
      protocolsVec.append(protocols.begin(), protocols.end());
      ArrayRef<ObjCProtocolDecl *> protocols = protocolsVec;
      type = getObjCObjectType(
             objT->getBaseType(),
             objT->getTypeArgsAsWritten(),
             protocols,
             objT->isKindOfTypeAsWritten());
      return getObjCObjectPointerType(type);
    }
  }

  // Apply protocol qualifiers to ObjCObjectType.
  if (const auto *objT = dyn_cast<ObjCObjectType>(type.getTypePtr())){
    // FIXME: Check for protocols to which the class type is already
    // known to conform.

    return getObjCObjectType(objT->getBaseType(),
                             objT->getTypeArgsAsWritten(),
                             protocols,
                             objT->isKindOfTypeAsWritten());
  }

  // If the canonical type is ObjCObjectType, ...
  if (type->isObjCObjectType()) {
    // Silently overwrite any existing protocol qualifiers.
    // TODO: determine whether that's the right thing to do.

    // FIXME: Check for protocols to which the class type is already
    // known to conform.
    return getObjCObjectType(type, {}, protocols, false);
  }

  // id<protocol-list>
  if (type->isObjCIdType()) {
    const auto *objPtr = type->castAs<ObjCObjectPointerType>();
    type = getObjCObjectType(ObjCBuiltinIdTy, {}, protocols,
                                 objPtr->isKindOfType());
    return getObjCObjectPointerType(type);
  }

  // Class<protocol-list>
  if (type->isObjCClassType()) {
    const auto *objPtr = type->castAs<ObjCObjectPointerType>();
    type = getObjCObjectType(ObjCBuiltinClassTy, {}, protocols,
                                 objPtr->isKindOfType());
    return getObjCObjectPointerType(type);
  }

  hasError = true;
  return type;
}

QualType
ASTContext::getObjCTypeParamType(const ObjCTypeParamDecl *Decl,
                           ArrayRef<ObjCProtocolDecl *> protocols,
                           QualType Canonical) const {
  // Look in the folding set for an existing type.
  llvm::FoldingSetNodeID ID;
  ObjCTypeParamType::Profile(ID, Decl, protocols);
  void *InsertPos = nullptr;
  if (ObjCTypeParamType *TypeParam =
      ObjCTypeParamTypes.FindNodeOrInsertPos(ID, InsertPos))
    return QualType(TypeParam, 0);

  if (Canonical.isNull()) {
    // We canonicalize to the underlying type.
    Canonical = getCanonicalType(Decl->getUnderlyingType());
    if (!protocols.empty()) {
      // Apply the protocol qualifers.
      bool hasError;
      Canonical = applyObjCProtocolQualifiers(Canonical, protocols, hasError,
          true/*allowOnPointerType*/);
      assert(!hasError && "Error when apply protocol qualifier to bound type");
    }
  }

  unsigned size = sizeof(ObjCTypeParamType);
  size += protocols.size() * sizeof(ObjCProtocolDecl *);
  void *mem = Allocate(size, TypeAlignment);
  auto *newType = new (mem) ObjCTypeParamType(Decl, Canonical, protocols);

  Types.push_back(newType);
  ObjCTypeParamTypes.InsertNode(newType, InsertPos);
  return QualType(newType, 0);
}

/// ObjCObjectAdoptsQTypeProtocols - Checks that protocols in IC's
/// protocol list adopt all protocols in QT's qualified-id protocol
/// list.
bool ASTContext::ObjCObjectAdoptsQTypeProtocols(QualType QT,
                                                ObjCInterfaceDecl *IC) {
  if (!QT->isObjCQualifiedIdType())
    return false;
  
  if (const auto *OPT = QT->getAs<ObjCObjectPointerType>()) {
    // If both the right and left sides have qualifiers.
    for (auto *Proto : OPT->quals()) {
      if (!IC->ClassImplementsProtocol(Proto, false))
        return false;
    }
    return true;
  }
  return false;
}

/// QIdProtocolsAdoptObjCObjectProtocols - Checks that protocols in
/// QT's qualified-id protocol list adopt all protocols in IDecl's list
/// of protocols.
bool ASTContext::QIdProtocolsAdoptObjCObjectProtocols(QualType QT,
                                                ObjCInterfaceDecl *IDecl) {
  if (!QT->isObjCQualifiedIdType())
    return false;
  const auto *OPT = QT->getAs<ObjCObjectPointerType>();
  if (!OPT)
    return false;
  if (!IDecl->hasDefinition())
    return false;
  llvm::SmallPtrSet<ObjCProtocolDecl *, 8> InheritedProtocols;
  CollectInheritedProtocols(IDecl, InheritedProtocols);
  if (InheritedProtocols.empty())
    return false;
  // Check that if every protocol in list of id<plist> conforms to a protcol
  // of IDecl's, then bridge casting is ok.
  bool Conforms = false;
  for (auto *Proto : OPT->quals()) {
    Conforms = false;
    for (auto *PI : InheritedProtocols) {
      if (ProtocolCompatibleWithProtocol(Proto, PI)) {
        Conforms = true;
        break;
      }
    }
    if (!Conforms)
      break;
  }
  if (Conforms)
    return true;
  
  for (auto *PI : InheritedProtocols) {
    // If both the right and left sides have qualifiers.
    bool Adopts = false;
    for (auto *Proto : OPT->quals()) {
      // return 'true' if 'PI' is in the inheritance hierarchy of Proto
      if ((Adopts = ProtocolCompatibleWithProtocol(PI, Proto)))
        break;
    }
    if (!Adopts)
      return false;
  }
  return true;
}

/// getObjCObjectPointerType - Return a ObjCObjectPointerType type for
/// the given object type.
QualType ASTContext::getObjCObjectPointerType(QualType ObjectT) const {
  llvm::FoldingSetNodeID ID;
  ObjCObjectPointerType::Profile(ID, ObjectT);

  void *InsertPos = nullptr;
  if (ObjCObjectPointerType *QT =
              ObjCObjectPointerTypes.FindNodeOrInsertPos(ID, InsertPos))
    return QualType(QT, 0);

  // Find the canonical object type.
  QualType Canonical;
  if (!ObjectT.isCanonical()) {
    Canonical = getObjCObjectPointerType(getCanonicalType(ObjectT));

    // Regenerate InsertPos.
    ObjCObjectPointerTypes.FindNodeOrInsertPos(ID, InsertPos);
  }

  // No match.
  void *Mem = Allocate(sizeof(ObjCObjectPointerType), TypeAlignment);
  auto *QType =
    new (Mem) ObjCObjectPointerType(Canonical, ObjectT);

  Types.push_back(QType);
  ObjCObjectPointerTypes.InsertNode(QType, InsertPos);
  return QualType(QType, 0);
}

/// getObjCInterfaceType - Return the unique reference to the type for the
/// specified ObjC interface decl. The list of protocols is optional.
QualType ASTContext::getObjCInterfaceType(const ObjCInterfaceDecl *Decl,
                                          ObjCInterfaceDecl *PrevDecl) const {
  if (Decl->TypeForDecl)
    return QualType(Decl->TypeForDecl, 0);

  if (PrevDecl) {
    assert(PrevDecl->TypeForDecl && "previous decl has no TypeForDecl");
    Decl->TypeForDecl = PrevDecl->TypeForDecl;
    return QualType(PrevDecl->TypeForDecl, 0);
  }

  // Prefer the definition, if there is one.
  if (const ObjCInterfaceDecl *Def = Decl->getDefinition())
    Decl = Def;
  
  void *Mem = Allocate(sizeof(ObjCInterfaceType), TypeAlignment);
  auto *T = new (Mem) ObjCInterfaceType(Decl);
  Decl->TypeForDecl = T;
  Types.push_back(T);
  return QualType(T, 0);
}

/// getTypeOfExprType - Unlike many "get<Type>" functions, we can't unique
/// TypeOfExprType AST's (since expression's are never shared). For example,
/// multiple declarations that refer to "typeof(x)" all contain different
/// DeclRefExpr's. This doesn't effect the type checker, since it operates
/// on canonical type's (which are always unique).
QualType ASTContext::getTypeOfExprType(Expr *tofExpr) const {
  TypeOfExprType *toe;
  if (tofExpr->isTypeDependent()) {
    llvm::FoldingSetNodeID ID;
    DependentTypeOfExprType::Profile(ID, *this, tofExpr);

    void *InsertPos = nullptr;
    DependentTypeOfExprType *Canon
      = DependentTypeOfExprTypes.FindNodeOrInsertPos(ID, InsertPos);
    if (Canon) {
      // We already have a "canonical" version of an identical, dependent
      // typeof(expr) type. Use that as our canonical type.
      toe = new (*this, TypeAlignment) TypeOfExprType(tofExpr,
                                          QualType((TypeOfExprType*)Canon, 0));
    } else {
      // Build a new, canonical typeof(expr) type.
      Canon
        = new (*this, TypeAlignment) DependentTypeOfExprType(*this, tofExpr);
      DependentTypeOfExprTypes.InsertNode(Canon, InsertPos);
      toe = Canon;
    }
  } else {
    QualType Canonical = getCanonicalType(tofExpr->getType());
    toe = new (*this, TypeAlignment) TypeOfExprType(tofExpr, Canonical);
  }
  Types.push_back(toe);
  return QualType(toe, 0);
}

/// getTypeOfType -  Unlike many "get<Type>" functions, we don't unique
/// TypeOfType nodes. The only motivation to unique these nodes would be
/// memory savings. Since typeof(t) is fairly uncommon, space shouldn't be
/// an issue. This doesn't affect the type checker, since it operates
/// on canonical types (which are always unique).
QualType ASTContext::getTypeOfType(QualType tofType) const {
  QualType Canonical = getCanonicalType(tofType);
  auto *tot = new (*this, TypeAlignment) TypeOfType(tofType, Canonical);
  Types.push_back(tot);
  return QualType(tot, 0);
}

/// \brief Unlike many "get<Type>" functions, we don't unique DecltypeType
/// nodes. This would never be helpful, since each such type has its own
/// expression, and would not give a significant memory saving, since there
/// is an Expr tree under each such type.
QualType ASTContext::getDecltypeType(Expr *e, QualType UnderlyingType) const {
  DecltypeType *dt;

  // C++11 [temp.type]p2:
  //   If an expression e involves a template parameter, decltype(e) denotes a
  //   unique dependent type. Two such decltype-specifiers refer to the same
  //   type only if their expressions are equivalent (14.5.6.1).
  if (e->isInstantiationDependent()) {
    llvm::FoldingSetNodeID ID;
    DependentDecltypeType::Profile(ID, *this, e);

    void *InsertPos = nullptr;
    DependentDecltypeType *Canon
      = DependentDecltypeTypes.FindNodeOrInsertPos(ID, InsertPos);
    if (!Canon) {
      // Build a new, canonical decltype(expr) type.
      Canon = new (*this, TypeAlignment) DependentDecltypeType(*this, e);
      DependentDecltypeTypes.InsertNode(Canon, InsertPos);
    }
    dt = new (*this, TypeAlignment)
        DecltypeType(e, UnderlyingType, QualType((DecltypeType *)Canon, 0));
  } else {
    dt = new (*this, TypeAlignment)
        DecltypeType(e, UnderlyingType, getCanonicalType(UnderlyingType));
  }
  Types.push_back(dt);
  return QualType(dt, 0);
}

/// getUnaryTransformationType - We don't unique these, since the memory
/// savings are minimal and these are rare.
QualType ASTContext::getUnaryTransformType(QualType BaseType,
                                           QualType UnderlyingType,
                                           UnaryTransformType::UTTKind Kind)
    const {
  UnaryTransformType *ut = nullptr;

  if (BaseType->isDependentType()) {
    // Look in the folding set for an existing type.
    llvm::FoldingSetNodeID ID;
    DependentUnaryTransformType::Profile(ID, getCanonicalType(BaseType), Kind);

    void *InsertPos = nullptr;
    DependentUnaryTransformType *Canon
      = DependentUnaryTransformTypes.FindNodeOrInsertPos(ID, InsertPos);

    if (!Canon) {
      // Build a new, canonical __underlying_type(type) type.
      Canon = new (*this, TypeAlignment)
             DependentUnaryTransformType(*this, getCanonicalType(BaseType),
                                         Kind);
      DependentUnaryTransformTypes.InsertNode(Canon, InsertPos);
    }
    ut = new (*this, TypeAlignment) UnaryTransformType (BaseType,
                                                        QualType(), Kind,
                                                        QualType(Canon, 0));
  } else {
    QualType CanonType = getCanonicalType(UnderlyingType);
    ut = new (*this, TypeAlignment) UnaryTransformType (BaseType,
                                                        UnderlyingType, Kind,
                                                        CanonType);
  }
  Types.push_back(ut);
  return QualType(ut, 0);
}

/// getAutoType - Return the uniqued reference to the 'auto' type which has been
/// deduced to the given type, or to the canonical undeduced 'auto' type, or the
/// canonical deduced-but-dependent 'auto' type.
QualType ASTContext::getAutoType(QualType DeducedType, AutoTypeKeyword Keyword,
                                 bool IsDependent) const {
  if (DeducedType.isNull() && Keyword == AutoTypeKeyword::Auto && !IsDependent)
    return getAutoDeductType();

  // Look in the folding set for an existing type.
  void *InsertPos = nullptr;
  llvm::FoldingSetNodeID ID;
  AutoType::Profile(ID, DeducedType, Keyword, IsDependent);
  if (AutoType *AT = AutoTypes.FindNodeOrInsertPos(ID, InsertPos))
    return QualType(AT, 0);

  auto *AT = new (*this, TypeAlignment)
      AutoType(DeducedType, Keyword, IsDependent);
  Types.push_back(AT);
  if (InsertPos)
    AutoTypes.InsertNode(AT, InsertPos);
  return QualType(AT, 0);
}

/// Return the uniqued reference to the deduced template specialization type
/// which has been deduced to the given type, or to the canonical undeduced
/// such type, or the canonical deduced-but-dependent such type.
QualType ASTContext::getDeducedTemplateSpecializationType(
    TemplateName Template, QualType DeducedType, bool IsDependent) const {
  // Look in the folding set for an existing type.
  void *InsertPos = nullptr;
  llvm::FoldingSetNodeID ID;
  DeducedTemplateSpecializationType::Profile(ID, Template, DeducedType,
                                             IsDependent);
  if (DeducedTemplateSpecializationType *DTST =
          DeducedTemplateSpecializationTypes.FindNodeOrInsertPos(ID, InsertPos))
    return QualType(DTST, 0);

  auto *DTST = new (*this, TypeAlignment)
      DeducedTemplateSpecializationType(Template, DeducedType, IsDependent);
  Types.push_back(DTST);
  if (InsertPos)
    DeducedTemplateSpecializationTypes.InsertNode(DTST, InsertPos);
  return QualType(DTST, 0);
}

/// getAtomicType - Return the uniqued reference to the atomic type for
/// the given value type.
QualType ASTContext::getAtomicType(QualType T) const {
  // Unique pointers, to guarantee there is only one pointer of a particular
  // structure.
  llvm::FoldingSetNodeID ID;
  AtomicType::Profile(ID, T);

  void *InsertPos = nullptr;
  if (AtomicType *AT = AtomicTypes.FindNodeOrInsertPos(ID, InsertPos))
    return QualType(AT, 0);

  // If the atomic value type isn't canonical, this won't be a canonical type
  // either, so fill in the canonical type field.
  QualType Canonical;
  if (!T.isCanonical()) {
    Canonical = getAtomicType(getCanonicalType(T));

    // Get the new insert position for the node we care about.
    AtomicType *NewIP = AtomicTypes.FindNodeOrInsertPos(ID, InsertPos);
    assert(!NewIP && "Shouldn't be in the map!"); (void)NewIP;
  }
  auto *New = new (*this, TypeAlignment) AtomicType(T, Canonical);
  Types.push_back(New);
  AtomicTypes.InsertNode(New, InsertPos);
  return QualType(New, 0);
}

/// getAutoDeductType - Get type pattern for deducing against 'auto'.
QualType ASTContext::getAutoDeductType() const {
  if (AutoDeductTy.isNull())
    AutoDeductTy = QualType(
      new (*this, TypeAlignment) AutoType(QualType(), AutoTypeKeyword::Auto,
                                          /*dependent*/false),
      0);
  return AutoDeductTy;
}

/// getAutoRRefDeductType - Get type pattern for deducing against 'auto &&'.
QualType ASTContext::getAutoRRefDeductType() const {
  if (AutoRRefDeductTy.isNull())
    AutoRRefDeductTy = getRValueReferenceType(getAutoDeductType());
  assert(!AutoRRefDeductTy.isNull() && "can't build 'auto &&' pattern");
  return AutoRRefDeductTy;
}

/// getTagDeclType - Return the unique reference to the type for the
/// specified TagDecl (struct/union/class/enum) decl.
QualType ASTContext::getTagDeclType(const TagDecl *Decl) const {
  assert(Decl);
  // FIXME: What is the design on getTagDeclType when it requires casting
  // away const?  mutable?
  return getTypeDeclType(const_cast<TagDecl*>(Decl));
}

/// getSizeType - Return the unique type for "size_t" (C99 7.17), the result
/// of the sizeof operator (C99 6.5.3.4p4). The value is target dependent and
/// needs to agree with the definition in <stddef.h>.
CanQualType ASTContext::getSizeType() const {
  return getFromTargetType(Target->getSizeType());
}

/// Return the unique signed counterpart of the integer type 
/// corresponding to size_t.
CanQualType ASTContext::getSignedSizeType() const {
  return getFromTargetType(Target->getSignedSizeType());
}

/// getIntMaxType - Return the unique type for "intmax_t" (C99 7.18.1.5).
CanQualType ASTContext::getIntMaxType() const {
  return getFromTargetType(Target->getIntMaxType());
}

/// getUIntMaxType - Return the unique type for "uintmax_t" (C99 7.18.1.5).
CanQualType ASTContext::getUIntMaxType() const {
  return getFromTargetType(Target->getUIntMaxType());
}

/// getSignedWCharType - Return the type of "signed wchar_t".
/// Used when in C++, as a GCC extension.
QualType ASTContext::getSignedWCharType() const {
  // FIXME: derive from "Target" ?
  return WCharTy;
}

/// getUnsignedWCharType - Return the type of "unsigned wchar_t".
/// Used when in C++, as a GCC extension.
QualType ASTContext::getUnsignedWCharType() const {
  // FIXME: derive from "Target" ?
  return UnsignedIntTy;
}

QualType ASTContext::getIntPtrType() const {
  return getFromTargetType(Target->getIntPtrType());
}

QualType ASTContext::getUIntPtrType() const {
  return getCorrespondingUnsignedType(getIntPtrType());
}

/// getPointerDiffType - Return the unique type for "ptrdiff_t" (C99 7.17)
/// defined in <stddef.h>. Pointer - pointer requires this (C99 6.5.6p9).
QualType ASTContext::getPointerDiffType() const {
  return getFromTargetType(Target->getPtrDiffType(0));
}

/// \brief Return the unique unsigned counterpart of "ptrdiff_t"
/// integer type. The standard (C11 7.21.6.1p7) refers to this type
/// in the definition of %tu format specifier.
QualType ASTContext::getUnsignedPointerDiffType() const {
  return getFromTargetType(Target->getUnsignedPtrDiffType(0));
}

/// \brief Return the unique type for "pid_t" defined in
/// <sys/types.h>. We need this to compute the correct type for vfork().
QualType ASTContext::getProcessIDType() const {
  return getFromTargetType(Target->getProcessIDType());
}

//===----------------------------------------------------------------------===//
//                              Type Operators
//===----------------------------------------------------------------------===//

CanQualType ASTContext::getCanonicalParamType(QualType T) const {
  // Push qualifiers into arrays, and then discard any remaining
  // qualifiers.
  T = getCanonicalType(T);
  T = getVariableArrayDecayedType(T);
  const Type *Ty = T.getTypePtr();
  QualType Result;
  if (isa<ArrayType>(Ty)) {
    Result = getArrayDecayedType(QualType(Ty,0));
  } else if (isa<FunctionType>(Ty)) {
    Result = getPointerType(QualType(Ty, 0));
  } else {
    Result = QualType(Ty, 0);
  }

  return CanQualType::CreateUnsafe(Result);
}

QualType ASTContext::getUnqualifiedArrayType(QualType type,
                                             Qualifiers &quals) {
  SplitQualType splitType = type.getSplitUnqualifiedType();

  // FIXME: getSplitUnqualifiedType() actually walks all the way to
  // the unqualified desugared type and then drops it on the floor.
  // We then have to strip that sugar back off with
  // getUnqualifiedDesugaredType(), which is silly.
  const auto *AT =
      dyn_cast<ArrayType>(splitType.Ty->getUnqualifiedDesugaredType());

  // If we don't have an array, just use the results in splitType.
  if (!AT) {
    quals = splitType.Quals;
    return QualType(splitType.Ty, 0);
  }

  // Otherwise, recurse on the array's element type.
  QualType elementType = AT->getElementType();
  QualType unqualElementType = getUnqualifiedArrayType(elementType, quals);

  // If that didn't change the element type, AT has no qualifiers, so we
  // can just use the results in splitType.
  if (elementType == unqualElementType) {
    assert(quals.empty()); // from the recursive call
    quals = splitType.Quals;
    return QualType(splitType.Ty, 0);
  }

  // Otherwise, add in the qualifiers from the outermost type, then
  // build the type back up.
  quals.addConsistentQualifiers(splitType.Quals);

  if (const auto *CAT = dyn_cast<ConstantArrayType>(AT)) {
    return getConstantArrayType(unqualElementType, CAT->getSize(),
                                CAT->getSizeModifier(), 0);
  }

  if (const auto *IAT = dyn_cast<IncompleteArrayType>(AT)) {
    return getIncompleteArrayType(unqualElementType, IAT->getSizeModifier(), 0);
  }

  if (const auto *VAT = dyn_cast<VariableArrayType>(AT)) {
    return getVariableArrayType(unqualElementType,
                                VAT->getSizeExpr(),
                                VAT->getSizeModifier(),
                                VAT->getIndexTypeCVRQualifiers(),
                                VAT->getBracketsRange());
  }

  const auto *DSAT = cast<DependentSizedArrayType>(AT);
  return getDependentSizedArrayType(unqualElementType, DSAT->getSizeExpr(),
                                    DSAT->getSizeModifier(), 0,
                                    SourceRange());
}

/// UnwrapSimilarPointerTypes - If T1 and T2 are pointer types  that
/// may be similar (C++ 4.4), replaces T1 and T2 with the type that
/// they point to and return true. If T1 and T2 aren't pointer types
/// or pointer-to-member types, or if they are not similar at this
/// level, returns false and leaves T1 and T2 unchanged. Top-level
/// qualifiers on T1 and T2 are ignored. This function will typically
/// be called in a loop that successively "unwraps" pointer and
/// pointer-to-member types to compare them at each level.
bool ASTContext::UnwrapSimilarPointerTypes(QualType &T1, QualType &T2) {
  const auto *T1PtrType = T1->getAs<PointerType>();
  const auto *T2PtrType = T2->getAs<PointerType>();
  if (T1PtrType && T2PtrType) {
    T1 = T1PtrType->getPointeeType();
    T2 = T2PtrType->getPointeeType();
    return true;
  }
  
  const auto *T1MPType = T1->getAs<MemberPointerType>();
  const auto *T2MPType = T2->getAs<MemberPointerType>();
  if (T1MPType && T2MPType && 
      hasSameUnqualifiedType(QualType(T1MPType->getClass(), 0), 
                             QualType(T2MPType->getClass(), 0))) {
    T1 = T1MPType->getPointeeType();
    T2 = T2MPType->getPointeeType();
    return true;
  }
  
  if (getLangOpts().ObjC1) {
    const auto *T1OPType = T1->getAs<ObjCObjectPointerType>();
    const auto *T2OPType = T2->getAs<ObjCObjectPointerType>();
    if (T1OPType && T2OPType) {
      T1 = T1OPType->getPointeeType();
      T2 = T2OPType->getPointeeType();
      return true;
    }
  }
  
  // FIXME: Block pointers, too?
  
  return false;
}

DeclarationNameInfo
ASTContext::getNameForTemplate(TemplateName Name,
                               SourceLocation NameLoc) const {
  switch (Name.getKind()) {
  case TemplateName::QualifiedTemplate:
  case TemplateName::Template:
    // DNInfo work in progress: CHECKME: what about DNLoc?
    return DeclarationNameInfo(Name.getAsTemplateDecl()->getDeclName(),
                               NameLoc);

  case TemplateName::OverloadedTemplate: {
    OverloadedTemplateStorage *Storage = Name.getAsOverloadedTemplate();
    // DNInfo work in progress: CHECKME: what about DNLoc?
    return DeclarationNameInfo((*Storage->begin())->getDeclName(), NameLoc);
  }

  case TemplateName::DependentTemplate: {
    DependentTemplateName *DTN = Name.getAsDependentTemplateName();
    DeclarationName DName;
    if (DTN->isIdentifier()) {
      DName = DeclarationNames.getIdentifier(DTN->getIdentifier());
      return DeclarationNameInfo(DName, NameLoc);
    } else {
      DName = DeclarationNames.getCXXOperatorName(DTN->getOperator());
      // DNInfo work in progress: FIXME: source locations?
      DeclarationNameLoc DNLoc;
      DNLoc.CXXOperatorName.BeginOpNameLoc = SourceLocation().getRawEncoding();
      DNLoc.CXXOperatorName.EndOpNameLoc = SourceLocation().getRawEncoding();
      return DeclarationNameInfo(DName, NameLoc, DNLoc);
    }
  }

  case TemplateName::SubstTemplateTemplateParm: {
    SubstTemplateTemplateParmStorage *subst
      = Name.getAsSubstTemplateTemplateParm();
    return DeclarationNameInfo(subst->getParameter()->getDeclName(),
                               NameLoc);
  }

  case TemplateName::SubstTemplateTemplateParmPack: {
    SubstTemplateTemplateParmPackStorage *subst
      = Name.getAsSubstTemplateTemplateParmPack();
    return DeclarationNameInfo(subst->getParameterPack()->getDeclName(),
                               NameLoc);
  }
  }

  llvm_unreachable("bad template name kind!");
}

TemplateName ASTContext::getCanonicalTemplateName(TemplateName Name) const {
  switch (Name.getKind()) {
  case TemplateName::QualifiedTemplate:
  case TemplateName::Template: {
    TemplateDecl *Template = Name.getAsTemplateDecl();
    if (auto *TTP  = dyn_cast<TemplateTemplateParmDecl>(Template))
      Template = getCanonicalTemplateTemplateParmDecl(TTP);
  
    // The canonical template name is the canonical template declaration.
    return TemplateName(cast<TemplateDecl>(Template->getCanonicalDecl()));
  }

  case TemplateName::OverloadedTemplate:
    llvm_unreachable("cannot canonicalize overloaded template");

  case TemplateName::DependentTemplate: {
    DependentTemplateName *DTN = Name.getAsDependentTemplateName();
    assert(DTN && "Non-dependent template names must refer to template decls.");
    return DTN->CanonicalTemplateName;
  }

  case TemplateName::SubstTemplateTemplateParm: {
    SubstTemplateTemplateParmStorage *subst
      = Name.getAsSubstTemplateTemplateParm();
    return getCanonicalTemplateName(subst->getReplacement());
  }

  case TemplateName::SubstTemplateTemplateParmPack: {
    SubstTemplateTemplateParmPackStorage *subst
                                  = Name.getAsSubstTemplateTemplateParmPack();
    TemplateTemplateParmDecl *canonParameter
      = getCanonicalTemplateTemplateParmDecl(subst->getParameterPack());
    TemplateArgument canonArgPack
      = getCanonicalTemplateArgument(subst->getArgumentPack());
    return getSubstTemplateTemplateParmPack(canonParameter, canonArgPack);
  }
  }

  llvm_unreachable("bad template name!");
}

bool ASTContext::hasSameTemplateName(TemplateName X, TemplateName Y) {
  X = getCanonicalTemplateName(X);
  Y = getCanonicalTemplateName(Y);
  return X.getAsVoidPointer() == Y.getAsVoidPointer();
}

TemplateArgument
ASTContext::getCanonicalTemplateArgument(const TemplateArgument &Arg) const {
  switch (Arg.getKind()) {
    case TemplateArgument::Null:
      return Arg;

    case TemplateArgument::Expression:
      return Arg;

    case TemplateArgument::Declaration: {
      auto *D = cast<ValueDecl>(Arg.getAsDecl()->getCanonicalDecl());
      return TemplateArgument(D, Arg.getParamTypeForDecl());
    }

    case TemplateArgument::NullPtr:
      return TemplateArgument(getCanonicalType(Arg.getNullPtrType()),
                              /*isNullPtr*/true);

    case TemplateArgument::Template:
      return TemplateArgument(getCanonicalTemplateName(Arg.getAsTemplate()));

    case TemplateArgument::TemplateExpansion:
      return TemplateArgument(getCanonicalTemplateName(
                                         Arg.getAsTemplateOrTemplatePattern()),
                              Arg.getNumTemplateExpansions());

    case TemplateArgument::Integral:
      return TemplateArgument(Arg, getCanonicalType(Arg.getIntegralType()));

    case TemplateArgument::Type:
      return TemplateArgument(getCanonicalType(Arg.getAsType()));

    case TemplateArgument::Pack: {
      if (Arg.pack_size() == 0)
        return Arg;
      
      auto *CanonArgs = new (*this) TemplateArgument[Arg.pack_size()];
      unsigned Idx = 0;
      for (TemplateArgument::pack_iterator A = Arg.pack_begin(),
                                        AEnd = Arg.pack_end();
           A != AEnd; (void)++A, ++Idx)
        CanonArgs[Idx] = getCanonicalTemplateArgument(*A);

      return TemplateArgument(llvm::makeArrayRef(CanonArgs, Arg.pack_size()));
    }
  }

  // Silence GCC warning
  llvm_unreachable("Unhandled template argument kind");
}

NestedNameSpecifier *
ASTContext::getCanonicalNestedNameSpecifier(NestedNameSpecifier *NNS) const {
  if (!NNS)
    return nullptr;

  switch (NNS->getKind()) {
  case NestedNameSpecifier::Identifier:
    // Canonicalize the prefix but keep the identifier the same.
    return NestedNameSpecifier::Create(*this,
                         getCanonicalNestedNameSpecifier(NNS->getPrefix()),
                                       NNS->getAsIdentifier());

  case NestedNameSpecifier::Namespace:
    // A namespace is canonical; build a nested-name-specifier with
    // this namespace and no prefix.
    return NestedNameSpecifier::Create(*this, nullptr,
                                 NNS->getAsNamespace()->getOriginalNamespace());

  case NestedNameSpecifier::NamespaceAlias:
    // A namespace is canonical; build a nested-name-specifier with
    // this namespace and no prefix.
    return NestedNameSpecifier::Create(*this, nullptr,
                                    NNS->getAsNamespaceAlias()->getNamespace()
                                                      ->getOriginalNamespace());

  case NestedNameSpecifier::TypeSpec:
  case NestedNameSpecifier::TypeSpecWithTemplate: {
    QualType T = getCanonicalType(QualType(NNS->getAsType(), 0));
    
    // If we have some kind of dependent-named type (e.g., "typename T::type"),
    // break it apart into its prefix and identifier, then reconsititute those
    // as the canonical nested-name-specifier. This is required to canonicalize
    // a dependent nested-name-specifier involving typedefs of dependent-name
    // types, e.g.,
    //   typedef typename T::type T1;
    //   typedef typename T1::type T2;
    if (const auto *DNT = T->getAs<DependentNameType>())
      return NestedNameSpecifier::Create(*this, DNT->getQualifier(), 
                           const_cast<IdentifierInfo *>(DNT->getIdentifier()));

    // Otherwise, just canonicalize the type, and force it to be a TypeSpec.
    // FIXME: Why are TypeSpec and TypeSpecWithTemplate distinct in the
    // first place?
    return NestedNameSpecifier::Create(*this, nullptr, false,
                                       const_cast<Type *>(T.getTypePtr()));
  }

  case NestedNameSpecifier::Global:
  case NestedNameSpecifier::Super:
    // The global specifier and __super specifer are canonical and unique.
    return NNS;
  }

  llvm_unreachable("Invalid NestedNameSpecifier::Kind!");
}

const ArrayType *ASTContext::getAsArrayType(QualType T) const {
  // Handle the non-qualified case efficiently.
  if (!T.hasLocalQualifiers()) {
    // Handle the common positive case fast.
    if (const auto *AT = dyn_cast<ArrayType>(T))
      return AT;
  }

  // Handle the common negative case fast.
  if (!isa<ArrayType>(T.getCanonicalType()))
    return nullptr;

  // Apply any qualifiers from the array type to the element type.  This
  // implements C99 6.7.3p8: "If the specification of an array type includes
  // any type qualifiers, the element type is so qualified, not the array type."

  // If we get here, we either have type qualifiers on the type, or we have
  // sugar such as a typedef in the way.  If we have type qualifiers on the type
  // we must propagate them down into the element type.

  SplitQualType split = T.getSplitDesugaredType();
  Qualifiers qs = split.Quals;

  // If we have a simple case, just return now.
  const auto *ATy = dyn_cast<ArrayType>(split.Ty);
  if (!ATy || qs.empty())
    return ATy;

  // Otherwise, we have an array and we have qualifiers on it.  Push the
  // qualifiers into the array element type and return a new array type.
  QualType NewEltTy = getQualifiedType(ATy->getElementType(), qs);

  if (const auto *CAT = dyn_cast<ConstantArrayType>(ATy))
    return cast<ArrayType>(getConstantArrayType(NewEltTy, CAT->getSize(),
                                                CAT->getSizeModifier(),
                                           CAT->getIndexTypeCVRQualifiers()));
  if (const auto *IAT = dyn_cast<IncompleteArrayType>(ATy))
    return cast<ArrayType>(getIncompleteArrayType(NewEltTy,
                                                  IAT->getSizeModifier(),
                                           IAT->getIndexTypeCVRQualifiers()));

  if (const auto *DSAT = dyn_cast<DependentSizedArrayType>(ATy))
    return cast<ArrayType>(
                     getDependentSizedArrayType(NewEltTy,
                                                DSAT->getSizeExpr(),
                                                DSAT->getSizeModifier(),
                                              DSAT->getIndexTypeCVRQualifiers(),
                                                DSAT->getBracketsRange()));

  const auto *VAT = cast<VariableArrayType>(ATy);
  return cast<ArrayType>(getVariableArrayType(NewEltTy,
                                              VAT->getSizeExpr(),
                                              VAT->getSizeModifier(),
                                              VAT->getIndexTypeCVRQualifiers(),
                                              VAT->getBracketsRange()));
}

QualType ASTContext::getAdjustedParameterType(QualType T) const {
  if (T->isArrayType() || T->isFunctionType())
    return getDecayedType(T);
  return T;
}

QualType ASTContext::getSignatureParameterType(QualType T) const {
  T = getVariableArrayDecayedType(T);
  T = getAdjustedParameterType(T);
  return T.getUnqualifiedType();
}

QualType ASTContext::getExceptionObjectType(QualType T) const {
  // C++ [except.throw]p3:
  //   A throw-expression initializes a temporary object, called the exception
  //   object, the type of which is determined by removing any top-level
  //   cv-qualifiers from the static type of the operand of throw and adjusting
  //   the type from "array of T" or "function returning T" to "pointer to T"
  //   or "pointer to function returning T", [...]
  T = getVariableArrayDecayedType(T);
  if (T->isArrayType() || T->isFunctionType())
    T = getDecayedType(T);
  return T.getUnqualifiedType();
}

/// getArrayDecayedType - Return the properly qualified result of decaying the
/// specified array type to a pointer.  This operation is non-trivial when
/// handling typedefs etc.  The canonical type of "T" must be an array type,
/// this returns a pointer to a properly qualified element of the array.
///
/// See C99 6.7.5.3p7 and C99 6.3.2.1p3.
QualType ASTContext::getArrayDecayedType(QualType Ty) const {
  // Get the element type with 'getAsArrayType' so that we don't lose any
  // typedefs in the element type of the array.  This also handles propagation
  // of type qualifiers from the array type into the element type if present
  // (C99 6.7.3p8).
  const ArrayType *PrettyArrayType = getAsArrayType(Ty);
  assert(PrettyArrayType && "Not an array type!");

  QualType PtrTy = getPointerType(PrettyArrayType->getElementType());

  // int x[restrict 4] ->  int *restrict
  QualType Result = getQualifiedType(PtrTy,
                                     PrettyArrayType->getIndexTypeQualifiers());

  // int x[_Nullable] -> int * _Nullable
  if (auto Nullability = Ty->getNullability(*this)) {
    Result = const_cast<ASTContext *>(this)->getAttributedType(
        AttributedType::getNullabilityAttrKind(*Nullability), Result, Result);
  }
  return Result;
}

QualType ASTContext::getBaseElementType(const ArrayType *array) const {
  return getBaseElementType(array->getElementType());
}

QualType ASTContext::getBaseElementType(QualType type) const {
  Qualifiers qs;
  while (true) {
    SplitQualType split = type.getSplitDesugaredType();
    const ArrayType *array = split.Ty->getAsArrayTypeUnsafe();
    if (!array) break;

    type = array->getElementType();
    qs.addConsistentQualifiers(split.Quals);
  }

  return getQualifiedType(type, qs);
}

/// getConstantArrayElementCount - Returns number of constant array elements.
uint64_t
ASTContext::getConstantArrayElementCount(const ConstantArrayType *CA)  const {
  uint64_t ElementCount = 1;
  do {
    ElementCount *= CA->getSize().getZExtValue();
    CA = dyn_cast_or_null<ConstantArrayType>(
      CA->getElementType()->getAsArrayTypeUnsafe());
  } while (CA);
  return ElementCount;
}

/// getFloatingRank - Return a relative rank for floating point types.
/// This routine will assert if passed a built-in type that isn't a float.
static FloatingRank getFloatingRank(QualType T) {
  if (const auto *CT = T->getAs<ComplexType>())
    return getFloatingRank(CT->getElementType());

  assert(T->getAs<BuiltinType>() && "getFloatingRank(): not a floating type");
  switch (T->getAs<BuiltinType>()->getKind()) {
  default: llvm_unreachable("getFloatingRank(): not a floating type");
  case BuiltinType::Float16:    return Float16Rank;
  case BuiltinType::Half:       return HalfRank;
  case BuiltinType::Float:      return FloatRank;
  case BuiltinType::Double:     return DoubleRank;
  case BuiltinType::LongDouble: return LongDoubleRank;
  case BuiltinType::Float128:   return Float128Rank;
  }
}

/// getFloatingTypeOfSizeWithinDomain - Returns a real floating
/// point or a complex type (based on typeDomain/typeSize).
/// 'typeDomain' is a real floating point or complex type.
/// 'typeSize' is a real floating point or complex type.
QualType ASTContext::getFloatingTypeOfSizeWithinDomain(QualType Size,
                                                       QualType Domain) const {
  FloatingRank EltRank = getFloatingRank(Size);
  if (Domain->isComplexType()) {
    switch (EltRank) {
    case Float16Rank:
    case HalfRank: llvm_unreachable("Complex half is not supported");
    case FloatRank:      return FloatComplexTy;
    case DoubleRank:     return DoubleComplexTy;
    case LongDoubleRank: return LongDoubleComplexTy;
    case Float128Rank:   return Float128ComplexTy;
    }
  }

  assert(Domain->isRealFloatingType() && "Unknown domain!");
  switch (EltRank) {
  case Float16Rank:    return HalfTy;
  case HalfRank:       return HalfTy;
  case FloatRank:      return FloatTy;
  case DoubleRank:     return DoubleTy;
  case LongDoubleRank: return LongDoubleTy;
  case Float128Rank:   return Float128Ty;
  }
  llvm_unreachable("getFloatingRank(): illegal value for rank");
}

/// getFloatingTypeOrder - Compare the rank of the two specified floating
/// point types, ignoring the domain of the type (i.e. 'double' ==
/// '_Complex double').  If LHS > RHS, return 1.  If LHS == RHS, return 0. If
/// LHS < RHS, return -1.
int ASTContext::getFloatingTypeOrder(QualType LHS, QualType RHS) const {
  FloatingRank LHSR = getFloatingRank(LHS);
  FloatingRank RHSR = getFloatingRank(RHS);

  if (LHSR == RHSR)
    return 0;
  if (LHSR > RHSR)
    return 1;
  return -1;
}

/// getIntegerRank - Return an integer conversion rank (C99 6.3.1.1p1). This
/// routine will assert if passed a built-in type that isn't an integer or enum,
/// or if it is not canonicalized.
unsigned ASTContext::getIntegerRank(const Type *T) const {
  assert(T->isCanonicalUnqualified() && "T should be canonicalized");

  switch (cast<BuiltinType>(T)->getKind()) {
  default: llvm_unreachable("getIntegerRank(): not a built-in integer");
  case BuiltinType::Bool:
    return 1 + (getIntWidth(BoolTy) << 3);
  case BuiltinType::Char_S:
  case BuiltinType::Char_U:
  case BuiltinType::SChar:
  case BuiltinType::UChar:
    return 2 + (getIntWidth(CharTy) << 3);
  case BuiltinType::Short:
  case BuiltinType::UShort:
    return 3 + (getIntWidth(ShortTy) << 3);
  case BuiltinType::Int:
  case BuiltinType::UInt:
    return 4 + (getIntWidth(IntTy) << 3);
  case BuiltinType::Long:
  case BuiltinType::ULong:
    return 5 + (getIntWidth(LongTy) << 3);
  case BuiltinType::LongLong:
  case BuiltinType::ULongLong:
    return 6 + (getIntWidth(LongLongTy) << 3);
  case BuiltinType::Int128:
  case BuiltinType::UInt128:
    return 7 + (getIntWidth(Int128Ty) << 3);
  }
}

/// \brief Whether this is a promotable bitfield reference according
/// to C99 6.3.1.1p2, bullet 2 (and GCC extensions).
///
/// \returns the type this bit-field will promote to, or NULL if no
/// promotion occurs.
QualType ASTContext::isPromotableBitField(Expr *E) const {
  if (E->isTypeDependent() || E->isValueDependent())
    return {};

  // FIXME: We should not do this unless E->refersToBitField() is true. This
  // matters in C where getSourceBitField() will find bit-fields for various
  // cases where the source expression is not a bit-field designator.

  FieldDecl *Field = E->getSourceBitField(); // FIXME: conditional bit-fields?
  if (!Field)
    return {};

  QualType FT = Field->getType();

  uint64_t BitWidth = Field->getBitWidthValue(*this);
  uint64_t IntSize = getTypeSize(IntTy);
  // C++ [conv.prom]p5:
  //   A prvalue for an integral bit-field can be converted to a prvalue of type
  //   int if int can represent all the values of the bit-field; otherwise, it
  //   can be converted to unsigned int if unsigned int can represent all the
  //   values of the bit-field. If the bit-field is larger yet, no integral
  //   promotion applies to it.
  // C11 6.3.1.1/2:
  //   [For a bit-field of type _Bool, int, signed int, or unsigned int:]
  //   If an int can represent all values of the original type (as restricted by
  //   the width, for a bit-field), the value is converted to an int; otherwise,
  //   it is converted to an unsigned int.
  //
  // FIXME: C does not permit promotion of a 'long : 3' bitfield to int.
  //        We perform that promotion here to match GCC and C++.
  if (BitWidth < IntSize)
    return IntTy;

  if (BitWidth == IntSize)
    return FT->isSignedIntegerType() ? IntTy : UnsignedIntTy;

  // Types bigger than int are not subject to promotions, and therefore act
  // like the base type. GCC has some weird bugs in this area that we
  // deliberately do not follow (GCC follows a pre-standard resolution to
  // C's DR315 which treats bit-width as being part of the type, and this leaks
  // into their semantics in some cases).
  return {};
}

/// getPromotedIntegerType - Returns the type that Promotable will
/// promote to: C99 6.3.1.1p2, assuming that Promotable is a promotable
/// integer type.
QualType ASTContext::getPromotedIntegerType(QualType Promotable) const {
  assert(!Promotable.isNull());
  assert(Promotable->isPromotableIntegerType());
  if (const auto *ET = Promotable->getAs<EnumType>())
    return ET->getDecl()->getPromotionType();

  if (const auto *BT = Promotable->getAs<BuiltinType>()) {
    // C++ [conv.prom]: A prvalue of type char16_t, char32_t, or wchar_t
    // (3.9.1) can be converted to a prvalue of the first of the following
    // types that can represent all the values of its underlying type:
    // int, unsigned int, long int, unsigned long int, long long int, or
    // unsigned long long int [...]
    // FIXME: Is there some better way to compute this?
    if (BT->getKind() == BuiltinType::WChar_S ||
        BT->getKind() == BuiltinType::WChar_U ||
        BT->getKind() == BuiltinType::Char16 ||
        BT->getKind() == BuiltinType::Char32) {
      bool FromIsSigned = BT->getKind() == BuiltinType::WChar_S;
      uint64_t FromSize = getTypeSize(BT);
      QualType PromoteTypes[] = { IntTy, UnsignedIntTy, LongTy, UnsignedLongTy,
                                  LongLongTy, UnsignedLongLongTy };
      for (size_t Idx = 0; Idx < llvm::array_lengthof(PromoteTypes); ++Idx) {
        uint64_t ToSize = getTypeSize(PromoteTypes[Idx]);
        if (FromSize < ToSize ||
            (FromSize == ToSize &&
             FromIsSigned == PromoteTypes[Idx]->isSignedIntegerType()))
          return PromoteTypes[Idx];
      }
      llvm_unreachable("char type should fit into long long");
    }
  }

  // At this point, we should have a signed or unsigned integer type.
  if (Promotable->isSignedIntegerType())
    return IntTy;
  uint64_t PromotableSize = getIntWidth(Promotable);
  uint64_t IntSize = getIntWidth(IntTy);
  assert(Promotable->isUnsignedIntegerType() && PromotableSize <= IntSize);
  return (PromotableSize != IntSize) ? IntTy : UnsignedIntTy;
}

/// \brief Recurses in pointer/array types until it finds an objc retainable
/// type and returns its ownership.
Qualifiers::ObjCLifetime ASTContext::getInnerObjCOwnership(QualType T) const {
  while (!T.isNull()) {
    if (T.getObjCLifetime() != Qualifiers::OCL_None)
      return T.getObjCLifetime();
    if (T->isArrayType())
      T = getBaseElementType(T);
    else if (const auto *PT = T->getAs<PointerType>())
      T = PT->getPointeeType();
    else if (const auto *RT = T->getAs<ReferenceType>())
      T = RT->getPointeeType();
    else
      break;
  }

  return Qualifiers::OCL_None;
}

static const Type *getIntegerTypeForEnum(const EnumType *ET) {
  // Incomplete enum types are not treated as integer types.
  // FIXME: In C++, enum types are never integer types.
  if (ET->getDecl()->isComplete() && !ET->getDecl()->isScoped())
    return ET->getDecl()->getIntegerType().getTypePtr();
  return nullptr;
}

/// getIntegerTypeOrder - Returns the highest ranked integer type:
/// C99 6.3.1.8p1.  If LHS > RHS, return 1.  If LHS == RHS, return 0. If
/// LHS < RHS, return -1.
int ASTContext::getIntegerTypeOrder(QualType LHS, QualType RHS) const {
  const Type *LHSC = getCanonicalType(LHS).getTypePtr();
  const Type *RHSC = getCanonicalType(RHS).getTypePtr();

  // Unwrap enums to their underlying type.
  if (const auto *ET = dyn_cast<EnumType>(LHSC))
    LHSC = getIntegerTypeForEnum(ET);
  if (const auto *ET = dyn_cast<EnumType>(RHSC))
    RHSC = getIntegerTypeForEnum(ET);

  if (LHSC == RHSC) return 0;

  bool LHSUnsigned = LHSC->isUnsignedIntegerType();
  bool RHSUnsigned = RHSC->isUnsignedIntegerType();

  unsigned LHSRank = getIntegerRank(LHSC);
  unsigned RHSRank = getIntegerRank(RHSC);

  if (LHSUnsigned == RHSUnsigned) {  // Both signed or both unsigned.
    if (LHSRank == RHSRank) return 0;
    return LHSRank > RHSRank ? 1 : -1;
  }

  // Otherwise, the LHS is signed and the RHS is unsigned or visa versa.
  if (LHSUnsigned) {
    // If the unsigned [LHS] type is larger, return it.
    if (LHSRank >= RHSRank)
      return 1;

    // If the signed type can represent all values of the unsigned type, it
    // wins.  Because we are dealing with 2's complement and types that are
    // powers of two larger than each other, this is always safe.
    return -1;
  }

  // If the unsigned [RHS] type is larger, return it.
  if (RHSRank >= LHSRank)
    return -1;

  // If the signed type can represent all values of the unsigned type, it
  // wins.  Because we are dealing with 2's complement and types that are
  // powers of two larger than each other, this is always safe.
  return 1;
}

TypedefDecl *ASTContext::getCFConstantStringDecl() const {
  if (!CFConstantStringTypeDecl) {
    assert(!CFConstantStringTagDecl &&
           "tag and typedef should be initialized together");
    CFConstantStringTagDecl = buildImplicitRecord("__NSConstantString_tag");
    CFConstantStringTagDecl->startDefinition();

    QualType FieldTypes[4];
    const char *FieldNames[4];

    // const int *isa;
    FieldTypes[0] = getPointerType(IntTy.withConst());
    FieldNames[0] = "isa";
    // int flags;
    FieldTypes[1] = IntTy;
    FieldNames[1] = "flags";
    // const char *str;
    FieldTypes[2] = getPointerType(CharTy.withConst());
    FieldNames[2] = "str";
    // long length;
    FieldTypes[3] = LongTy;
    FieldNames[3] = "length";

    // Create fields
    for (unsigned i = 0; i < 4; ++i) {
      FieldDecl *Field = FieldDecl::Create(*this, CFConstantStringTagDecl,
                                           SourceLocation(),
                                           SourceLocation(),
                                           &Idents.get(FieldNames[i]),
                                           FieldTypes[i], /*TInfo=*/nullptr,
                                           /*BitWidth=*/nullptr,
                                           /*Mutable=*/false,
                                           ICIS_NoInit);
      Field->setAccess(AS_public);
      CFConstantStringTagDecl->addDecl(Field);
    }

    CFConstantStringTagDecl->completeDefinition();
    // This type is designed to be compatible with NSConstantString, but cannot
    // use the same name, since NSConstantString is an interface.
    auto tagType = getTagDeclType(CFConstantStringTagDecl);
    CFConstantStringTypeDecl =
        buildImplicitTypedef(tagType, "__NSConstantString");
  }

  return CFConstantStringTypeDecl;
}

RecordDecl *ASTContext::getCFConstantStringTagDecl() const {
  if (!CFConstantStringTagDecl)
    getCFConstantStringDecl(); // Build the tag and the typedef.
  return CFConstantStringTagDecl;
}

// getCFConstantStringType - Return the type used for constant CFStrings.
QualType ASTContext::getCFConstantStringType() const {
  return getTypedefType(getCFConstantStringDecl());
}

QualType ASTContext::getObjCSuperType() const {
  if (ObjCSuperType.isNull()) {
    RecordDecl *ObjCSuperTypeDecl = buildImplicitRecord("objc_super");
    TUDecl->addDecl(ObjCSuperTypeDecl);
    ObjCSuperType = getTagDeclType(ObjCSuperTypeDecl);
  }
  return ObjCSuperType;
}

void ASTContext::setCFConstantStringType(QualType T) {
  const auto *TD = T->getAs<TypedefType>();
  assert(TD && "Invalid CFConstantStringType");
  CFConstantStringTypeDecl = cast<TypedefDecl>(TD->getDecl());
  const auto *TagType =
      CFConstantStringTypeDecl->getUnderlyingType()->getAs<RecordType>();
  assert(TagType && "Invalid CFConstantStringType");
  CFConstantStringTagDecl = TagType->getDecl();
}

QualType ASTContext::getBlockDescriptorType() const {
  if (BlockDescriptorType)
    return getTagDeclType(BlockDescriptorType);

  RecordDecl *RD;
  // FIXME: Needs the FlagAppleBlock bit.
  RD = buildImplicitRecord("__block_descriptor");
  RD->startDefinition();

  QualType FieldTypes[] = {
    UnsignedLongTy,
    UnsignedLongTy,
  };

  static const char *const FieldNames[] = {
    "reserved",
    "Size"
  };

  for (size_t i = 0; i < 2; ++i) {
    FieldDecl *Field = FieldDecl::Create(
        *this, RD, SourceLocation(), SourceLocation(),
        &Idents.get(FieldNames[i]), FieldTypes[i], /*TInfo=*/nullptr,
        /*BitWidth=*/nullptr, /*Mutable=*/false, ICIS_NoInit);
    Field->setAccess(AS_public);
    RD->addDecl(Field);
  }

  RD->completeDefinition();

  BlockDescriptorType = RD;

  return getTagDeclType(BlockDescriptorType);
}

QualType ASTContext::getBlockDescriptorExtendedType() const {
  if (BlockDescriptorExtendedType)
    return getTagDeclType(BlockDescriptorExtendedType);

  RecordDecl *RD;
  // FIXME: Needs the FlagAppleBlock bit.
  RD = buildImplicitRecord("__block_descriptor_withcopydispose");
  RD->startDefinition();

  QualType FieldTypes[] = {
    UnsignedLongTy,
    UnsignedLongTy,
    getPointerType(VoidPtrTy),
    getPointerType(VoidPtrTy)
  };

  static const char *const FieldNames[] = {
    "reserved",
    "Size",
    "CopyFuncPtr",
    "DestroyFuncPtr"
  };

  for (size_t i = 0; i < 4; ++i) {
    FieldDecl *Field = FieldDecl::Create(
        *this, RD, SourceLocation(), SourceLocation(),
        &Idents.get(FieldNames[i]), FieldTypes[i], /*TInfo=*/nullptr,
        /*BitWidth=*/nullptr,
        /*Mutable=*/false, ICIS_NoInit);
    Field->setAccess(AS_public);
    RD->addDecl(Field);
  }

  RD->completeDefinition();

  BlockDescriptorExtendedType = RD;
  return getTagDeclType(BlockDescriptorExtendedType);
}

TargetInfo::OpenCLTypeKind ASTContext::getOpenCLTypeKind(const Type *T) const {
  const auto *BT = dyn_cast<BuiltinType>(T);

  if (!BT) {
    if (isa<PipeType>(T))
      return TargetInfo::OCLTK_Pipe;

    return TargetInfo::OCLTK_Default;
  }

  switch (BT->getKind()) {
#define IMAGE_TYPE(ImgType, Id, SingletonId, Access, Suffix)                   \
  case BuiltinType::Id:                                                        \
    return TargetInfo::OCLTK_Image;
#include "clang/Basic/OpenCLImageTypes.def"

  case BuiltinType::OCLClkEvent:
    return TargetInfo::OCLTK_ClkEvent;

  case BuiltinType::OCLEvent:
    return TargetInfo::OCLTK_Event;

  case BuiltinType::OCLQueue:
    return TargetInfo::OCLTK_Queue;

  case BuiltinType::OCLReserveID:
    return TargetInfo::OCLTK_ReserveID;

  case BuiltinType::OCLSampler:
    return TargetInfo::OCLTK_Sampler;

  default:
    return TargetInfo::OCLTK_Default;
  }
}

LangAS ASTContext::getOpenCLTypeAddrSpace(const Type *T) const {
  return Target->getOpenCLTypeAddrSpace(getOpenCLTypeKind(T));
}

/// BlockRequiresCopying - Returns true if byref variable "D" of type "Ty"
/// requires copy/dispose. Note that this must match the logic
/// in buildByrefHelpers.
bool ASTContext::BlockRequiresCopying(QualType Ty,
                                      const VarDecl *D) {
  if (const CXXRecordDecl *record = Ty->getAsCXXRecordDecl()) {
    const Expr *copyExpr = getBlockVarCopyInits(D);
    if (!copyExpr && record->hasTrivialDestructor()) return false;
    
    return true;
  }
  
  // The block needs copy/destroy helpers if Ty is non-trivial to destructively
  // move or destroy.
  if (Ty.isNonTrivialToPrimitiveDestructiveMove() || Ty.isDestructedType())
    return true;

  if (!Ty->isObjCRetainableType()) return false;
  
  Qualifiers qs = Ty.getQualifiers();
  
  // If we have lifetime, that dominates.
  if (Qualifiers::ObjCLifetime lifetime = qs.getObjCLifetime()) {
    switch (lifetime) {
      case Qualifiers::OCL_None: llvm_unreachable("impossible");
        
      // These are just bits as far as the runtime is concerned.
      case Qualifiers::OCL_ExplicitNone:
      case Qualifiers::OCL_Autoreleasing:
        return false;

      // These cases should have been taken care of when checking the type's
      // non-triviality.
      case Qualifiers::OCL_Weak:
      case Qualifiers::OCL_Strong:
        llvm_unreachable("impossible");
    }
    llvm_unreachable("fell out of lifetime switch!");
  }
  return (Ty->isBlockPointerType() || isObjCNSObjectType(Ty) ||
          Ty->isObjCObjectPointerType());
}

bool ASTContext::getByrefLifetime(QualType Ty,
                              Qualifiers::ObjCLifetime &LifeTime,
                              bool &HasByrefExtendedLayout) const {
  if (!getLangOpts().ObjC1 ||
      getLangOpts().getGC() != LangOptions::NonGC)
    return false;
  
  HasByrefExtendedLayout = false;
  if (Ty->isRecordType()) {
    HasByrefExtendedLayout = true;
    LifeTime = Qualifiers::OCL_None;
  } else if ((LifeTime = Ty.getObjCLifetime())) {
    // Honor the ARC qualifiers.
  } else if (Ty->isObjCObjectPointerType() || Ty->isBlockPointerType()) {
    // The MRR rule.
    LifeTime = Qualifiers::OCL_ExplicitNone;
  } else {
    LifeTime = Qualifiers::OCL_None;
  }
  return true;
}

TypedefDecl *ASTContext::getObjCInstanceTypeDecl() {
  if (!ObjCInstanceTypeDecl)
    ObjCInstanceTypeDecl =
        buildImplicitTypedef(getObjCIdType(), "instancetype");
  return ObjCInstanceTypeDecl;
}

// This returns true if a type has been typedefed to BOOL:
// typedef <type> BOOL;
static bool isTypeTypedefedAsBOOL(QualType T) {
  if (const auto *TT = dyn_cast<TypedefType>(T))
    if (IdentifierInfo *II = TT->getDecl()->getIdentifier())
      return II->isStr("BOOL");

  return false;
}

/// getObjCEncodingTypeSize returns size of type for objective-c encoding
/// purpose.
CharUnits ASTContext::getObjCEncodingTypeSize(QualType type) const {
  if (!type->isIncompleteArrayType() && type->isIncompleteType())
    return CharUnits::Zero();
  
  CharUnits sz = getTypeSizeInChars(type);

  // Make all integer and enum types at least as large as an int
  if (sz.isPositive() && type->isIntegralOrEnumerationType())
    sz = std::max(sz, getTypeSizeInChars(IntTy));
  // Treat arrays as pointers, since that's how they're passed in.
  else if (type->isArrayType())
    sz = getTypeSizeInChars(VoidPtrTy);
  return sz;
}

bool ASTContext::isMSStaticDataMemberInlineDefinition(const VarDecl *VD) const {
  return getTargetInfo().getCXXABI().isMicrosoft() &&
         VD->isStaticDataMember() &&
         VD->getType()->isIntegralOrEnumerationType() &&
         !VD->getFirstDecl()->isOutOfLine() && VD->getFirstDecl()->hasInit();
}

ASTContext::InlineVariableDefinitionKind
ASTContext::getInlineVariableDefinitionKind(const VarDecl *VD) const {
  if (!VD->isInline())
    return InlineVariableDefinitionKind::None;

  // In almost all cases, it's a weak definition.
  auto *First = VD->getFirstDecl();
  if (First->isInlineSpecified() || !First->isStaticDataMember())
    return InlineVariableDefinitionKind::Weak;

  // If there's a file-context declaration in this translation unit, it's a
  // non-discardable definition.
  for (auto *D : VD->redecls())
    if (D->getLexicalDeclContext()->isFileContext() &&
        !D->isInlineSpecified() && (D->isConstexpr() || First->isConstexpr()))
      return InlineVariableDefinitionKind::Strong;

  // If we've not seen one yet, we don't know.
  return InlineVariableDefinitionKind::WeakUnknown;
}

static std::string charUnitsToString(const CharUnits &CU) {
  return llvm::itostr(CU.getQuantity());
}

/// getObjCEncodingForBlock - Return the encoded type for this block
/// declaration.
std::string ASTContext::getObjCEncodingForBlock(const BlockExpr *Expr) const {
  std::string S;

  const BlockDecl *Decl = Expr->getBlockDecl();
  QualType BlockTy =
      Expr->getType()->getAs<BlockPointerType>()->getPointeeType();
  // Encode result type.
  if (getLangOpts().EncodeExtendedBlockSig)
    getObjCEncodingForMethodParameter(
        Decl::OBJC_TQ_None, BlockTy->getAs<FunctionType>()->getReturnType(), S,
        true /*Extended*/);
  else
    getObjCEncodingForType(BlockTy->getAs<FunctionType>()->getReturnType(), S);
  // Compute size of all parameters.
  // Start with computing size of a pointer in number of bytes.
  // FIXME: There might(should) be a better way of doing this computation!
  CharUnits PtrSize = getTypeSizeInChars(VoidPtrTy);
  CharUnits ParmOffset = PtrSize;
  for (auto PI : Decl->parameters()) {
    QualType PType = PI->getType();
    CharUnits sz = getObjCEncodingTypeSize(PType);
    if (sz.isZero())
      continue;
    assert(sz.isPositive() && "BlockExpr - Incomplete param type");
    ParmOffset += sz;
  }
  // Size of the argument frame
  S += charUnitsToString(ParmOffset);
  // Block pointer and offset.
  S += "@?0";
  
  // Argument types.
  ParmOffset = PtrSize;
  for (auto PVDecl : Decl->parameters()) {
    QualType PType = PVDecl->getOriginalType(); 
    if (const auto *AT =
            dyn_cast<ArrayType>(PType->getCanonicalTypeInternal())) {
      // Use array's original type only if it has known number of
      // elements.
      if (!isa<ConstantArrayType>(AT))
        PType = PVDecl->getType();
    } else if (PType->isFunctionType())
      PType = PVDecl->getType();
    if (getLangOpts().EncodeExtendedBlockSig)
      getObjCEncodingForMethodParameter(Decl::OBJC_TQ_None, PType,
                                      S, true /*Extended*/);
    else
      getObjCEncodingForType(PType, S);
    S += charUnitsToString(ParmOffset);
    ParmOffset += getObjCEncodingTypeSize(PType);
  }

  return S;
}

std::string
ASTContext::getObjCEncodingForFunctionDecl(const FunctionDecl *Decl) const {
  std::string S;
  // Encode result type.
  getObjCEncodingForType(Decl->getReturnType(), S);
  CharUnits ParmOffset;
  // Compute size of all parameters.
  for (auto PI : Decl->parameters()) {
    QualType PType = PI->getType();
    CharUnits sz = getObjCEncodingTypeSize(PType);
    if (sz.isZero())
      continue;
 
    assert(sz.isPositive() && 
           "getObjCEncodingForFunctionDecl - Incomplete param type");
    ParmOffset += sz;
  }
  S += charUnitsToString(ParmOffset);
  ParmOffset = CharUnits::Zero();

  // Argument types.
  for (auto PVDecl : Decl->parameters()) {
    QualType PType = PVDecl->getOriginalType();
    if (const auto *AT =
            dyn_cast<ArrayType>(PType->getCanonicalTypeInternal())) {
      // Use array's original type only if it has known number of
      // elements.
      if (!isa<ConstantArrayType>(AT))
        PType = PVDecl->getType();
    } else if (PType->isFunctionType())
      PType = PVDecl->getType();
    getObjCEncodingForType(PType, S);
    S += charUnitsToString(ParmOffset);
    ParmOffset += getObjCEncodingTypeSize(PType);
  }
  
  return S;
}

/// getObjCEncodingForMethodParameter - Return the encoded type for a single
/// method parameter or return type. If Extended, include class names and 
/// block object types.
void ASTContext::getObjCEncodingForMethodParameter(Decl::ObjCDeclQualifier QT,
                                                   QualType T, std::string& S,
                                                   bool Extended) const {
  // Encode type qualifer, 'in', 'inout', etc. for the parameter.
  getObjCEncodingForTypeQualifier(QT, S);
  // Encode parameter type.
  getObjCEncodingForTypeImpl(T, S, true, true, nullptr,
                             true     /*OutermostType*/,
                             false    /*EncodingProperty*/, 
                             false    /*StructField*/, 
                             Extended /*EncodeBlockParameters*/, 
                             Extended /*EncodeClassNames*/);
}

/// getObjCEncodingForMethodDecl - Return the encoded type for this method
/// declaration.
std::string ASTContext::getObjCEncodingForMethodDecl(const ObjCMethodDecl *Decl,
                                                     bool Extended) const {
  // FIXME: This is not very efficient.
  // Encode return type.
  std::string S;
  getObjCEncodingForMethodParameter(Decl->getObjCDeclQualifier(),
                                    Decl->getReturnType(), S, Extended);
  // Compute size of all parameters.
  // Start with computing size of a pointer in number of bytes.
  // FIXME: There might(should) be a better way of doing this computation!
  CharUnits PtrSize = getTypeSizeInChars(VoidPtrTy);
  // The first two arguments (self and _cmd) are pointers; account for
  // their size.
  CharUnits ParmOffset = 2 * PtrSize;
  for (ObjCMethodDecl::param_const_iterator PI = Decl->param_begin(),
       E = Decl->sel_param_end(); PI != E; ++PI) {
    QualType PType = (*PI)->getType();
    CharUnits sz = getObjCEncodingTypeSize(PType);
    if (sz.isZero())
      continue;
 
    assert(sz.isPositive() && 
           "getObjCEncodingForMethodDecl - Incomplete param type");
    ParmOffset += sz;
  }
  S += charUnitsToString(ParmOffset);
  S += "@0:";
  S += charUnitsToString(PtrSize);

  // Argument types.
  ParmOffset = 2 * PtrSize;
  for (ObjCMethodDecl::param_const_iterator PI = Decl->param_begin(),
       E = Decl->sel_param_end(); PI != E; ++PI) {
    const ParmVarDecl *PVDecl = *PI;
    QualType PType = PVDecl->getOriginalType();
    if (const auto *AT =
            dyn_cast<ArrayType>(PType->getCanonicalTypeInternal())) {
      // Use array's original type only if it has known number of
      // elements.
      if (!isa<ConstantArrayType>(AT))
        PType = PVDecl->getType();
    } else if (PType->isFunctionType())
      PType = PVDecl->getType();
    getObjCEncodingForMethodParameter(PVDecl->getObjCDeclQualifier(), 
                                      PType, S, Extended);
    S += charUnitsToString(ParmOffset);
    ParmOffset += getObjCEncodingTypeSize(PType);
  }
  
  return S;
}

ObjCPropertyImplDecl *
ASTContext::getObjCPropertyImplDeclForPropertyDecl(
                                      const ObjCPropertyDecl *PD,
                                      const Decl *Container) const {
  if (!Container)
    return nullptr;
  if (const auto *CID = dyn_cast<ObjCCategoryImplDecl>(Container)) {
    for (auto *PID : CID->property_impls())
      if (PID->getPropertyDecl() == PD)
        return PID;
  } else {
    const auto *OID = cast<ObjCImplementationDecl>(Container);
    for (auto *PID : OID->property_impls())
      if (PID->getPropertyDecl() == PD)
        return PID;
  }
  return nullptr;
}

/// getObjCEncodingForPropertyDecl - Return the encoded type for this
/// property declaration. If non-NULL, Container must be either an
/// ObjCCategoryImplDecl or ObjCImplementationDecl; it should only be
/// NULL when getting encodings for protocol properties.
/// Property attributes are stored as a comma-delimited C string. The simple
/// attributes readonly and bycopy are encoded as single characters. The
/// parametrized attributes, getter=name, setter=name, and ivar=name, are
/// encoded as single characters, followed by an identifier. Property types
/// are also encoded as a parametrized attribute. The characters used to encode
/// these attributes are defined by the following enumeration:
/// @code
/// enum PropertyAttributes {
/// kPropertyReadOnly = 'R',   // property is read-only.
/// kPropertyBycopy = 'C',     // property is a copy of the value last assigned
/// kPropertyByref = '&',  // property is a reference to the value last assigned
/// kPropertyDynamic = 'D',    // property is dynamic
/// kPropertyGetter = 'G',     // followed by getter selector name
/// kPropertySetter = 'S',     // followed by setter selector name
/// kPropertyInstanceVariable = 'V'  // followed by instance variable  name
/// kPropertyType = 'T'              // followed by old-style type encoding.
/// kPropertyWeak = 'W'              // 'weak' property
/// kPropertyStrong = 'P'            // property GC'able
/// kPropertyNonAtomic = 'N'         // property non-atomic
/// };
/// @endcode
std::string
ASTContext::getObjCEncodingForPropertyDecl(const ObjCPropertyDecl *PD,
                                           const Decl *Container) const {
  // Collect information from the property implementation decl(s).
  bool Dynamic = false;
  ObjCPropertyImplDecl *SynthesizePID = nullptr;

  if (ObjCPropertyImplDecl *PropertyImpDecl =
      getObjCPropertyImplDeclForPropertyDecl(PD, Container)) {
    if (PropertyImpDecl->getPropertyImplementation() == ObjCPropertyImplDecl::Dynamic)
      Dynamic = true;
    else
      SynthesizePID = PropertyImpDecl;
  }

  // FIXME: This is not very efficient.
  std::string S = "T";

  // Encode result type.
  // GCC has some special rules regarding encoding of properties which
  // closely resembles encoding of ivars.
  getObjCEncodingForPropertyType(PD->getType(), S);

  if (PD->isReadOnly()) {
    S += ",R";
    if (PD->getPropertyAttributes() & ObjCPropertyDecl::OBJC_PR_copy)
      S += ",C";
    if (PD->getPropertyAttributes() & ObjCPropertyDecl::OBJC_PR_retain)
      S += ",&";
    if (PD->getPropertyAttributes() & ObjCPropertyDecl::OBJC_PR_weak)
      S += ",W";
  } else {
    switch (PD->getSetterKind()) {
    case ObjCPropertyDecl::Assign: break;
    case ObjCPropertyDecl::Copy:   S += ",C"; break;
    case ObjCPropertyDecl::Retain: S += ",&"; break;
    case ObjCPropertyDecl::Weak:   S += ",W"; break;
    }
  }

  // It really isn't clear at all what this means, since properties
  // are "dynamic by default".
  if (Dynamic)
    S += ",D";

  if (PD->getPropertyAttributes() & ObjCPropertyDecl::OBJC_PR_nonatomic)
    S += ",N";

  if (PD->getPropertyAttributes() & ObjCPropertyDecl::OBJC_PR_getter) {
    S += ",G";
    S += PD->getGetterName().getAsString();
  }

  if (PD->getPropertyAttributes() & ObjCPropertyDecl::OBJC_PR_setter) {
    S += ",S";
    S += PD->getSetterName().getAsString();
  }

  if (SynthesizePID) {
    const ObjCIvarDecl *OID = SynthesizePID->getPropertyIvarDecl();
    S += ",V";
    S += OID->getNameAsString();
  }

  // FIXME: OBJCGC: weak & strong
  return S;
}

/// getLegacyIntegralTypeEncoding -
/// Another legacy compatibility encoding: 32-bit longs are encoded as
/// 'l' or 'L' , but not always.  For typedefs, we need to use
/// 'i' or 'I' instead if encoding a struct field, or a pointer!
void ASTContext::getLegacyIntegralTypeEncoding (QualType &PointeeTy) const {
  if (isa<TypedefType>(PointeeTy.getTypePtr())) {
    if (const auto *BT = PointeeTy->getAs<BuiltinType>()) {
      if (BT->getKind() == BuiltinType::ULong && getIntWidth(PointeeTy) == 32)
        PointeeTy = UnsignedIntTy;
      else
        if (BT->getKind() == BuiltinType::Long && getIntWidth(PointeeTy) == 32)
          PointeeTy = IntTy;
    }
  }
}

void ASTContext::getObjCEncodingForType(QualType T, std::string& S,
                                        const FieldDecl *Field,
                                        QualType *NotEncodedT) const {
  // We follow the behavior of gcc, expanding structures which are
  // directly pointed to, and expanding embedded structures. Note that
  // these rules are sufficient to prevent recursive encoding of the
  // same type.
  getObjCEncodingForTypeImpl(T, S, true, true, Field,
                             true /* outermost type */, false, false,
                             false, false, false, NotEncodedT);
}

void ASTContext::getObjCEncodingForPropertyType(QualType T,
                                                std::string& S) const {
  // Encode result type.
  // GCC has some special rules regarding encoding of properties which
  // closely resembles encoding of ivars.
  getObjCEncodingForTypeImpl(T, S, true, true, nullptr,
                             true /* outermost type */,
                             true /* encoding property */);
}

static char getObjCEncodingForPrimitiveKind(const ASTContext *C,
                                            BuiltinType::Kind kind) {
    switch (kind) {
    case BuiltinType::Void:       return 'v';
    case BuiltinType::Bool:       return 'B';
    case BuiltinType::Char_U:
    case BuiltinType::UChar:      return 'C';
    case BuiltinType::Char16:
    case BuiltinType::UShort:     return 'S';
    case BuiltinType::Char32:
    case BuiltinType::UInt:       return 'I';
    case BuiltinType::ULong:
        return C->getTargetInfo().getLongWidth() == 32 ? 'L' : 'Q';
    case BuiltinType::UInt128:    return 'T';
    case BuiltinType::ULongLong:  return 'Q';
    case BuiltinType::Char_S:
    case BuiltinType::SChar:      return 'c';
    case BuiltinType::Short:      return 's';
    case BuiltinType::WChar_S:
    case BuiltinType::WChar_U:
    case BuiltinType::Int:        return 'i';
    case BuiltinType::Long:
      return C->getTargetInfo().getLongWidth() == 32 ? 'l' : 'q';
    case BuiltinType::LongLong:   return 'q';
    case BuiltinType::Int128:     return 't';
    case BuiltinType::Float:      return 'f';
    case BuiltinType::Double:     return 'd';
    case BuiltinType::LongDouble: return 'D';
    case BuiltinType::NullPtr:    return '*'; // like char*

    case BuiltinType::Float16:
    case BuiltinType::Float128:
    case BuiltinType::Half:
      // FIXME: potentially need @encodes for these!
      return ' ';

    case BuiltinType::ObjCId:
    case BuiltinType::ObjCClass:
    case BuiltinType::ObjCSel:
      llvm_unreachable("@encoding ObjC primitive type");

    // OpenCL and placeholder types don't need @encodings.
#define IMAGE_TYPE(ImgType, Id, SingletonId, Access, Suffix) \
    case BuiltinType::Id:
#include "clang/Basic/OpenCLImageTypes.def"
    case BuiltinType::OCLEvent:
    case BuiltinType::OCLClkEvent:
    case BuiltinType::OCLQueue:
    case BuiltinType::OCLReserveID:
    case BuiltinType::OCLSampler:
    case BuiltinType::Dependent:
#define BUILTIN_TYPE(KIND, ID)
#define PLACEHOLDER_TYPE(KIND, ID) \
    case BuiltinType::KIND:
#include "clang/AST/BuiltinTypes.def"
      llvm_unreachable("invalid builtin type for @encode");
    }
    llvm_unreachable("invalid BuiltinType::Kind value");
}

static char ObjCEncodingForEnumType(const ASTContext *C, const EnumType *ET) {
  EnumDecl *Enum = ET->getDecl();
  
  // The encoding of an non-fixed enum type is always 'i', regardless of size.
  if (!Enum->isFixed())
    return 'i';
  
  // The encoding of a fixed enum type matches its fixed underlying type.
  const auto *BT = Enum->getIntegerType()->castAs<BuiltinType>();
  return getObjCEncodingForPrimitiveKind(C, BT->getKind());
}

static void EncodeBitField(const ASTContext *Ctx, std::string& S,
                           QualType T, const FieldDecl *FD) {
  assert(FD->isBitField() && "not a bitfield - getObjCEncodingForTypeImpl");
  S += 'b';
  // The NeXT runtime encodes bit fields as b followed by the number of bits.
  // The GNU runtime requires more information; bitfields are encoded as b,
  // then the offset (in bits) of the first element, then the type of the
  // bitfield, then the size in bits.  For example, in this structure:
  //
  // struct
  // {
  //    int integer;
  //    int flags:2;
  // };
  // On a 32-bit system, the encoding for flags would be b2 for the NeXT
  // runtime, but b32i2 for the GNU runtime.  The reason for this extra
  // information is not especially sensible, but we're stuck with it for
  // compatibility with GCC, although providing it breaks anything that
  // actually uses runtime introspection and wants to work on both runtimes...
  if (Ctx->getLangOpts().ObjCRuntime.isGNUFamily()) {
    uint64_t Offset;

    if (const auto *IVD = dyn_cast<ObjCIvarDecl>(FD)) {
      Offset = Ctx->lookupFieldBitOffset(IVD->getContainingInterface(), nullptr,
                                         IVD);
    } else {
      const RecordDecl *RD = FD->getParent();
      const ASTRecordLayout &RL = Ctx->getASTRecordLayout(RD);
      Offset = RL.getFieldOffset(FD->getFieldIndex());
    }

    S += llvm::utostr(Offset);

    if (const auto *ET = T->getAs<EnumType>())
      S += ObjCEncodingForEnumType(Ctx, ET);
    else {
      const auto *BT = T->castAs<BuiltinType>();
      S += getObjCEncodingForPrimitiveKind(Ctx, BT->getKind());
    }
  }
  S += llvm::utostr(FD->getBitWidthValue(*Ctx));
}

// FIXME: Use SmallString for accumulating string.
void ASTContext::getObjCEncodingForTypeImpl(QualType T, std::string& S,
                                            bool ExpandPointedToStructures,
                                            bool ExpandStructures,
                                            const FieldDecl *FD,
                                            bool OutermostType,
                                            bool EncodingProperty,
                                            bool StructField,
                                            bool EncodeBlockParameters,
                                            bool EncodeClassNames,
                                            bool EncodePointerToObjCTypedef,
                                            QualType *NotEncodedT) const {
  CanQualType CT = getCanonicalType(T);
  switch (CT->getTypeClass()) {
  case Type::Builtin:
  case Type::Enum:
    if (FD && FD->isBitField())
      return EncodeBitField(this, S, T, FD);
    if (const auto *BT = dyn_cast<BuiltinType>(CT))
      S += getObjCEncodingForPrimitiveKind(this, BT->getKind());
    else
      S += ObjCEncodingForEnumType(this, cast<EnumType>(CT));
    return;

  case Type::Complex: {
    const auto *CT = T->castAs<ComplexType>();
    S += 'j';
    getObjCEncodingForTypeImpl(CT->getElementType(), S, false, false, nullptr);
    return;
  }

  case Type::Atomic: {
    const auto *AT = T->castAs<AtomicType>();
    S += 'A';
    getObjCEncodingForTypeImpl(AT->getValueType(), S, false, false, nullptr);
    return;
  }

  // encoding for pointer or reference types.
  case Type::Pointer:
  case Type::LValueReference:
  case Type::RValueReference: {
    QualType PointeeTy;
    if (isa<PointerType>(CT)) {
      const auto *PT = T->castAs<PointerType>();
      if (PT->isObjCSelType()) {
        S += ':';
        return;
      }
      PointeeTy = PT->getPointeeType();
    } else {
      PointeeTy = T->castAs<ReferenceType>()->getPointeeType();
    }

    bool isReadOnly = false;
    // For historical/compatibility reasons, the read-only qualifier of the
    // pointee gets emitted _before_ the '^'.  The read-only qualifier of
    // the pointer itself gets ignored, _unless_ we are looking at a typedef!
    // Also, do not emit the 'r' for anything but the outermost type!
    if (isa<TypedefType>(T.getTypePtr())) {
      if (OutermostType && T.isConstQualified()) {
        isReadOnly = true;
        S += 'r';
      }
    } else if (OutermostType) {
      QualType P = PointeeTy;
      while (P->getAs<PointerType>())
        P = P->getAs<PointerType>()->getPointeeType();
      if (P.isConstQualified()) {
        isReadOnly = true;
        S += 'r';
      }
    }
    if (isReadOnly) {
      // Another legacy compatibility encoding. Some ObjC qualifier and type
      // combinations need to be rearranged.
      // Rewrite "in const" from "nr" to "rn"
      if (StringRef(S).endswith("nr"))
        S.replace(S.end()-2, S.end(), "rn");
    }

    if (PointeeTy->isCharType()) {
      // char pointer types should be encoded as '*' unless it is a
      // type that has been typedef'd to 'BOOL'.
      if (!isTypeTypedefedAsBOOL(PointeeTy)) {
        S += '*';
        return;
      }
    } else if (const auto *RTy = PointeeTy->getAs<RecordType>()) {
      // GCC binary compat: Need to convert "struct objc_class *" to "#".
      if (RTy->getDecl()->getIdentifier() == &Idents.get("objc_class")) {
        S += '#';
        return;
      }
      // GCC binary compat: Need to convert "struct objc_object *" to "@".
      if (RTy->getDecl()->getIdentifier() == &Idents.get("objc_object")) {
        S += '@';
        return;
      }
      // fall through...
    }
    S += '^';
    getLegacyIntegralTypeEncoding(PointeeTy);

    getObjCEncodingForTypeImpl(PointeeTy, S, false, ExpandPointedToStructures,
                               nullptr, false, false, false, false, false, false,
                               NotEncodedT);
    return;
  }

  case Type::ConstantArray:
  case Type::IncompleteArray:
  case Type::VariableArray: {
    const auto *AT = cast<ArrayType>(CT);

    if (isa<IncompleteArrayType>(AT) && !StructField) {
      // Incomplete arrays are encoded as a pointer to the array element.
      S += '^';

      getObjCEncodingForTypeImpl(AT->getElementType(), S,
                                 false, ExpandStructures, FD);
    } else {
      S += '[';

      if (const auto *CAT = dyn_cast<ConstantArrayType>(AT))
        S += llvm::utostr(CAT->getSize().getZExtValue());
      else {
        //Variable length arrays are encoded as a regular array with 0 elements.
        assert((isa<VariableArrayType>(AT) || isa<IncompleteArrayType>(AT)) &&
               "Unknown array type!");
        S += '0';
      }

      getObjCEncodingForTypeImpl(AT->getElementType(), S,
                                 false, ExpandStructures, FD,
                                 false, false, false, false, false, false,
                                 NotEncodedT);
      S += ']';
    }
    return;
  }

  case Type::FunctionNoProto:
  case Type::FunctionProto:
    S += '?';
    return;

  case Type::Record: {
    RecordDecl *RDecl = cast<RecordType>(CT)->getDecl();
    S += RDecl->isUnion() ? '(' : '{';
    // Anonymous structures print as '?'
    if (const IdentifierInfo *II = RDecl->getIdentifier()) {
      S += II->getName();
      if (const auto *Spec = dyn_cast<ClassTemplateSpecializationDecl>(RDecl)) {
        const TemplateArgumentList &TemplateArgs = Spec->getTemplateArgs();
        llvm::raw_string_ostream OS(S);
        printTemplateArgumentList(OS, TemplateArgs.asArray(),
                                  getPrintingPolicy());
      }
    } else {
      S += '?';
    }
    if (ExpandStructures) {
      S += '=';
      if (!RDecl->isUnion()) {
        getObjCEncodingForStructureImpl(RDecl, S, FD, true, NotEncodedT);
      } else {
        for (const auto *Field : RDecl->fields()) {
          if (FD) {
            S += '"';
            S += Field->getNameAsString();
            S += '"';
          }

          // Special case bit-fields.
          if (Field->isBitField()) {
            getObjCEncodingForTypeImpl(Field->getType(), S, false, true,
                                       Field);
          } else {
            QualType qt = Field->getType();
            getLegacyIntegralTypeEncoding(qt);
            getObjCEncodingForTypeImpl(qt, S, false, true,
                                       FD, /*OutermostType*/false,
                                       /*EncodingProperty*/false,
                                       /*StructField*/true,
                                       false, false, false, NotEncodedT);
          }
        }
      }
    }
    S += RDecl->isUnion() ? ')' : '}';
    return;
  }

  case Type::BlockPointer: {
    const auto *BT = T->castAs<BlockPointerType>();
    S += "@?"; // Unlike a pointer-to-function, which is "^?".
    if (EncodeBlockParameters) {
      const auto *FT = BT->getPointeeType()->castAs<FunctionType>();
      
      S += '<';
      // Block return type
      getObjCEncodingForTypeImpl(
          FT->getReturnType(), S, ExpandPointedToStructures, ExpandStructures,
          FD, false /* OutermostType */, EncodingProperty,
          false /* StructField */, EncodeBlockParameters, EncodeClassNames, false,
                                 NotEncodedT);
      // Block self
      S += "@?";
      // Block parameters
      if (const auto *FPT = dyn_cast<FunctionProtoType>(FT)) {
        for (const auto &I : FPT->param_types())
          getObjCEncodingForTypeImpl(
              I, S, ExpandPointedToStructures, ExpandStructures, FD,
              false /* OutermostType */, EncodingProperty,
              false /* StructField */, EncodeBlockParameters, EncodeClassNames,
                                     false, NotEncodedT);
      }
      S += '>';
    }
    return;
  }

  case Type::ObjCObject: {
    // hack to match legacy encoding of *id and *Class
    QualType Ty = getObjCObjectPointerType(CT);
    if (Ty->isObjCIdType()) {
      S += "{objc_object=}";
      return;
    }
    else if (Ty->isObjCClassType()) {
      S += "{objc_class=}";
      return;
    }
    // TODO: Double check to make sure this intentially falls through.
    LLVM_FALLTHROUGH;
  }
  
  case Type::ObjCInterface: {
    // Ignore protocol qualifiers when mangling at this level.
    // @encode(class_name)
    ObjCInterfaceDecl *OI = T->castAs<ObjCObjectType>()->getInterface();
    S += '{';
    S += OI->getObjCRuntimeNameAsString();
    if (ExpandStructures) {
      S += '=';
      SmallVector<const ObjCIvarDecl*, 32> Ivars;
      DeepCollectObjCIvars(OI, true, Ivars);
      for (unsigned i = 0, e = Ivars.size(); i != e; ++i) {
        const FieldDecl *Field = Ivars[i];
        if (Field->isBitField())
          getObjCEncodingForTypeImpl(Field->getType(), S, false, true, Field);
        else
          getObjCEncodingForTypeImpl(Field->getType(), S, false, true, FD,
                                     false, false, false, false, false,
                                     EncodePointerToObjCTypedef,
                                     NotEncodedT);
      }
    }
    S += '}';
    return;
  }

  case Type::ObjCObjectPointer: {
    const auto *OPT = T->castAs<ObjCObjectPointerType>();
    if (OPT->isObjCIdType()) {
      S += '@';
      return;
    }

    if (OPT->isObjCClassType() || OPT->isObjCQualifiedClassType()) {
      // FIXME: Consider if we need to output qualifiers for 'Class<p>'.
      // Since this is a binary compatibility issue, need to consult with runtime
      // folks. Fortunately, this is a *very* obsure construct.
      S += '#';
      return;
    }

    if (OPT->isObjCQualifiedIdType()) {
      getObjCEncodingForTypeImpl(getObjCIdType(), S,
                                 ExpandPointedToStructures,
                                 ExpandStructures, FD);
      if (FD || EncodingProperty || EncodeClassNames) {
        // Note that we do extended encoding of protocol qualifer list
        // Only when doing ivar or property encoding.
        S += '"';
        for (const auto *I : OPT->quals()) {
          S += '<';
          S += I->getObjCRuntimeNameAsString();
          S += '>';
        }
        S += '"';
      }
      return;
    }

    QualType PointeeTy = OPT->getPointeeType();
    if (!EncodingProperty &&
        isa<TypedefType>(PointeeTy.getTypePtr()) &&
        !EncodePointerToObjCTypedef) {
      // Another historical/compatibility reason.
      // We encode the underlying type which comes out as
      // {...};
      S += '^';
      if (FD && OPT->getInterfaceDecl()) {
        // Prevent recursive encoding of fields in some rare cases.
        ObjCInterfaceDecl *OI = OPT->getInterfaceDecl();
        SmallVector<const ObjCIvarDecl*, 32> Ivars;
        DeepCollectObjCIvars(OI, true, Ivars);
        for (unsigned i = 0, e = Ivars.size(); i != e; ++i) {
          if (Ivars[i] == FD) {
            S += '{';
            S += OI->getObjCRuntimeNameAsString();
            S += '}';
            return;
          }
        }
      }
      getObjCEncodingForTypeImpl(PointeeTy, S,
                                 false, ExpandPointedToStructures,
                                 nullptr,
                                 false, false, false, false, false,
                                 /*EncodePointerToObjCTypedef*/true);
      return;
    }

    S += '@';
    if (OPT->getInterfaceDecl() && 
        (FD || EncodingProperty || EncodeClassNames)) {
      S += '"';
      S += OPT->getInterfaceDecl()->getObjCRuntimeNameAsString();
      for (const auto *I : OPT->quals()) {
        S += '<';
        S += I->getObjCRuntimeNameAsString();
        S += '>';
      }
      S += '"';
    }
    return;
  }

  // gcc just blithely ignores member pointers.
  // FIXME: we shoul do better than that.  'M' is available.
  case Type::MemberPointer:
  // This matches gcc's encoding, even though technically it is insufficient.
  //FIXME. We should do a better job than gcc.
  case Type::Vector:
  case Type::ExtVector:
  // Until we have a coherent encoding of these three types, issue warning.
    if (NotEncodedT)
      *NotEncodedT = T;
    return;
      
  // We could see an undeduced auto type here during error recovery.
  // Just ignore it.
  case Type::Auto:
  case Type::DeducedTemplateSpecialization:
    return;

  case Type::Pipe:
#define ABSTRACT_TYPE(KIND, BASE)
#define TYPE(KIND, BASE)
#define DEPENDENT_TYPE(KIND, BASE) \
  case Type::KIND:
#define NON_CANONICAL_TYPE(KIND, BASE) \
  case Type::KIND:
#define NON_CANONICAL_UNLESS_DEPENDENT_TYPE(KIND, BASE) \
  case Type::KIND:
#include "clang/AST/TypeNodes.def"
    llvm_unreachable("@encode for dependent type!");
  }
  llvm_unreachable("bad type kind!");
}

void ASTContext::getObjCEncodingForStructureImpl(RecordDecl *RDecl,
                                                 std::string &S,
                                                 const FieldDecl *FD,
                                                 bool includeVBases,
                                                 QualType *NotEncodedT) const {
  assert(RDecl && "Expected non-null RecordDecl");
  assert(!RDecl->isUnion() && "Should not be called for unions");
  if (!RDecl->getDefinition() || RDecl->getDefinition()->isInvalidDecl())
    return;

  const auto *CXXRec = dyn_cast<CXXRecordDecl>(RDecl);
  std::multimap<uint64_t, NamedDecl *> FieldOrBaseOffsets;
  const ASTRecordLayout &layout = getASTRecordLayout(RDecl);

  if (CXXRec) {
    for (const auto &BI : CXXRec->bases()) {
      if (!BI.isVirtual()) {
        CXXRecordDecl *base = BI.getType()->getAsCXXRecordDecl();
        if (base->isEmpty())
          continue;
        uint64_t offs = toBits(layout.getBaseClassOffset(base));
        FieldOrBaseOffsets.insert(FieldOrBaseOffsets.upper_bound(offs),
                                  std::make_pair(offs, base));
      }
    }
  }
  
  unsigned i = 0;
  for (auto *Field : RDecl->fields()) {
    uint64_t offs = layout.getFieldOffset(i);
    FieldOrBaseOffsets.insert(FieldOrBaseOffsets.upper_bound(offs),
                              std::make_pair(offs, Field));
    ++i;
  }

  if (CXXRec && includeVBases) {
    for (const auto &BI : CXXRec->vbases()) {
      CXXRecordDecl *base = BI.getType()->getAsCXXRecordDecl();
      if (base->isEmpty())
        continue;
      uint64_t offs = toBits(layout.getVBaseClassOffset(base));
      if (offs >= uint64_t(toBits(layout.getNonVirtualSize())) &&
          FieldOrBaseOffsets.find(offs) == FieldOrBaseOffsets.end())
        FieldOrBaseOffsets.insert(FieldOrBaseOffsets.end(),
                                  std::make_pair(offs, base));
    }
  }

  CharUnits size;
  if (CXXRec) {
    size = includeVBases ? layout.getSize() : layout.getNonVirtualSize();
  } else {
    size = layout.getSize();
  }

#ifndef NDEBUG
  uint64_t CurOffs = 0;
#endif
  std::multimap<uint64_t, NamedDecl *>::iterator
    CurLayObj = FieldOrBaseOffsets.begin();

  if (CXXRec && CXXRec->isDynamicClass() &&
      (CurLayObj == FieldOrBaseOffsets.end() || CurLayObj->first != 0)) {
    if (FD) {
      S += "\"_vptr$";
      std::string recname = CXXRec->getNameAsString();
      if (recname.empty()) recname = "?";
      S += recname;
      S += '"';
    }
    S += "^^?";
#ifndef NDEBUG
    CurOffs += getTypeSize(VoidPtrTy);
#endif
  }

  if (!RDecl->hasFlexibleArrayMember()) {
    // Mark the end of the structure.
    uint64_t offs = toBits(size);
    FieldOrBaseOffsets.insert(FieldOrBaseOffsets.upper_bound(offs),
                              std::make_pair(offs, nullptr));
  }

  for (; CurLayObj != FieldOrBaseOffsets.end(); ++CurLayObj) {
#ifndef NDEBUG
    assert(CurOffs <= CurLayObj->first);
    if (CurOffs < CurLayObj->first) {
      uint64_t padding = CurLayObj->first - CurOffs; 
      // FIXME: There doesn't seem to be a way to indicate in the encoding that
      // packing/alignment of members is different that normal, in which case
      // the encoding will be out-of-sync with the real layout.
      // If the runtime switches to just consider the size of types without
      // taking into account alignment, we could make padding explicit in the
      // encoding (e.g. using arrays of chars). The encoding strings would be
      // longer then though.
      CurOffs += padding;
    }
#endif

    NamedDecl *dcl = CurLayObj->second;
    if (!dcl)
      break; // reached end of structure.

    if (auto *base = dyn_cast<CXXRecordDecl>(dcl)) {
      // We expand the bases without their virtual bases since those are going
      // in the initial structure. Note that this differs from gcc which
      // expands virtual bases each time one is encountered in the hierarchy,
      // making the encoding type bigger than it really is.
      getObjCEncodingForStructureImpl(base, S, FD, /*includeVBases*/false,
                                      NotEncodedT);
      assert(!base->isEmpty());
#ifndef NDEBUG
      CurOffs += toBits(getASTRecordLayout(base).getNonVirtualSize());
#endif
    } else {
      const auto *field = cast<FieldDecl>(dcl);
      if (FD) {
        S += '"';
        S += field->getNameAsString();
        S += '"';
      }

      if (field->isBitField()) {
        EncodeBitField(this, S, field->getType(), field);
#ifndef NDEBUG
        CurOffs += field->getBitWidthValue(*this);
#endif
      } else {
        QualType qt = field->getType();
        getLegacyIntegralTypeEncoding(qt);
        getObjCEncodingForTypeImpl(qt, S, false, true, FD,
                                   /*OutermostType*/false,
                                   /*EncodingProperty*/false,
                                   /*StructField*/true,
                                   false, false, false, NotEncodedT);
#ifndef NDEBUG
        CurOffs += getTypeSize(field->getType());
#endif
      }
    }
  }
}

void ASTContext::getObjCEncodingForTypeQualifier(Decl::ObjCDeclQualifier QT,
                                                 std::string& S) const {
  if (QT & Decl::OBJC_TQ_In)
    S += 'n';
  if (QT & Decl::OBJC_TQ_Inout)
    S += 'N';
  if (QT & Decl::OBJC_TQ_Out)
    S += 'o';
  if (QT & Decl::OBJC_TQ_Bycopy)
    S += 'O';
  if (QT & Decl::OBJC_TQ_Byref)
    S += 'R';
  if (QT & Decl::OBJC_TQ_Oneway)
    S += 'V';
}

TypedefDecl *ASTContext::getObjCIdDecl() const {
  if (!ObjCIdDecl) {
    QualType T = getObjCObjectType(ObjCBuiltinIdTy, {}, {});
    T = getObjCObjectPointerType(T);
    ObjCIdDecl = buildImplicitTypedef(T, "id");
  }
  return ObjCIdDecl;
}

TypedefDecl *ASTContext::getObjCSelDecl() const {
  if (!ObjCSelDecl) {
    QualType T = getPointerType(ObjCBuiltinSelTy);
    ObjCSelDecl = buildImplicitTypedef(T, "SEL");
  }
  return ObjCSelDecl;
}

TypedefDecl *ASTContext::getObjCClassDecl() const {
  if (!ObjCClassDecl) {
    QualType T = getObjCObjectType(ObjCBuiltinClassTy, {}, {});
    T = getObjCObjectPointerType(T);
    ObjCClassDecl = buildImplicitTypedef(T, "Class");
  }
  return ObjCClassDecl;
}

ObjCInterfaceDecl *ASTContext::getObjCProtocolDecl() const {
  if (!ObjCProtocolClassDecl) {
    ObjCProtocolClassDecl 
      = ObjCInterfaceDecl::Create(*this, getTranslationUnitDecl(), 
                                  SourceLocation(),
                                  &Idents.get("Protocol"),
                                  /*typeParamList=*/nullptr,
                                  /*PrevDecl=*/nullptr,
                                  SourceLocation(), true);    
  }
  
  return ObjCProtocolClassDecl;
}

//===----------------------------------------------------------------------===//
// __builtin_va_list Construction Functions
//===----------------------------------------------------------------------===//

static TypedefDecl *CreateCharPtrNamedVaListDecl(const ASTContext *Context,
                                                 StringRef Name) {
  // typedef char* __builtin[_ms]_va_list;
  QualType T = Context->getPointerType(Context->CharTy);
  return Context->buildImplicitTypedef(T, Name);
}

static TypedefDecl *CreateMSVaListDecl(const ASTContext *Context) {
  return CreateCharPtrNamedVaListDecl(Context, "__builtin_ms_va_list");
}

static TypedefDecl *CreateCharPtrBuiltinVaListDecl(const ASTContext *Context) {
  return CreateCharPtrNamedVaListDecl(Context, "__builtin_va_list");
}

static TypedefDecl *CreateVoidPtrBuiltinVaListDecl(const ASTContext *Context) {
  // typedef void* __builtin_va_list;
  QualType T = Context->getPointerType(Context->VoidTy);
  return Context->buildImplicitTypedef(T, "__builtin_va_list");
}

static TypedefDecl *
CreateAArch64ABIBuiltinVaListDecl(const ASTContext *Context) {
  // struct __va_list
  RecordDecl *VaListTagDecl = Context->buildImplicitRecord("__va_list");
  if (Context->getLangOpts().CPlusPlus) {
    // namespace std { struct __va_list {
    NamespaceDecl *NS;
    NS = NamespaceDecl::Create(const_cast<ASTContext &>(*Context),
                               Context->getTranslationUnitDecl(),
                               /*Inline*/ false, SourceLocation(),
                               SourceLocation(), &Context->Idents.get("std"),
                               /*PrevDecl*/ nullptr);
    NS->setImplicit();
    VaListTagDecl->setDeclContext(NS);
  }

  VaListTagDecl->startDefinition();

  const size_t NumFields = 5;
  QualType FieldTypes[NumFields];
  const char *FieldNames[NumFields];

  // void *__stack;
  FieldTypes[0] = Context->getPointerType(Context->VoidTy);
  FieldNames[0] = "__stack";

  // void *__gr_top;
  FieldTypes[1] = Context->getPointerType(Context->VoidTy);
  FieldNames[1] = "__gr_top";

  // void *__vr_top;
  FieldTypes[2] = Context->getPointerType(Context->VoidTy);
  FieldNames[2] = "__vr_top";

  // int __gr_offs;
  FieldTypes[3] = Context->IntTy;
  FieldNames[3] = "__gr_offs";

  // int __vr_offs;
  FieldTypes[4] = Context->IntTy;
  FieldNames[4] = "__vr_offs";

  // Create fields
  for (unsigned i = 0; i < NumFields; ++i) {
    FieldDecl *Field = FieldDecl::Create(const_cast<ASTContext &>(*Context),
                                         VaListTagDecl,
                                         SourceLocation(),
                                         SourceLocation(),
                                         &Context->Idents.get(FieldNames[i]),
                                         FieldTypes[i], /*TInfo=*/nullptr,
                                         /*BitWidth=*/nullptr,
                                         /*Mutable=*/false,
                                         ICIS_NoInit);
    Field->setAccess(AS_public);
    VaListTagDecl->addDecl(Field);
  }
  VaListTagDecl->completeDefinition();
  Context->VaListTagDecl = VaListTagDecl;
  QualType VaListTagType = Context->getRecordType(VaListTagDecl);

  // } __builtin_va_list;
  return Context->buildImplicitTypedef(VaListTagType, "__builtin_va_list");
}

static TypedefDecl *CreatePowerABIBuiltinVaListDecl(const ASTContext *Context) {
  // typedef struct __va_list_tag {
  RecordDecl *VaListTagDecl;

  VaListTagDecl = Context->buildImplicitRecord("__va_list_tag");
  VaListTagDecl->startDefinition();

  const size_t NumFields = 5;
  QualType FieldTypes[NumFields];
  const char *FieldNames[NumFields];

  //   unsigned char gpr;
  FieldTypes[0] = Context->UnsignedCharTy;
  FieldNames[0] = "gpr";

  //   unsigned char fpr;
  FieldTypes[1] = Context->UnsignedCharTy;
  FieldNames[1] = "fpr";

  //   unsigned short reserved;
  FieldTypes[2] = Context->UnsignedShortTy;
  FieldNames[2] = "reserved";

  //   void* overflow_arg_area;
  FieldTypes[3] = Context->getPointerType(Context->VoidTy);
  FieldNames[3] = "overflow_arg_area";

  //   void* reg_save_area;
  FieldTypes[4] = Context->getPointerType(Context->VoidTy);
  FieldNames[4] = "reg_save_area";

  // Create fields
  for (unsigned i = 0; i < NumFields; ++i) {
    FieldDecl *Field = FieldDecl::Create(*Context, VaListTagDecl,
                                         SourceLocation(),
                                         SourceLocation(),
                                         &Context->Idents.get(FieldNames[i]),
                                         FieldTypes[i], /*TInfo=*/nullptr,
                                         /*BitWidth=*/nullptr,
                                         /*Mutable=*/false,
                                         ICIS_NoInit);
    Field->setAccess(AS_public);
    VaListTagDecl->addDecl(Field);
  }
  VaListTagDecl->completeDefinition();
  Context->VaListTagDecl = VaListTagDecl;
  QualType VaListTagType = Context->getRecordType(VaListTagDecl);

  // } __va_list_tag;
  TypedefDecl *VaListTagTypedefDecl =
      Context->buildImplicitTypedef(VaListTagType, "__va_list_tag");

  QualType VaListTagTypedefType =
    Context->getTypedefType(VaListTagTypedefDecl);

  // typedef __va_list_tag __builtin_va_list[1];
  llvm::APInt Size(Context->getTypeSize(Context->getSizeType()), 1);
  QualType VaListTagArrayType
    = Context->getConstantArrayType(VaListTagTypedefType,
                                    Size, ArrayType::Normal, 0);
  return Context->buildImplicitTypedef(VaListTagArrayType, "__builtin_va_list");
}

static TypedefDecl *
CreateX86_64ABIBuiltinVaListDecl(const ASTContext *Context) {
  // struct __va_list_tag {
  RecordDecl *VaListTagDecl;
  VaListTagDecl = Context->buildImplicitRecord("__va_list_tag");
  VaListTagDecl->startDefinition();

  const size_t NumFields = 4;
  QualType FieldTypes[NumFields];
  const char *FieldNames[NumFields];

  //   unsigned gp_offset;
  FieldTypes[0] = Context->UnsignedIntTy;
  FieldNames[0] = "gp_offset";

  //   unsigned fp_offset;
  FieldTypes[1] = Context->UnsignedIntTy;
  FieldNames[1] = "fp_offset";

  //   void* overflow_arg_area;
  FieldTypes[2] = Context->getPointerType(Context->VoidTy);
  FieldNames[2] = "overflow_arg_area";

  //   void* reg_save_area;
  FieldTypes[3] = Context->getPointerType(Context->VoidTy);
  FieldNames[3] = "reg_save_area";

  // Create fields
  for (unsigned i = 0; i < NumFields; ++i) {
    FieldDecl *Field = FieldDecl::Create(const_cast<ASTContext &>(*Context),
                                         VaListTagDecl,
                                         SourceLocation(),
                                         SourceLocation(),
                                         &Context->Idents.get(FieldNames[i]),
                                         FieldTypes[i], /*TInfo=*/nullptr,
                                         /*BitWidth=*/nullptr,
                                         /*Mutable=*/false,
                                         ICIS_NoInit);
    Field->setAccess(AS_public);
    VaListTagDecl->addDecl(Field);
  }
  VaListTagDecl->completeDefinition();
  Context->VaListTagDecl = VaListTagDecl;
  QualType VaListTagType = Context->getRecordType(VaListTagDecl);

  // };

  // typedef struct __va_list_tag __builtin_va_list[1];
  llvm::APInt Size(Context->getTypeSize(Context->getSizeType()), 1);
  QualType VaListTagArrayType =
      Context->getConstantArrayType(VaListTagType, Size, ArrayType::Normal, 0);
  return Context->buildImplicitTypedef(VaListTagArrayType, "__builtin_va_list");
}

static TypedefDecl *CreatePNaClABIBuiltinVaListDecl(const ASTContext *Context) {
  // typedef int __builtin_va_list[4];
  llvm::APInt Size(Context->getTypeSize(Context->getSizeType()), 4);
  QualType IntArrayType =
      Context->getConstantArrayType(Context->IntTy, Size, ArrayType::Normal, 0);
  return Context->buildImplicitTypedef(IntArrayType, "__builtin_va_list");
}

static TypedefDecl *
CreateAAPCSABIBuiltinVaListDecl(const ASTContext *Context) {
  // struct __va_list
  RecordDecl *VaListDecl = Context->buildImplicitRecord("__va_list");
  if (Context->getLangOpts().CPlusPlus) {
    // namespace std { struct __va_list {
    NamespaceDecl *NS;
    NS = NamespaceDecl::Create(const_cast<ASTContext &>(*Context),
                               Context->getTranslationUnitDecl(),
                               /*Inline*/false, SourceLocation(),
                               SourceLocation(), &Context->Idents.get("std"),
                               /*PrevDecl*/ nullptr);
    NS->setImplicit();
    VaListDecl->setDeclContext(NS);
  }

  VaListDecl->startDefinition();

  // void * __ap;
  FieldDecl *Field = FieldDecl::Create(const_cast<ASTContext &>(*Context),
                                       VaListDecl,
                                       SourceLocation(),
                                       SourceLocation(),
                                       &Context->Idents.get("__ap"),
                                       Context->getPointerType(Context->VoidTy),
                                       /*TInfo=*/nullptr,
                                       /*BitWidth=*/nullptr,
                                       /*Mutable=*/false,
                                       ICIS_NoInit);
  Field->setAccess(AS_public);
  VaListDecl->addDecl(Field);

  // };
  VaListDecl->completeDefinition();
  Context->VaListTagDecl = VaListDecl;

  // typedef struct __va_list __builtin_va_list;
  QualType T = Context->getRecordType(VaListDecl);
  return Context->buildImplicitTypedef(T, "__builtin_va_list");
}

static TypedefDecl *
CreateSystemZBuiltinVaListDecl(const ASTContext *Context) {
  // struct __va_list_tag {
  RecordDecl *VaListTagDecl;
  VaListTagDecl = Context->buildImplicitRecord("__va_list_tag");
  VaListTagDecl->startDefinition();

  const size_t NumFields = 4;
  QualType FieldTypes[NumFields];
  const char *FieldNames[NumFields];

  //   long __gpr;
  FieldTypes[0] = Context->LongTy;
  FieldNames[0] = "__gpr";

  //   long __fpr;
  FieldTypes[1] = Context->LongTy;
  FieldNames[1] = "__fpr";

  //   void *__overflow_arg_area;
  FieldTypes[2] = Context->getPointerType(Context->VoidTy);
  FieldNames[2] = "__overflow_arg_area";

  //   void *__reg_save_area;
  FieldTypes[3] = Context->getPointerType(Context->VoidTy);
  FieldNames[3] = "__reg_save_area";

  // Create fields
  for (unsigned i = 0; i < NumFields; ++i) {
    FieldDecl *Field = FieldDecl::Create(const_cast<ASTContext &>(*Context),
                                         VaListTagDecl,
                                         SourceLocation(),
                                         SourceLocation(),
                                         &Context->Idents.get(FieldNames[i]),
                                         FieldTypes[i], /*TInfo=*/nullptr,
                                         /*BitWidth=*/nullptr,
                                         /*Mutable=*/false,
                                         ICIS_NoInit);
    Field->setAccess(AS_public);
    VaListTagDecl->addDecl(Field);
  }
  VaListTagDecl->completeDefinition();
  Context->VaListTagDecl = VaListTagDecl;
  QualType VaListTagType = Context->getRecordType(VaListTagDecl);

  // };

  // typedef __va_list_tag __builtin_va_list[1];
  llvm::APInt Size(Context->getTypeSize(Context->getSizeType()), 1);
  QualType VaListTagArrayType =
      Context->getConstantArrayType(VaListTagType, Size, ArrayType::Normal, 0);

  return Context->buildImplicitTypedef(VaListTagArrayType, "__builtin_va_list");
}

static TypedefDecl *CreateVaListDecl(const ASTContext *Context,
                                     TargetInfo::BuiltinVaListKind Kind) {
  switch (Kind) {
  case TargetInfo::CharPtrBuiltinVaList:
    return CreateCharPtrBuiltinVaListDecl(Context);
  case TargetInfo::VoidPtrBuiltinVaList:
    return CreateVoidPtrBuiltinVaListDecl(Context);
  case TargetInfo::AArch64ABIBuiltinVaList:
    return CreateAArch64ABIBuiltinVaListDecl(Context);
  case TargetInfo::PowerABIBuiltinVaList:
    return CreatePowerABIBuiltinVaListDecl(Context);
  case TargetInfo::X86_64ABIBuiltinVaList:
    return CreateX86_64ABIBuiltinVaListDecl(Context);
  case TargetInfo::PNaClABIBuiltinVaList:
    return CreatePNaClABIBuiltinVaListDecl(Context);
  case TargetInfo::AAPCSABIBuiltinVaList:
    return CreateAAPCSABIBuiltinVaListDecl(Context);
  case TargetInfo::SystemZBuiltinVaList:
    return CreateSystemZBuiltinVaListDecl(Context);
  }

  llvm_unreachable("Unhandled __builtin_va_list type kind");
}

TypedefDecl *ASTContext::getBuiltinVaListDecl() const {
  if (!BuiltinVaListDecl) {
    BuiltinVaListDecl = CreateVaListDecl(this, Target->getBuiltinVaListKind());
    assert(BuiltinVaListDecl->isImplicit());
  }

  return BuiltinVaListDecl;
}

Decl *ASTContext::getVaListTagDecl() const {
  // Force the creation of VaListTagDecl by building the __builtin_va_list
  // declaration.
  if (!VaListTagDecl)
    (void)getBuiltinVaListDecl();

  return VaListTagDecl;
}

TypedefDecl *ASTContext::getBuiltinMSVaListDecl() const {
  if (!BuiltinMSVaListDecl)
    BuiltinMSVaListDecl = CreateMSVaListDecl(this);

  return BuiltinMSVaListDecl;
}

void ASTContext::setObjCConstantStringInterface(ObjCInterfaceDecl *Decl) {
  assert(ObjCConstantStringType.isNull() &&
         "'NSConstantString' type already set!");

  ObjCConstantStringType = getObjCInterfaceType(Decl);
}

/// \brief Retrieve the template name that corresponds to a non-empty
/// lookup.
TemplateName
ASTContext::getOverloadedTemplateName(UnresolvedSetIterator Begin,
                                      UnresolvedSetIterator End) const {
  unsigned size = End - Begin;
  assert(size > 1 && "set is not overloaded!");

  void *memory = Allocate(sizeof(OverloadedTemplateStorage) +
                          size * sizeof(FunctionTemplateDecl*));
  auto *OT = new (memory) OverloadedTemplateStorage(size);

  NamedDecl **Storage = OT->getStorage();
  for (UnresolvedSetIterator I = Begin; I != End; ++I) {
    NamedDecl *D = *I;
    assert(isa<FunctionTemplateDecl>(D) ||
           (isa<UsingShadowDecl>(D) &&
            isa<FunctionTemplateDecl>(D->getUnderlyingDecl())));
    *Storage++ = D;
  }

  return TemplateName(OT);
}

/// \brief Retrieve the template name that represents a qualified
/// template name such as \c std::vector.
TemplateName
ASTContext::getQualifiedTemplateName(NestedNameSpecifier *NNS,
                                     bool TemplateKeyword,
                                     TemplateDecl *Template) const {
  assert(NNS && "Missing nested-name-specifier in qualified template name");
  
  // FIXME: Canonicalization?
  llvm::FoldingSetNodeID ID;
  QualifiedTemplateName::Profile(ID, NNS, TemplateKeyword, Template);

  void *InsertPos = nullptr;
  QualifiedTemplateName *QTN =
    QualifiedTemplateNames.FindNodeOrInsertPos(ID, InsertPos);
  if (!QTN) {
    QTN = new (*this, alignof(QualifiedTemplateName))
        QualifiedTemplateName(NNS, TemplateKeyword, Template);
    QualifiedTemplateNames.InsertNode(QTN, InsertPos);
  }

  return TemplateName(QTN);
}

/// \brief Retrieve the template name that represents a dependent
/// template name such as \c MetaFun::template apply.
TemplateName
ASTContext::getDependentTemplateName(NestedNameSpecifier *NNS,
                                     const IdentifierInfo *Name) const {
  assert((!NNS || NNS->isDependent()) &&
         "Nested name specifier must be dependent");

  llvm::FoldingSetNodeID ID;
  DependentTemplateName::Profile(ID, NNS, Name);

  void *InsertPos = nullptr;
  DependentTemplateName *QTN =
    DependentTemplateNames.FindNodeOrInsertPos(ID, InsertPos);

  if (QTN)
    return TemplateName(QTN);

  NestedNameSpecifier *CanonNNS = getCanonicalNestedNameSpecifier(NNS);
  if (CanonNNS == NNS) {
    QTN = new (*this, alignof(DependentTemplateName))
        DependentTemplateName(NNS, Name);
  } else {
    TemplateName Canon = getDependentTemplateName(CanonNNS, Name);
    QTN = new (*this, alignof(DependentTemplateName))
        DependentTemplateName(NNS, Name, Canon);
    DependentTemplateName *CheckQTN =
      DependentTemplateNames.FindNodeOrInsertPos(ID, InsertPos);
    assert(!CheckQTN && "Dependent type name canonicalization broken");
    (void)CheckQTN;
  }

  DependentTemplateNames.InsertNode(QTN, InsertPos);
  return TemplateName(QTN);
}

/// \brief Retrieve the template name that represents a dependent
/// template name such as \c MetaFun::template operator+.
TemplateName 
ASTContext::getDependentTemplateName(NestedNameSpecifier *NNS,
                                     OverloadedOperatorKind Operator) const {
  assert((!NNS || NNS->isDependent()) &&
         "Nested name specifier must be dependent");
  
  llvm::FoldingSetNodeID ID;
  DependentTemplateName::Profile(ID, NNS, Operator);

  void *InsertPos = nullptr;
  DependentTemplateName *QTN
    = DependentTemplateNames.FindNodeOrInsertPos(ID, InsertPos);
  
  if (QTN)
    return TemplateName(QTN);
  
  NestedNameSpecifier *CanonNNS = getCanonicalNestedNameSpecifier(NNS);
  if (CanonNNS == NNS) {
    QTN = new (*this, alignof(DependentTemplateName))
        DependentTemplateName(NNS, Operator);
  } else {
    TemplateName Canon = getDependentTemplateName(CanonNNS, Operator);
    QTN = new (*this, alignof(DependentTemplateName))
        DependentTemplateName(NNS, Operator, Canon);

    DependentTemplateName *CheckQTN
      = DependentTemplateNames.FindNodeOrInsertPos(ID, InsertPos);
    assert(!CheckQTN && "Dependent template name canonicalization broken");
    (void)CheckQTN;
  }
  
  DependentTemplateNames.InsertNode(QTN, InsertPos);
  return TemplateName(QTN);
}

TemplateName 
ASTContext::getSubstTemplateTemplateParm(TemplateTemplateParmDecl *param,
                                         TemplateName replacement) const {
  llvm::FoldingSetNodeID ID;
  SubstTemplateTemplateParmStorage::Profile(ID, param, replacement);

  void *insertPos = nullptr;
  SubstTemplateTemplateParmStorage *subst
    = SubstTemplateTemplateParms.FindNodeOrInsertPos(ID, insertPos);
  
  if (!subst) {
    subst = new (*this) SubstTemplateTemplateParmStorage(param, replacement);
    SubstTemplateTemplateParms.InsertNode(subst, insertPos);
  }

  return TemplateName(subst);
}

TemplateName 
ASTContext::getSubstTemplateTemplateParmPack(TemplateTemplateParmDecl *Param,
                                       const TemplateArgument &ArgPack) const {
  auto &Self = const_cast<ASTContext &>(*this);
  llvm::FoldingSetNodeID ID;
  SubstTemplateTemplateParmPackStorage::Profile(ID, Self, Param, ArgPack);

  void *InsertPos = nullptr;
  SubstTemplateTemplateParmPackStorage *Subst
    = SubstTemplateTemplateParmPacks.FindNodeOrInsertPos(ID, InsertPos);
  
  if (!Subst) {
    Subst = new (*this) SubstTemplateTemplateParmPackStorage(Param, 
                                                           ArgPack.pack_size(),
                                                         ArgPack.pack_begin());
    SubstTemplateTemplateParmPacks.InsertNode(Subst, InsertPos);
  }

  return TemplateName(Subst);
}

/// getFromTargetType - Given one of the integer types provided by
/// TargetInfo, produce the corresponding type. The unsigned @p Type
/// is actually a value of type @c TargetInfo::IntType.
CanQualType ASTContext::getFromTargetType(unsigned Type) const {
  switch (Type) {
  case TargetInfo::NoInt: return {};
  case TargetInfo::SignedChar: return SignedCharTy;
  case TargetInfo::UnsignedChar: return UnsignedCharTy;
  case TargetInfo::SignedShort: return ShortTy;
  case TargetInfo::UnsignedShort: return UnsignedShortTy;
  case TargetInfo::SignedInt: return IntTy;
  case TargetInfo::UnsignedInt: return UnsignedIntTy;
  case TargetInfo::SignedLong: return LongTy;
  case TargetInfo::UnsignedLong: return UnsignedLongTy;
  case TargetInfo::SignedLongLong: return LongLongTy;
  case TargetInfo::UnsignedLongLong: return UnsignedLongLongTy;
  }

  llvm_unreachable("Unhandled TargetInfo::IntType value");
}

//===----------------------------------------------------------------------===//
//                        Type Predicates.
//===----------------------------------------------------------------------===//

/// getObjCGCAttr - Returns one of GCNone, Weak or Strong objc's
/// garbage collection attribute.
///
Qualifiers::GC ASTContext::getObjCGCAttrKind(QualType Ty) const {
  if (getLangOpts().getGC() == LangOptions::NonGC)
    return Qualifiers::GCNone;

  assert(getLangOpts().ObjC1);
  Qualifiers::GC GCAttrs = Ty.getObjCGCAttr();

  // Default behaviour under objective-C's gc is for ObjC pointers
  // (or pointers to them) be treated as though they were declared
  // as __strong.
  if (GCAttrs == Qualifiers::GCNone) {
    if (Ty->isObjCObjectPointerType() || Ty->isBlockPointerType())
      return Qualifiers::Strong;
    else if (Ty->isPointerType())
      return getObjCGCAttrKind(Ty->getAs<PointerType>()->getPointeeType());
  } else {
    // It's not valid to set GC attributes on anything that isn't a
    // pointer.
#ifndef NDEBUG
    QualType CT = Ty->getCanonicalTypeInternal();
    while (const auto *AT = dyn_cast<ArrayType>(CT))
      CT = AT->getElementType();
    assert(CT->isAnyPointerType() || CT->isBlockPointerType());
#endif
  }
  return GCAttrs;
}

//===----------------------------------------------------------------------===//
//                        Type Compatibility Testing
//===----------------------------------------------------------------------===//

/// areCompatVectorTypes - Return true if the two specified vector types are
/// compatible.
static bool areCompatVectorTypes(const VectorType *LHS,
                                 const VectorType *RHS) {
  assert(LHS->isCanonicalUnqualified() && RHS->isCanonicalUnqualified());
  return LHS->getElementType() == RHS->getElementType() &&
         LHS->getNumElements() == RHS->getNumElements();
}

bool ASTContext::areCompatibleVectorTypes(QualType FirstVec,
                                          QualType SecondVec) {
  assert(FirstVec->isVectorType() && "FirstVec should be a vector type");
  assert(SecondVec->isVectorType() && "SecondVec should be a vector type");

  if (hasSameUnqualifiedType(FirstVec, SecondVec))
    return true;

  // Treat Neon vector types and most AltiVec vector types as if they are the
  // equivalent GCC vector types.
  const auto *First = FirstVec->getAs<VectorType>();
  const auto *Second = SecondVec->getAs<VectorType>();
  if (First->getNumElements() == Second->getNumElements() &&
      hasSameType(First->getElementType(), Second->getElementType()) &&
      First->getVectorKind() != VectorType::AltiVecPixel &&
      First->getVectorKind() != VectorType::AltiVecBool &&
      Second->getVectorKind() != VectorType::AltiVecPixel &&
      Second->getVectorKind() != VectorType::AltiVecBool)
    return true;

  return false;
}

//===----------------------------------------------------------------------===//
// ObjCQualifiedIdTypesAreCompatible - Compatibility testing for qualified id's.
//===----------------------------------------------------------------------===//

/// ProtocolCompatibleWithProtocol - return 'true' if 'lProto' is in the
/// inheritance hierarchy of 'rProto'.
bool
ASTContext::ProtocolCompatibleWithProtocol(ObjCProtocolDecl *lProto,
                                           ObjCProtocolDecl *rProto) const {
  if (declaresSameEntity(lProto, rProto))
    return true;
  for (auto *PI : rProto->protocols())
    if (ProtocolCompatibleWithProtocol(lProto, PI))
      return true;
  return false;
}

/// ObjCQualifiedClassTypesAreCompatible - compare  Class<pr,...> and
/// Class<pr1, ...>.
bool ASTContext::ObjCQualifiedClassTypesAreCompatible(QualType lhs, 
                                                      QualType rhs) {
  const auto *lhsQID = lhs->getAs<ObjCObjectPointerType>();
  const auto *rhsOPT = rhs->getAs<ObjCObjectPointerType>();
  assert((lhsQID && rhsOPT) && "ObjCQualifiedClassTypesAreCompatible");
  
  for (auto *lhsProto : lhsQID->quals()) {
    bool match = false;
    for (auto *rhsProto : rhsOPT->quals()) {
      if (ProtocolCompatibleWithProtocol(lhsProto, rhsProto)) {
        match = true;
        break;
      }
    }
    if (!match)
      return false;
  }
  return true;
}

/// ObjCQualifiedIdTypesAreCompatible - We know that one of lhs/rhs is an
/// ObjCQualifiedIDType.
bool ASTContext::ObjCQualifiedIdTypesAreCompatible(QualType lhs, QualType rhs,
                                                   bool compare) {
  // Allow id<P..> and an 'id' or void* type in all cases.
  if (lhs->isVoidPointerType() ||
      lhs->isObjCIdType() || lhs->isObjCClassType())
    return true;
  else if (rhs->isVoidPointerType() ||
           rhs->isObjCIdType() || rhs->isObjCClassType())
    return true;

  if (const ObjCObjectPointerType *lhsQID = lhs->getAsObjCQualifiedIdType()) {
    const auto *rhsOPT = rhs->getAs<ObjCObjectPointerType>();

    if (!rhsOPT) return false;

    if (rhsOPT->qual_empty()) {
      // If the RHS is a unqualified interface pointer "NSString*",
      // make sure we check the class hierarchy.
      if (ObjCInterfaceDecl *rhsID = rhsOPT->getInterfaceDecl()) {
        for (auto *I : lhsQID->quals()) {
          // when comparing an id<P> on lhs with a static type on rhs,
          // see if static class implements all of id's protocols, directly or
          // through its super class and categories.
          if (!rhsID->ClassImplementsProtocol(I, true))
            return false;
        }
      }
      // If there are no qualifiers and no interface, we have an 'id'.
      return true;
    }
    // Both the right and left sides have qualifiers.
    for (auto *lhsProto : lhsQID->quals()) {
      bool match = false;

      // when comparing an id<P> on lhs with a static type on rhs,
      // see if static class implements all of id's protocols, directly or
      // through its super class and categories.
      for (auto *rhsProto : rhsOPT->quals()) {
        if (ProtocolCompatibleWithProtocol(lhsProto, rhsProto) ||
            (compare && ProtocolCompatibleWithProtocol(rhsProto, lhsProto))) {
          match = true;
          break;
        }
      }
      // If the RHS is a qualified interface pointer "NSString<P>*",
      // make sure we check the class hierarchy.
      if (ObjCInterfaceDecl *rhsID = rhsOPT->getInterfaceDecl()) {
        for (auto *I : lhsQID->quals()) {
          // when comparing an id<P> on lhs with a static type on rhs,
          // see if static class implements all of id's protocols, directly or
          // through its super class and categories.
          if (rhsID->ClassImplementsProtocol(I, true)) {
            match = true;
            break;
          }
        }
      }
      if (!match)
        return false;
    }

    return true;
  }

  const ObjCObjectPointerType *rhsQID = rhs->getAsObjCQualifiedIdType();
  assert(rhsQID && "One of the LHS/RHS should be id<x>");

  if (const ObjCObjectPointerType *lhsOPT =
        lhs->getAsObjCInterfacePointerType()) {
    // If both the right and left sides have qualifiers.
    for (auto *lhsProto : lhsOPT->quals()) {
      bool match = false;

      // when comparing an id<P> on rhs with a static type on lhs,
      // see if static class implements all of id's protocols, directly or
      // through its super class and categories.
      // First, lhs protocols in the qualifier list must be found, direct
      // or indirect in rhs's qualifier list or it is a mismatch.
      for (auto *rhsProto : rhsQID->quals()) {
        if (ProtocolCompatibleWithProtocol(lhsProto, rhsProto) ||
            (compare && ProtocolCompatibleWithProtocol(rhsProto, lhsProto))) {
          match = true;
          break;
        }
      }
      if (!match)
        return false;
    }
    
    // Static class's protocols, or its super class or category protocols
    // must be found, direct or indirect in rhs's qualifier list or it is a mismatch.
    if (ObjCInterfaceDecl *lhsID = lhsOPT->getInterfaceDecl()) {
      llvm::SmallPtrSet<ObjCProtocolDecl *, 8> LHSInheritedProtocols;
      CollectInheritedProtocols(lhsID, LHSInheritedProtocols);
      // This is rather dubious but matches gcc's behavior. If lhs has
      // no type qualifier and its class has no static protocol(s)
      // assume that it is mismatch.
      if (LHSInheritedProtocols.empty() && lhsOPT->qual_empty())
        return false;
      for (auto *lhsProto : LHSInheritedProtocols) {
        bool match = false;
        for (auto *rhsProto : rhsQID->quals()) {
          if (ProtocolCompatibleWithProtocol(lhsProto, rhsProto) ||
              (compare && ProtocolCompatibleWithProtocol(rhsProto, lhsProto))) {
            match = true;
            break;
          }
        }
        if (!match)
          return false;
      }
    }
    return true;
  }
  return false;
}

/// canAssignObjCInterfaces - Return true if the two interface types are
/// compatible for assignment from RHS to LHS.  This handles validation of any
/// protocol qualifiers on the LHS or RHS.
bool ASTContext::canAssignObjCInterfaces(const ObjCObjectPointerType *LHSOPT,
                                         const ObjCObjectPointerType *RHSOPT) {
  const ObjCObjectType* LHS = LHSOPT->getObjectType();
  const ObjCObjectType* RHS = RHSOPT->getObjectType();

  // If either type represents the built-in 'id' or 'Class' types, return true.
  if (LHS->isObjCUnqualifiedIdOrClass() ||
      RHS->isObjCUnqualifiedIdOrClass())
    return true;

  // Function object that propagates a successful result or handles
  // __kindof types.
  auto finish = [&](bool succeeded) -> bool {
    if (succeeded)
      return true;

    if (!RHS->isKindOfType())
      return false;

    // Strip off __kindof and protocol qualifiers, then check whether
    // we can assign the other way.
    return canAssignObjCInterfaces(RHSOPT->stripObjCKindOfTypeAndQuals(*this),
                                   LHSOPT->stripObjCKindOfTypeAndQuals(*this));
  };

  if (LHS->isObjCQualifiedId() || RHS->isObjCQualifiedId()) {
    return finish(ObjCQualifiedIdTypesAreCompatible(QualType(LHSOPT,0),
                                                    QualType(RHSOPT,0),
                                                    false));
  }
  
  if (LHS->isObjCQualifiedClass() && RHS->isObjCQualifiedClass()) {
    return finish(ObjCQualifiedClassTypesAreCompatible(QualType(LHSOPT,0),
                                                       QualType(RHSOPT,0)));
  }
  
  // If we have 2 user-defined types, fall into that path.
  if (LHS->getInterface() && RHS->getInterface()) {
    return finish(canAssignObjCInterfaces(LHS, RHS));
  }

  return false;
}

/// canAssignObjCInterfacesInBlockPointer - This routine is specifically written
/// for providing type-safety for objective-c pointers used to pass/return 
/// arguments in block literals. When passed as arguments, passing 'A*' where
/// 'id' is expected is not OK. Passing 'Sub *" where 'Super *" is expected is
/// not OK. For the return type, the opposite is not OK.
bool ASTContext::canAssignObjCInterfacesInBlockPointer(
                                         const ObjCObjectPointerType *LHSOPT,
                                         const ObjCObjectPointerType *RHSOPT,
                                         bool BlockReturnType) {

  // Function object that propagates a successful result or handles
  // __kindof types.
  auto finish = [&](bool succeeded) -> bool {
    if (succeeded)
      return true;

    const ObjCObjectPointerType *Expected = BlockReturnType ? RHSOPT : LHSOPT;
    if (!Expected->isKindOfType())
      return false;

    // Strip off __kindof and protocol qualifiers, then check whether
    // we can assign the other way.
    return canAssignObjCInterfacesInBlockPointer(
             RHSOPT->stripObjCKindOfTypeAndQuals(*this),
             LHSOPT->stripObjCKindOfTypeAndQuals(*this),
             BlockReturnType);
  };

  if (RHSOPT->isObjCBuiltinType() || LHSOPT->isObjCIdType())
    return true;
  
  if (LHSOPT->isObjCBuiltinType()) {
    return finish(RHSOPT->isObjCBuiltinType() ||
                  RHSOPT->isObjCQualifiedIdType());
  }
  
  if (LHSOPT->isObjCQualifiedIdType() || RHSOPT->isObjCQualifiedIdType())
    return finish(ObjCQualifiedIdTypesAreCompatible(QualType(LHSOPT,0),
                                                    QualType(RHSOPT,0),
                                                    false));
  
  const ObjCInterfaceType* LHS = LHSOPT->getInterfaceType();
  const ObjCInterfaceType* RHS = RHSOPT->getInterfaceType();
  if (LHS && RHS)  { // We have 2 user-defined types.
    if (LHS != RHS) {
      if (LHS->getDecl()->isSuperClassOf(RHS->getDecl()))
        return finish(BlockReturnType);
      if (RHS->getDecl()->isSuperClassOf(LHS->getDecl()))
        return finish(!BlockReturnType);
    }
    else
      return true;
  }
  return false;
}

/// Comparison routine for Objective-C protocols to be used with
/// llvm::array_pod_sort.
static int compareObjCProtocolsByName(ObjCProtocolDecl * const *lhs,
                                      ObjCProtocolDecl * const *rhs) {
  return (*lhs)->getName().compare((*rhs)->getName());
}

/// getIntersectionOfProtocols - This routine finds the intersection of set
/// of protocols inherited from two distinct objective-c pointer objects with
/// the given common base.
/// It is used to build composite qualifier list of the composite type of
/// the conditional expression involving two objective-c pointer objects.
static 
void getIntersectionOfProtocols(ASTContext &Context,
                                const ObjCInterfaceDecl *CommonBase,
                                const ObjCObjectPointerType *LHSOPT,
                                const ObjCObjectPointerType *RHSOPT,
      SmallVectorImpl<ObjCProtocolDecl *> &IntersectionSet) {
  
  const ObjCObjectType* LHS = LHSOPT->getObjectType();
  const ObjCObjectType* RHS = RHSOPT->getObjectType();
  assert(LHS->getInterface() && "LHS must have an interface base");
  assert(RHS->getInterface() && "RHS must have an interface base");

  // Add all of the protocols for the LHS.
  llvm::SmallPtrSet<ObjCProtocolDecl *, 8> LHSProtocolSet;

  // Start with the protocol qualifiers.
  for (auto proto : LHS->quals()) {
    Context.CollectInheritedProtocols(proto, LHSProtocolSet);
  }

  // Also add the protocols associated with the LHS interface.
  Context.CollectInheritedProtocols(LHS->getInterface(), LHSProtocolSet);

  // Add all of the protocls for the RHS.
  llvm::SmallPtrSet<ObjCProtocolDecl *, 8> RHSProtocolSet;

  // Start with the protocol qualifiers.
  for (auto proto : RHS->quals()) {
    Context.CollectInheritedProtocols(proto, RHSProtocolSet);
  }

  // Also add the protocols associated with the RHS interface.
  Context.CollectInheritedProtocols(RHS->getInterface(), RHSProtocolSet);

  // Compute the intersection of the collected protocol sets.
  for (auto proto : LHSProtocolSet) {
    if (RHSProtocolSet.count(proto))
      IntersectionSet.push_back(proto);
  }

  // Compute the set of protocols that is implied by either the common type or
  // the protocols within the intersection.
  llvm::SmallPtrSet<ObjCProtocolDecl *, 8> ImpliedProtocols;
  Context.CollectInheritedProtocols(CommonBase, ImpliedProtocols);

  // Remove any implied protocols from the list of inherited protocols.
  if (!ImpliedProtocols.empty()) {
    IntersectionSet.erase(
      std::remove_if(IntersectionSet.begin(),
                     IntersectionSet.end(),
                     [&](ObjCProtocolDecl *proto) -> bool {
                       return ImpliedProtocols.count(proto) > 0;
                     }),
      IntersectionSet.end());
  }

  // Sort the remaining protocols by name.
  llvm::array_pod_sort(IntersectionSet.begin(), IntersectionSet.end(),
                       compareObjCProtocolsByName);
}

/// Determine whether the first type is a subtype of the second.
static bool canAssignObjCObjectTypes(ASTContext &ctx, QualType lhs,
                                     QualType rhs) {
  // Common case: two object pointers.
  const auto *lhsOPT = lhs->getAs<ObjCObjectPointerType>();
  const auto *rhsOPT = rhs->getAs<ObjCObjectPointerType>();
  if (lhsOPT && rhsOPT)
    return ctx.canAssignObjCInterfaces(lhsOPT, rhsOPT);

  // Two block pointers.
  const auto *lhsBlock = lhs->getAs<BlockPointerType>();
  const auto *rhsBlock = rhs->getAs<BlockPointerType>();
  if (lhsBlock && rhsBlock)
    return ctx.typesAreBlockPointerCompatible(lhs, rhs);

  // If either is an unqualified 'id' and the other is a block, it's
  // acceptable.
  if ((lhsOPT && lhsOPT->isObjCIdType() && rhsBlock) ||
      (rhsOPT && rhsOPT->isObjCIdType() && lhsBlock))
    return true;

  return false;
}

// Check that the given Objective-C type argument lists are equivalent.
static bool sameObjCTypeArgs(ASTContext &ctx,
                             const ObjCInterfaceDecl *iface,
                             ArrayRef<QualType> lhsArgs,
                             ArrayRef<QualType> rhsArgs,
                             bool stripKindOf) {
  if (lhsArgs.size() != rhsArgs.size())
    return false;

  ObjCTypeParamList *typeParams = iface->getTypeParamList();
  for (unsigned i = 0, n = lhsArgs.size(); i != n; ++i) {
    if (ctx.hasSameType(lhsArgs[i], rhsArgs[i]))
      continue;

    switch (typeParams->begin()[i]->getVariance()) {
    case ObjCTypeParamVariance::Invariant:
      if (!stripKindOf ||
          !ctx.hasSameType(lhsArgs[i].stripObjCKindOfType(ctx),
                           rhsArgs[i].stripObjCKindOfType(ctx))) {
        return false;
      }
      break;

    case ObjCTypeParamVariance::Covariant:
      if (!canAssignObjCObjectTypes(ctx, lhsArgs[i], rhsArgs[i]))
        return false;
      break;

    case ObjCTypeParamVariance::Contravariant:
      if (!canAssignObjCObjectTypes(ctx, rhsArgs[i], lhsArgs[i]))
        return false;
      break;
    }
  }

  return true;
}

QualType ASTContext::areCommonBaseCompatible(
           const ObjCObjectPointerType *Lptr,
           const ObjCObjectPointerType *Rptr) {
  const ObjCObjectType *LHS = Lptr->getObjectType();
  const ObjCObjectType *RHS = Rptr->getObjectType();
  const ObjCInterfaceDecl* LDecl = LHS->getInterface();
  const ObjCInterfaceDecl* RDecl = RHS->getInterface();

  if (!LDecl || !RDecl)
    return {};

  // When either LHS or RHS is a kindof type, we should return a kindof type.
  // For example, for common base of kindof(ASub1) and kindof(ASub2), we return
  // kindof(A).
  bool anyKindOf = LHS->isKindOfType() || RHS->isKindOfType();

  // Follow the left-hand side up the class hierarchy until we either hit a
  // root or find the RHS. Record the ancestors in case we don't find it.
  llvm::SmallDenseMap<const ObjCInterfaceDecl *, const ObjCObjectType *, 4>
    LHSAncestors;
  while (true) {
    // Record this ancestor. We'll need this if the common type isn't in the
    // path from the LHS to the root.
    LHSAncestors[LHS->getInterface()->getCanonicalDecl()] = LHS;

    if (declaresSameEntity(LHS->getInterface(), RDecl)) {
      // Get the type arguments.
      ArrayRef<QualType> LHSTypeArgs = LHS->getTypeArgsAsWritten();
      bool anyChanges = false;
      if (LHS->isSpecialized() && RHS->isSpecialized()) {
        // Both have type arguments, compare them.
        if (!sameObjCTypeArgs(*this, LHS->getInterface(),
                              LHS->getTypeArgs(), RHS->getTypeArgs(),
                              /*stripKindOf=*/true))
          return {};
      } else if (LHS->isSpecialized() != RHS->isSpecialized()) {
        // If only one has type arguments, the result will not have type
        // arguments.
        LHSTypeArgs = {};
        anyChanges = true;
      }

      // Compute the intersection of protocols.
      SmallVector<ObjCProtocolDecl *, 8> Protocols;
      getIntersectionOfProtocols(*this, LHS->getInterface(), Lptr, Rptr,
                                 Protocols);
      if (!Protocols.empty())
        anyChanges = true;

      // If anything in the LHS will have changed, build a new result type.
      // If we need to return a kindof type but LHS is not a kindof type, we
      // build a new result type.
      if (anyChanges || LHS->isKindOfType() != anyKindOf) {
        QualType Result = getObjCInterfaceType(LHS->getInterface());
        Result = getObjCObjectType(Result, LHSTypeArgs, Protocols,
                                   anyKindOf || LHS->isKindOfType());
        return getObjCObjectPointerType(Result);
      }

      return getObjCObjectPointerType(QualType(LHS, 0));
    }

    // Find the superclass.
    QualType LHSSuperType = LHS->getSuperClassType();
    if (LHSSuperType.isNull())
      break;

    LHS = LHSSuperType->castAs<ObjCObjectType>();
  }

  // We didn't find anything by following the LHS to its root; now check
  // the RHS against the cached set of ancestors.
  while (true) {
    auto KnownLHS = LHSAncestors.find(RHS->getInterface()->getCanonicalDecl());
    if (KnownLHS != LHSAncestors.end()) {
      LHS = KnownLHS->second;

      // Get the type arguments.
      ArrayRef<QualType> RHSTypeArgs = RHS->getTypeArgsAsWritten();
      bool anyChanges = false;
      if (LHS->isSpecialized() && RHS->isSpecialized()) {
        // Both have type arguments, compare them.
        if (!sameObjCTypeArgs(*this, LHS->getInterface(),
                              LHS->getTypeArgs(), RHS->getTypeArgs(),
                              /*stripKindOf=*/true))
          return {};
      } else if (LHS->isSpecialized() != RHS->isSpecialized()) {
        // If only one has type arguments, the result will not have type
        // arguments.
        RHSTypeArgs = {};
        anyChanges = true;
      }

      // Compute the intersection of protocols.
      SmallVector<ObjCProtocolDecl *, 8> Protocols;
      getIntersectionOfProtocols(*this, RHS->getInterface(), Lptr, Rptr,
                                 Protocols);
      if (!Protocols.empty())
        anyChanges = true;

      // If we need to return a kindof type but RHS is not a kindof type, we
      // build a new result type.
      if (anyChanges || RHS->isKindOfType() != anyKindOf) {
        QualType Result = getObjCInterfaceType(RHS->getInterface());
        Result = getObjCObjectType(Result, RHSTypeArgs, Protocols,
                                   anyKindOf || RHS->isKindOfType());
        return getObjCObjectPointerType(Result);
      }

      return getObjCObjectPointerType(QualType(RHS, 0));
    }

    // Find the superclass of the RHS.
    QualType RHSSuperType = RHS->getSuperClassType();
    if (RHSSuperType.isNull())
      break;

    RHS = RHSSuperType->castAs<ObjCObjectType>();
  }

  return {};
}

bool ASTContext::canAssignObjCInterfaces(const ObjCObjectType *LHS,
                                         const ObjCObjectType *RHS) {
  assert(LHS->getInterface() && "LHS is not an interface type");
  assert(RHS->getInterface() && "RHS is not an interface type");

  // Verify that the base decls are compatible: the RHS must be a subclass of
  // the LHS.
  ObjCInterfaceDecl *LHSInterface = LHS->getInterface();
  bool IsSuperClass = LHSInterface->isSuperClassOf(RHS->getInterface());
  if (!IsSuperClass)
    return false;

  // If the LHS has protocol qualifiers, determine whether all of them are
  // satisfied by the RHS (i.e., the RHS has a superset of the protocols in the
  // LHS).
  if (LHS->getNumProtocols() > 0) {
    // OK if conversion of LHS to SuperClass results in narrowing of types
    // ; i.e., SuperClass may implement at least one of the protocols
    // in LHS's protocol list. Example, SuperObj<P1> = lhs<P1,P2> is ok.
    // But not SuperObj<P1,P2,P3> = lhs<P1,P2>.
    llvm::SmallPtrSet<ObjCProtocolDecl *, 8> SuperClassInheritedProtocols;
    CollectInheritedProtocols(RHS->getInterface(), SuperClassInheritedProtocols);
    // Also, if RHS has explicit quelifiers, include them for comparing with LHS's
    // qualifiers.
    for (auto *RHSPI : RHS->quals())
      CollectInheritedProtocols(RHSPI, SuperClassInheritedProtocols);
    // If there is no protocols associated with RHS, it is not a match.
    if (SuperClassInheritedProtocols.empty())
      return false;
      
    for (const auto *LHSProto : LHS->quals()) {
      bool SuperImplementsProtocol = false;
      for (auto *SuperClassProto : SuperClassInheritedProtocols)
        if (SuperClassProto->lookupProtocolNamed(LHSProto->getIdentifier())) {
          SuperImplementsProtocol = true;
          break;
        }
      if (!SuperImplementsProtocol)
        return false;
    }
  }

  // If the LHS is specialized, we may need to check type arguments.
  if (LHS->isSpecialized()) {
    // Follow the superclass chain until we've matched the LHS class in the
    // hierarchy. This substitutes type arguments through.
    const ObjCObjectType *RHSSuper = RHS;
    while (!declaresSameEntity(RHSSuper->getInterface(), LHSInterface))
      RHSSuper = RHSSuper->getSuperClassType()->castAs<ObjCObjectType>();

    // If the RHS is specializd, compare type arguments.
    if (RHSSuper->isSpecialized() &&
        !sameObjCTypeArgs(*this, LHS->getInterface(),
                          LHS->getTypeArgs(), RHSSuper->getTypeArgs(),
                          /*stripKindOf=*/true)) {
      return false;
    }
  }

  return true;
}

bool ASTContext::areComparableObjCPointerTypes(QualType LHS, QualType RHS) {
  // get the "pointed to" types
  const auto *LHSOPT = LHS->getAs<ObjCObjectPointerType>();
  const auto *RHSOPT = RHS->getAs<ObjCObjectPointerType>();

  if (!LHSOPT || !RHSOPT)
    return false;

  return canAssignObjCInterfaces(LHSOPT, RHSOPT) ||
         canAssignObjCInterfaces(RHSOPT, LHSOPT);
}

bool ASTContext::canBindObjCObjectType(QualType To, QualType From) {
  return canAssignObjCInterfaces(
                getObjCObjectPointerType(To)->getAs<ObjCObjectPointerType>(),
                getObjCObjectPointerType(From)->getAs<ObjCObjectPointerType>());
}

/// typesAreCompatible - C99 6.7.3p9: For two qualified types to be compatible,
/// both shall have the identically qualified version of a compatible type.
/// C99 6.2.7p1: Two types have compatible types if their types are the
/// same. See 6.7.[2,3,5] for additional rules.
bool ASTContext::typesAreCompatible(QualType LHS, QualType RHS,
                                    bool CompareUnqualified) {
  if (getLangOpts().CPlusPlus)
    return hasSameType(LHS, RHS);

  return !mergeTypes(LHS, RHS, false, CompareUnqualified).isNull();
}

bool ASTContext::propertyTypesAreCompatible(QualType LHS, QualType RHS) {
  return typesAreCompatible(LHS, RHS);
}

bool ASTContext::typesAreBlockPointerCompatible(QualType LHS, QualType RHS) {
  return !mergeTypes(LHS, RHS, true).isNull();
}

/// mergeTransparentUnionType - if T is a transparent union type and a member
/// of T is compatible with SubType, return the merged type, else return
/// QualType()
QualType ASTContext::mergeTransparentUnionType(QualType T, QualType SubType,
                                               bool OfBlockPointer,
                                               bool Unqualified) {
  if (const RecordType *UT = T->getAsUnionType()) {
    RecordDecl *UD = UT->getDecl();
    if (UD->hasAttr<TransparentUnionAttr>()) {
      for (const auto *I : UD->fields()) {
        QualType ET = I->getType().getUnqualifiedType();
        QualType MT = mergeTypes(ET, SubType, OfBlockPointer, Unqualified);
        if (!MT.isNull())
          return MT;
      }
    }
  }

  return {};
}

/// mergeFunctionParameterTypes - merge two types which appear as function
/// parameter types
QualType ASTContext::mergeFunctionParameterTypes(QualType lhs, QualType rhs,
                                                 bool OfBlockPointer,
                                                 bool Unqualified) {
  // GNU extension: two types are compatible if they appear as a function
  // argument, one of the types is a transparent union type and the other
  // type is compatible with a union member
  QualType lmerge = mergeTransparentUnionType(lhs, rhs, OfBlockPointer,
                                              Unqualified);
  if (!lmerge.isNull())
    return lmerge;

  QualType rmerge = mergeTransparentUnionType(rhs, lhs, OfBlockPointer,
                                              Unqualified);
  if (!rmerge.isNull())
    return rmerge;

  return mergeTypes(lhs, rhs, OfBlockPointer, Unqualified);
}

QualType ASTContext::mergeFunctionTypes(QualType lhs, QualType rhs, 
                                        bool OfBlockPointer,
                                        bool Unqualified) {
  const auto *lbase = lhs->getAs<FunctionType>();
  const auto *rbase = rhs->getAs<FunctionType>();
  const auto *lproto = dyn_cast<FunctionProtoType>(lbase);
  const auto *rproto = dyn_cast<FunctionProtoType>(rbase);
  bool allLTypes = true;
  bool allRTypes = true;

  // Check return type
  QualType retType;
  if (OfBlockPointer) {
    QualType RHS = rbase->getReturnType();
    QualType LHS = lbase->getReturnType();
    bool UnqualifiedResult = Unqualified;
    if (!UnqualifiedResult)
      UnqualifiedResult = (!RHS.hasQualifiers() && LHS.hasQualifiers());
    retType = mergeTypes(LHS, RHS, true, UnqualifiedResult, true);
  }
  else
    retType = mergeTypes(lbase->getReturnType(), rbase->getReturnType(), false,
                         Unqualified);
  if (retType.isNull())
    return {};
  
  if (Unqualified)
    retType = retType.getUnqualifiedType();

  CanQualType LRetType = getCanonicalType(lbase->getReturnType());
  CanQualType RRetType = getCanonicalType(rbase->getReturnType());
  if (Unqualified) {
    LRetType = LRetType.getUnqualifiedType();
    RRetType = RRetType.getUnqualifiedType();
  }
  
  if (getCanonicalType(retType) != LRetType)
    allLTypes = false;
  if (getCanonicalType(retType) != RRetType)
    allRTypes = false;

  // FIXME: double check this
  // FIXME: should we error if lbase->getRegParmAttr() != 0 &&
  //                           rbase->getRegParmAttr() != 0 &&
  //                           lbase->getRegParmAttr() != rbase->getRegParmAttr()?
  FunctionType::ExtInfo lbaseInfo = lbase->getExtInfo();
  FunctionType::ExtInfo rbaseInfo = rbase->getExtInfo();

  // Compatible functions must have compatible calling conventions
  if (lbaseInfo.getCC() != rbaseInfo.getCC())
    return {};

  // Regparm is part of the calling convention.
  if (lbaseInfo.getHasRegParm() != rbaseInfo.getHasRegParm())
    return {};
  if (lbaseInfo.getRegParm() != rbaseInfo.getRegParm())
    return {};

  if (lbaseInfo.getProducesResult() != rbaseInfo.getProducesResult())
    return {};
  if (lbaseInfo.getNoCallerSavedRegs() != rbaseInfo.getNoCallerSavedRegs())
    return {};
  if (lbaseInfo.getNoCfCheck() != rbaseInfo.getNoCfCheck())
    return {};

  // FIXME: some uses, e.g. conditional exprs, really want this to be 'both'.
  bool NoReturn = lbaseInfo.getNoReturn() || rbaseInfo.getNoReturn();

  if (lbaseInfo.getNoReturn() != NoReturn)
    allLTypes = false;
  if (rbaseInfo.getNoReturn() != NoReturn)
    allRTypes = false;

  FunctionType::ExtInfo einfo = lbaseInfo.withNoReturn(NoReturn);

  if (lproto && rproto) { // two C99 style function prototypes
    assert(!lproto->hasExceptionSpec() && !rproto->hasExceptionSpec() &&
           "C++ shouldn't be here");
    // Compatible functions must have the same number of parameters
    if (lproto->getNumParams() != rproto->getNumParams())
      return {};

    // Variadic and non-variadic functions aren't compatible
    if (lproto->isVariadic() != rproto->isVariadic())
      return {};

    if (lproto->getTypeQuals() != rproto->getTypeQuals())
      return {};

    SmallVector<FunctionProtoType::ExtParameterInfo, 4> newParamInfos;
    bool canUseLeft, canUseRight;
    if (!mergeExtParameterInfo(lproto, rproto, canUseLeft, canUseRight,
                               newParamInfos))
      return {};

    if (!canUseLeft)
      allLTypes = false;
    if (!canUseRight)
      allRTypes = false;

    // Check parameter type compatibility
    SmallVector<QualType, 10> types;
    for (unsigned i = 0, n = lproto->getNumParams(); i < n; i++) {
      QualType lParamType = lproto->getParamType(i).getUnqualifiedType();
      QualType rParamType = rproto->getParamType(i).getUnqualifiedType();
      QualType paramType = mergeFunctionParameterTypes(
          lParamType, rParamType, OfBlockPointer, Unqualified);
      if (paramType.isNull())
        return {};

      if (Unqualified)
        paramType = paramType.getUnqualifiedType();

      types.push_back(paramType);
      if (Unqualified) {
        lParamType = lParamType.getUnqualifiedType();
        rParamType = rParamType.getUnqualifiedType();
      }

      if (getCanonicalType(paramType) != getCanonicalType(lParamType))
        allLTypes = false;
      if (getCanonicalType(paramType) != getCanonicalType(rParamType))
        allRTypes = false;
    }
      
    if (allLTypes) return lhs;
    if (allRTypes) return rhs;

    FunctionProtoType::ExtProtoInfo EPI = lproto->getExtProtoInfo();
    EPI.ExtInfo = einfo;
    EPI.ExtParameterInfos =
        newParamInfos.empty() ? nullptr : newParamInfos.data();
    return getFunctionType(retType, types, EPI);
  }

  if (lproto) allRTypes = false;
  if (rproto) allLTypes = false;

  const FunctionProtoType *proto = lproto ? lproto : rproto;
  if (proto) {
    assert(!proto->hasExceptionSpec() && "C++ shouldn't be here");
    if (proto->isVariadic())
      return {};
    // Check that the types are compatible with the types that
    // would result from default argument promotions (C99 6.7.5.3p15).
    // The only types actually affected are promotable integer
    // types and floats, which would be passed as a different
    // type depending on whether the prototype is visible.
    for (unsigned i = 0, n = proto->getNumParams(); i < n; ++i) {
      QualType paramTy = proto->getParamType(i);

      // Look at the converted type of enum types, since that is the type used
      // to pass enum values.
      if (const auto *Enum = paramTy->getAs<EnumType>()) {
        paramTy = Enum->getDecl()->getIntegerType();
        if (paramTy.isNull())
          return {};
      }

      if (paramTy->isPromotableIntegerType() ||
          getCanonicalType(paramTy).getUnqualifiedType() == FloatTy)
        return {};
    }

    if (allLTypes) return lhs;
    if (allRTypes) return rhs;

    FunctionProtoType::ExtProtoInfo EPI = proto->getExtProtoInfo();
    EPI.ExtInfo = einfo;
    return getFunctionType(retType, proto->getParamTypes(), EPI);
  }

  if (allLTypes) return lhs;
  if (allRTypes) return rhs;
  return getFunctionNoProtoType(retType, einfo);
}

/// Given that we have an enum type and a non-enum type, try to merge them.
static QualType mergeEnumWithInteger(ASTContext &Context, const EnumType *ET,
                                     QualType other, bool isBlockReturnType) {
  // C99 6.7.2.2p4: Each enumerated type shall be compatible with char,
  // a signed integer type, or an unsigned integer type.
  // Compatibility is based on the underlying type, not the promotion
  // type.
  QualType underlyingType = ET->getDecl()->getIntegerType();
  if (underlyingType.isNull())
    return {};
  if (Context.hasSameType(underlyingType, other))
    return other;

  // In block return types, we're more permissive and accept any
  // integral type of the same size.
  if (isBlockReturnType && other->isIntegerType() &&
      Context.getTypeSize(underlyingType) == Context.getTypeSize(other))
    return other;

  return {};
}

QualType ASTContext::mergeTypes(QualType LHS, QualType RHS, 
                                bool OfBlockPointer,
                                bool Unqualified, bool BlockReturnType) {
  // C++ [expr]: If an expression initially has the type "reference to T", the
  // type is adjusted to "T" prior to any further analysis, the expression
  // designates the object or function denoted by the reference, and the
  // expression is an lvalue unless the reference is an rvalue reference and
  // the expression is a function call (possibly inside parentheses).
  assert(!LHS->getAs<ReferenceType>() && "LHS is a reference type?");
  assert(!RHS->getAs<ReferenceType>() && "RHS is a reference type?");

  if (Unqualified) {
    LHS = LHS.getUnqualifiedType();
    RHS = RHS.getUnqualifiedType();
  }
  
  QualType LHSCan = getCanonicalType(LHS),
           RHSCan = getCanonicalType(RHS);

  // If two types are identical, they are compatible.
  if (LHSCan == RHSCan)
    return LHS;

  // If the qualifiers are different, the types aren't compatible... mostly.
  Qualifiers LQuals = LHSCan.getLocalQualifiers();
  Qualifiers RQuals = RHSCan.getLocalQualifiers();
  if (LQuals != RQuals) {
    // If any of these qualifiers are different, we have a type
    // mismatch.
    if (LQuals.getCVRQualifiers() != RQuals.getCVRQualifiers() ||
        LQuals.getAddressSpace() != RQuals.getAddressSpace() ||
        LQuals.getObjCLifetime() != RQuals.getObjCLifetime() ||
        LQuals.hasUnaligned() != RQuals.hasUnaligned())
      return {};

    // Exactly one GC qualifier difference is allowed: __strong is
    // okay if the other type has no GC qualifier but is an Objective
    // C object pointer (i.e. implicitly strong by default).  We fix
    // this by pretending that the unqualified type was actually
    // qualified __strong.
    Qualifiers::GC GC_L = LQuals.getObjCGCAttr();
    Qualifiers::GC GC_R = RQuals.getObjCGCAttr();
    assert((GC_L != GC_R) && "unequal qualifier sets had only equal elements");

    if (GC_L == Qualifiers::Weak || GC_R == Qualifiers::Weak)
      return {};

    if (GC_L == Qualifiers::Strong && RHSCan->isObjCObjectPointerType()) {
      return mergeTypes(LHS, getObjCGCQualType(RHS, Qualifiers::Strong));
    }
    if (GC_R == Qualifiers::Strong && LHSCan->isObjCObjectPointerType()) {
      return mergeTypes(getObjCGCQualType(LHS, Qualifiers::Strong), RHS);
    }
    return {};
  }

  // Okay, qualifiers are equal.

  Type::TypeClass LHSClass = LHSCan->getTypeClass();
  Type::TypeClass RHSClass = RHSCan->getTypeClass();

  // We want to consider the two function types to be the same for these
  // comparisons, just force one to the other.
  if (LHSClass == Type::FunctionProto) LHSClass = Type::FunctionNoProto;
  if (RHSClass == Type::FunctionProto) RHSClass = Type::FunctionNoProto;

  // Same as above for arrays
  if (LHSClass == Type::VariableArray || LHSClass == Type::IncompleteArray)
    LHSClass = Type::ConstantArray;
  if (RHSClass == Type::VariableArray || RHSClass == Type::IncompleteArray)
    RHSClass = Type::ConstantArray;

  // ObjCInterfaces are just specialized ObjCObjects.
  if (LHSClass == Type::ObjCInterface) LHSClass = Type::ObjCObject;
  if (RHSClass == Type::ObjCInterface) RHSClass = Type::ObjCObject;

  // Canonicalize ExtVector -> Vector.
  if (LHSClass == Type::ExtVector) LHSClass = Type::Vector;
  if (RHSClass == Type::ExtVector) RHSClass = Type::Vector;

  // If the canonical type classes don't match.
  if (LHSClass != RHSClass) {
    // Note that we only have special rules for turning block enum
    // returns into block int returns, not vice-versa.
    if (const auto *ETy = LHS->getAs<EnumType>()) {
      return mergeEnumWithInteger(*this, ETy, RHS, false);
    }
    if (const EnumType* ETy = RHS->getAs<EnumType>()) {
      return mergeEnumWithInteger(*this, ETy, LHS, BlockReturnType);
    }
    // allow block pointer type to match an 'id' type.
    if (OfBlockPointer && !BlockReturnType) {
       if (LHS->isObjCIdType() && RHS->isBlockPointerType())
         return LHS;
      if (RHS->isObjCIdType() && LHS->isBlockPointerType())
        return RHS;
    }
    
    return {};
  }

  // The canonical type classes match.
  switch (LHSClass) {
#define TYPE(Class, Base)
#define ABSTRACT_TYPE(Class, Base)
#define NON_CANONICAL_UNLESS_DEPENDENT_TYPE(Class, Base) case Type::Class:
#define NON_CANONICAL_TYPE(Class, Base) case Type::Class:
#define DEPENDENT_TYPE(Class, Base) case Type::Class:
#include "clang/AST/TypeNodes.def"
    llvm_unreachable("Non-canonical and dependent types shouldn't get here");

  case Type::Auto:
  case Type::DeducedTemplateSpecialization:
  case Type::LValueReference:
  case Type::RValueReference:
  case Type::MemberPointer:
    llvm_unreachable("C++ should never be in mergeTypes");

  case Type::ObjCInterface:
  case Type::IncompleteArray:
  case Type::VariableArray:
  case Type::FunctionProto:
  case Type::ExtVector:
    llvm_unreachable("Types are eliminated above");

  case Type::Pointer:
  {
    // Merge two pointer types, while trying to preserve typedef info
    QualType LHSPointee = LHS->getAs<PointerType>()->getPointeeType();
    QualType RHSPointee = RHS->getAs<PointerType>()->getPointeeType();
    if (Unqualified) {
      LHSPointee = LHSPointee.getUnqualifiedType();
      RHSPointee = RHSPointee.getUnqualifiedType();
    }
    QualType ResultType = mergeTypes(LHSPointee, RHSPointee, false, 
                                     Unqualified);
    if (ResultType.isNull())
      return {};
    if (getCanonicalType(LHSPointee) == getCanonicalType(ResultType))
      return LHS;
    if (getCanonicalType(RHSPointee) == getCanonicalType(ResultType))
      return RHS;
    return getPointerType(ResultType);
  }
  case Type::BlockPointer:
  {
    // Merge two block pointer types, while trying to preserve typedef info
    QualType LHSPointee = LHS->getAs<BlockPointerType>()->getPointeeType();
    QualType RHSPointee = RHS->getAs<BlockPointerType>()->getPointeeType();
    if (Unqualified) {
      LHSPointee = LHSPointee.getUnqualifiedType();
      RHSPointee = RHSPointee.getUnqualifiedType();
    }
    if (getLangOpts().OpenCL) {
      Qualifiers LHSPteeQual = LHSPointee.getQualifiers();
      Qualifiers RHSPteeQual = RHSPointee.getQualifiers();
      // Blocks can't be an expression in a ternary operator (OpenCL v2.0
      // 6.12.5) thus the following check is asymmetric.
      if (!LHSPteeQual.isAddressSpaceSupersetOf(RHSPteeQual))
        return {};
      LHSPteeQual.removeAddressSpace();
      RHSPteeQual.removeAddressSpace();
      LHSPointee =
          QualType(LHSPointee.getTypePtr(), LHSPteeQual.getAsOpaqueValue());
      RHSPointee =
          QualType(RHSPointee.getTypePtr(), RHSPteeQual.getAsOpaqueValue());
    }
    QualType ResultType = mergeTypes(LHSPointee, RHSPointee, OfBlockPointer,
                                     Unqualified);
    if (ResultType.isNull())
      return {};
    if (getCanonicalType(LHSPointee) == getCanonicalType(ResultType))
      return LHS;
    if (getCanonicalType(RHSPointee) == getCanonicalType(ResultType))
      return RHS;
    return getBlockPointerType(ResultType);
  }
  case Type::Atomic:
  {
    // Merge two pointer types, while trying to preserve typedef info
    QualType LHSValue = LHS->getAs<AtomicType>()->getValueType();
    QualType RHSValue = RHS->getAs<AtomicType>()->getValueType();
    if (Unqualified) {
      LHSValue = LHSValue.getUnqualifiedType();
      RHSValue = RHSValue.getUnqualifiedType();
    }
    QualType ResultType = mergeTypes(LHSValue, RHSValue, false, 
                                     Unqualified);
    if (ResultType.isNull())
      return {};
    if (getCanonicalType(LHSValue) == getCanonicalType(ResultType))
      return LHS;
    if (getCanonicalType(RHSValue) == getCanonicalType(ResultType))
      return RHS;
    return getAtomicType(ResultType);
  }
  case Type::ConstantArray:
  {
    const ConstantArrayType* LCAT = getAsConstantArrayType(LHS);
    const ConstantArrayType* RCAT = getAsConstantArrayType(RHS);
    if (LCAT && RCAT && RCAT->getSize() != LCAT->getSize())
      return {};

    QualType LHSElem = getAsArrayType(LHS)->getElementType();
    QualType RHSElem = getAsArrayType(RHS)->getElementType();
    if (Unqualified) {
      LHSElem = LHSElem.getUnqualifiedType();
      RHSElem = RHSElem.getUnqualifiedType();
    }
    
    QualType ResultType = mergeTypes(LHSElem, RHSElem, false, Unqualified);
    if (ResultType.isNull())
      return {};
    if (LCAT && getCanonicalType(LHSElem) == getCanonicalType(ResultType))
      return LHS;
    if (RCAT && getCanonicalType(RHSElem) == getCanonicalType(ResultType))
      return RHS;
    if (LCAT) return getConstantArrayType(ResultType, LCAT->getSize(),
                                          ArrayType::ArraySizeModifier(), 0);
    if (RCAT) return getConstantArrayType(ResultType, RCAT->getSize(),
                                          ArrayType::ArraySizeModifier(), 0);
    const VariableArrayType* LVAT = getAsVariableArrayType(LHS);
    const VariableArrayType* RVAT = getAsVariableArrayType(RHS);
    if (LVAT && getCanonicalType(LHSElem) == getCanonicalType(ResultType))
      return LHS;
    if (RVAT && getCanonicalType(RHSElem) == getCanonicalType(ResultType))
      return RHS;
    if (LVAT) {
      // FIXME: This isn't correct! But tricky to implement because
      // the array's size has to be the size of LHS, but the type
      // has to be different.
      return LHS;
    }
    if (RVAT) {
      // FIXME: This isn't correct! But tricky to implement because
      // the array's size has to be the size of RHS, but the type
      // has to be different.
      return RHS;
    }
    if (getCanonicalType(LHSElem) == getCanonicalType(ResultType)) return LHS;
    if (getCanonicalType(RHSElem) == getCanonicalType(ResultType)) return RHS;
    return getIncompleteArrayType(ResultType,
                                  ArrayType::ArraySizeModifier(), 0);
  }
  case Type::FunctionNoProto:
    return mergeFunctionTypes(LHS, RHS, OfBlockPointer, Unqualified);
  case Type::Record:
  case Type::Enum:
    return {};
  case Type::Builtin:
    // Only exactly equal builtin types are compatible, which is tested above.
    return {};
  case Type::Complex:
    // Distinct complex types are incompatible.
    return {};
  case Type::Vector:
    // FIXME: The merged type should be an ExtVector!
    if (areCompatVectorTypes(LHSCan->getAs<VectorType>(),
                             RHSCan->getAs<VectorType>()))
      return LHS;
    return {};
  case Type::ObjCObject: {
    // Check if the types are assignment compatible.
    // FIXME: This should be type compatibility, e.g. whether
    // "LHS x; RHS x;" at global scope is legal.
    const auto *LHSIface = LHS->getAs<ObjCObjectType>();
    const auto *RHSIface = RHS->getAs<ObjCObjectType>();
    if (canAssignObjCInterfaces(LHSIface, RHSIface))
      return LHS;

    return {};
  }
  case Type::ObjCObjectPointer:
    if (OfBlockPointer) {
      if (canAssignObjCInterfacesInBlockPointer(
                                          LHS->getAs<ObjCObjectPointerType>(),
                                          RHS->getAs<ObjCObjectPointerType>(),
                                          BlockReturnType))
        return LHS;
      return {};
    }
    if (canAssignObjCInterfaces(LHS->getAs<ObjCObjectPointerType>(),
                                RHS->getAs<ObjCObjectPointerType>()))
      return LHS;

    return {};
  case Type::Pipe:
    assert(LHS != RHS &&
           "Equivalent pipe types should have already been handled!");
    return {};
  }

  llvm_unreachable("Invalid Type::Class!");
}

bool ASTContext::mergeExtParameterInfo(
    const FunctionProtoType *FirstFnType, const FunctionProtoType *SecondFnType,
    bool &CanUseFirst, bool &CanUseSecond,
    SmallVectorImpl<FunctionProtoType::ExtParameterInfo> &NewParamInfos) {
  assert(NewParamInfos.empty() && "param info list not empty");
  CanUseFirst = CanUseSecond = true;
  bool FirstHasInfo = FirstFnType->hasExtParameterInfos();
  bool SecondHasInfo = SecondFnType->hasExtParameterInfos();

  // Fast path: if the first type doesn't have ext parameter infos,
  // we match if and only if the second type also doesn't have them.
  if (!FirstHasInfo && !SecondHasInfo)
    return true;

  bool NeedParamInfo = false;
  size_t E = FirstHasInfo ? FirstFnType->getExtParameterInfos().size()
                          : SecondFnType->getExtParameterInfos().size();

  for (size_t I = 0; I < E; ++I) {
    FunctionProtoType::ExtParameterInfo FirstParam, SecondParam;
    if (FirstHasInfo)
      FirstParam = FirstFnType->getExtParameterInfo(I);
    if (SecondHasInfo)
      SecondParam = SecondFnType->getExtParameterInfo(I);

    // Cannot merge unless everything except the noescape flag matches.
    if (FirstParam.withIsNoEscape(false) != SecondParam.withIsNoEscape(false))
      return false;

    bool FirstNoEscape = FirstParam.isNoEscape();
    bool SecondNoEscape = SecondParam.isNoEscape();
    bool IsNoEscape = FirstNoEscape && SecondNoEscape;
    NewParamInfos.push_back(FirstParam.withIsNoEscape(IsNoEscape));
    if (NewParamInfos.back().getOpaqueValue())
      NeedParamInfo = true;
    if (FirstNoEscape != IsNoEscape)
      CanUseFirst = false;
    if (SecondNoEscape != IsNoEscape)
      CanUseSecond = false;
  }

  if (!NeedParamInfo)
    NewParamInfos.clear();

  return true;
}

void ASTContext::ResetObjCLayout(const ObjCContainerDecl *CD) {
  ObjCLayouts[CD] = nullptr;
}

/// mergeObjCGCQualifiers - This routine merges ObjC's GC attribute of 'LHS' and
/// 'RHS' attributes and returns the merged version; including for function
/// return types.
QualType ASTContext::mergeObjCGCQualifiers(QualType LHS, QualType RHS) {
  QualType LHSCan = getCanonicalType(LHS),
  RHSCan = getCanonicalType(RHS);
  // If two types are identical, they are compatible.
  if (LHSCan == RHSCan)
    return LHS;
  if (RHSCan->isFunctionType()) {
    if (!LHSCan->isFunctionType())
      return {};
    QualType OldReturnType =
        cast<FunctionType>(RHSCan.getTypePtr())->getReturnType();
    QualType NewReturnType =
        cast<FunctionType>(LHSCan.getTypePtr())->getReturnType();
    QualType ResReturnType = 
      mergeObjCGCQualifiers(NewReturnType, OldReturnType);
    if (ResReturnType.isNull())
      return {};
    if (ResReturnType == NewReturnType || ResReturnType == OldReturnType) {
      // id foo(); ... __strong id foo(); or: __strong id foo(); ... id foo();
      // In either case, use OldReturnType to build the new function type.
      const auto *F = LHS->getAs<FunctionType>();
      if (const auto *FPT = cast<FunctionProtoType>(F)) {
        FunctionProtoType::ExtProtoInfo EPI = FPT->getExtProtoInfo();
        EPI.ExtInfo = getFunctionExtInfo(LHS);
        QualType ResultType =
            getFunctionType(OldReturnType, FPT->getParamTypes(), EPI);
        return ResultType;
      }
    }
    return {};
  }
  
  // If the qualifiers are different, the types can still be merged.
  Qualifiers LQuals = LHSCan.getLocalQualifiers();
  Qualifiers RQuals = RHSCan.getLocalQualifiers();
  if (LQuals != RQuals) {
    // If any of these qualifiers are different, we have a type mismatch.
    if (LQuals.getCVRQualifiers() != RQuals.getCVRQualifiers() ||
        LQuals.getAddressSpace() != RQuals.getAddressSpace())
      return {};
    
    // Exactly one GC qualifier difference is allowed: __strong is
    // okay if the other type has no GC qualifier but is an Objective
    // C object pointer (i.e. implicitly strong by default).  We fix
    // this by pretending that the unqualified type was actually
    // qualified __strong.
    Qualifiers::GC GC_L = LQuals.getObjCGCAttr();
    Qualifiers::GC GC_R = RQuals.getObjCGCAttr();
    assert((GC_L != GC_R) && "unequal qualifier sets had only equal elements");
    
    if (GC_L == Qualifiers::Weak || GC_R == Qualifiers::Weak)
      return {};
    
    if (GC_L == Qualifiers::Strong)
      return LHS;
    if (GC_R == Qualifiers::Strong)
      return RHS;
    return {};
  }
  
  if (LHSCan->isObjCObjectPointerType() && RHSCan->isObjCObjectPointerType()) {
    QualType LHSBaseQT = LHS->getAs<ObjCObjectPointerType>()->getPointeeType();
    QualType RHSBaseQT = RHS->getAs<ObjCObjectPointerType>()->getPointeeType();
    QualType ResQT = mergeObjCGCQualifiers(LHSBaseQT, RHSBaseQT);
    if (ResQT == LHSBaseQT)
      return LHS;
    if (ResQT == RHSBaseQT)
      return RHS;
  }
  return {};
}

//===----------------------------------------------------------------------===//
//                         Integer Predicates
//===----------------------------------------------------------------------===//

unsigned ASTContext::getIntWidth(QualType T) const {
  if (const auto *ET = T->getAs<EnumType>())
    T = ET->getDecl()->getIntegerType();
  if (T->isBooleanType())
    return 1;
  // For builtin types, just use the standard type sizing method
  return (unsigned)getTypeSize(T);
}

QualType ASTContext::getCorrespondingUnsignedType(QualType T) const {
  assert(T->hasSignedIntegerRepresentation() && "Unexpected type");
  
  // Turn <4 x signed int> -> <4 x unsigned int>
  if (const auto *VTy = T->getAs<VectorType>())
    return getVectorType(getCorrespondingUnsignedType(VTy->getElementType()),
                         VTy->getNumElements(), VTy->getVectorKind());

  // For enums, we return the unsigned version of the base type.
  if (const auto *ETy = T->getAs<EnumType>())
    T = ETy->getDecl()->getIntegerType();
  
  const auto *BTy = T->getAs<BuiltinType>();
  assert(BTy && "Unexpected signed integer type");
  switch (BTy->getKind()) {
  case BuiltinType::Char_S:
  case BuiltinType::SChar:
    return UnsignedCharTy;
  case BuiltinType::Short:
    return UnsignedShortTy;
  case BuiltinType::Int:
    return UnsignedIntTy;
  case BuiltinType::Long:
    return UnsignedLongTy;
  case BuiltinType::LongLong:
    return UnsignedLongLongTy;
  case BuiltinType::Int128:
    return UnsignedInt128Ty;
  default:
    llvm_unreachable("Unexpected signed integer type");
  }
}

ASTMutationListener::~ASTMutationListener() = default;

void ASTMutationListener::DeducedReturnType(const FunctionDecl *FD,
                                            QualType ReturnType) {}

//===----------------------------------------------------------------------===//
//                          Builtin Type Computation
//===----------------------------------------------------------------------===//

/// DecodeTypeFromStr - This decodes one type descriptor from Str, advancing the
/// pointer over the consumed characters.  This returns the resultant type.  If
/// AllowTypeModifiers is false then modifier like * are not parsed, just basic
/// types.  This allows "v2i*" to be parsed as a pointer to a v2i instead of
/// a vector of "i*".
///
/// RequiresICE is filled in on return to indicate whether the value is required
/// to be an Integer Constant Expression.
static QualType DecodeTypeFromStr(const char *&Str, const ASTContext &Context,
                                  ASTContext::GetBuiltinTypeError &Error,
                                  bool &RequiresICE,
                                  bool AllowTypeModifiers) {
  // Modifiers.
  int HowLong = 0;
  bool Signed = false, Unsigned = false;
  RequiresICE = false;
  
  // Read the prefixed modifiers first.
  bool Done = false;
  #ifndef NDEBUG
  bool IsSpecialLong = false;
  #endif
  while (!Done) {
    switch (*Str++) {
    default: Done = true; --Str; break;
    case 'I':
      RequiresICE = true;
      break;
    case 'S':
      assert(!Unsigned && "Can't use both 'S' and 'U' modifiers!");
      assert(!Signed && "Can't use 'S' modifier multiple times!");
      Signed = true;
      break;
    case 'U':
      assert(!Signed && "Can't use both 'S' and 'U' modifiers!");
      assert(!Unsigned && "Can't use 'U' modifier multiple times!");
      Unsigned = true;
      break;
    case 'L':
      assert(!IsSpecialLong && "Can't use 'L' with 'W' or 'N' modifiers");
      assert(HowLong <= 2 && "Can't have LLLL modifier");
      ++HowLong;
      break;
    case 'N':
      // 'N' behaves like 'L' for all non LP64 targets and 'int' otherwise.
      assert(!IsSpecialLong && "Can't use two 'N' or 'W' modifiers!");
      assert(HowLong == 0 && "Can't use both 'L' and 'N' modifiers!");
      #ifndef NDEBUG
      IsSpecialLong = true;
      #endif
      if (Context.getTargetInfo().getLongWidth() == 32)
        ++HowLong;
      break;
    case 'W':
      // This modifier represents int64 type.
      assert(!IsSpecialLong && "Can't use two 'N' or 'W' modifiers!");
      assert(HowLong == 0 && "Can't use both 'L' and 'W' modifiers!");
      #ifndef NDEBUG
      IsSpecialLong = true;
      #endif
      switch (Context.getTargetInfo().getInt64Type()) {
      default:
        llvm_unreachable("Unexpected integer type");
      case TargetInfo::SignedLong:
        HowLong = 1;
        break;
      case TargetInfo::SignedLongLong:
        HowLong = 2;
        break;
      }
      break;
    }
  }

  QualType Type;

  // Read the base type.
  switch (*Str++) {
  default: llvm_unreachable("Unknown builtin type letter!");
  case 'v':
    assert(HowLong == 0 && !Signed && !Unsigned &&
           "Bad modifiers used with 'v'!");
    Type = Context.VoidTy;
    break;
  case 'h':
    assert(HowLong == 0 && !Signed && !Unsigned &&
           "Bad modifiers used with 'h'!");
    Type = Context.HalfTy;
    break;
  case 'f':
    assert(HowLong == 0 && !Signed && !Unsigned &&
           "Bad modifiers used with 'f'!");
    Type = Context.FloatTy;
    break;
  case 'd':
    assert(HowLong < 3 && !Signed && !Unsigned &&
           "Bad modifiers used with 'd'!");
    if (HowLong == 1)
      Type = Context.LongDoubleTy;
    else if (HowLong == 2)
      Type = Context.Float128Ty;
    else
      Type = Context.DoubleTy;
    break;
  case 's':
    assert(HowLong == 0 && "Bad modifiers used with 's'!");
    if (Unsigned)
      Type = Context.UnsignedShortTy;
    else
      Type = Context.ShortTy;
    break;
  case 'i':
    if (HowLong == 3)
      Type = Unsigned ? Context.UnsignedInt128Ty : Context.Int128Ty;
    else if (HowLong == 2)
      Type = Unsigned ? Context.UnsignedLongLongTy : Context.LongLongTy;
    else if (HowLong == 1)
      Type = Unsigned ? Context.UnsignedLongTy : Context.LongTy;
    else
      Type = Unsigned ? Context.UnsignedIntTy : Context.IntTy;
    break;
  case 'c':
    assert(HowLong == 0 && "Bad modifiers used with 'c'!");
    if (Signed)
      Type = Context.SignedCharTy;
    else if (Unsigned)
      Type = Context.UnsignedCharTy;
    else
      Type = Context.CharTy;
    break;
  case 'b': // boolean
    assert(HowLong == 0 && !Signed && !Unsigned && "Bad modifiers for 'b'!");
    Type = Context.BoolTy;
    break;
  case 'z':  // size_t.
    assert(HowLong == 0 && !Signed && !Unsigned && "Bad modifiers for 'z'!");
    Type = Context.getSizeType();
    break;
  case 'w':  // wchar_t.
    assert(HowLong == 0 && !Signed && !Unsigned && "Bad modifiers for 'w'!");
    Type = Context.getWideCharType();
    break;
  case 'F':
    Type = Context.getCFConstantStringType();
    break;
  case 'G':
    Type = Context.getObjCIdType();
    break;
  case 'H':
    Type = Context.getObjCSelType();
    break;
  case 'M':
    Type = Context.getObjCSuperType();
    break;
  case 'a':
    Type = Context.getBuiltinVaListType();
    assert(!Type.isNull() && "builtin va list type not initialized!");
    break;
  case 'A':
    // This is a "reference" to a va_list; however, what exactly
    // this means depends on how va_list is defined. There are two
    // different kinds of va_list: ones passed by value, and ones
    // passed by reference.  An example of a by-value va_list is
    // x86, where va_list is a char*. An example of by-ref va_list
    // is x86-64, where va_list is a __va_list_tag[1]. For x86,
    // we want this argument to be a char*&; for x86-64, we want
    // it to be a __va_list_tag*.
    Type = Context.getBuiltinVaListType();
    assert(!Type.isNull() && "builtin va list type not initialized!");
    if (Type->isArrayType())
      Type = Context.getArrayDecayedType(Type);
    else
      Type = Context.getLValueReferenceType(Type);
    break;
  case 'V': {
    char *End;
    unsigned NumElements = strtoul(Str, &End, 10);
    assert(End != Str && "Missing vector size");
    Str = End;

    QualType ElementType = DecodeTypeFromStr(Str, Context, Error, 
                                             RequiresICE, false);
    assert(!RequiresICE && "Can't require vector ICE");
    
    // TODO: No way to make AltiVec vectors in builtins yet.
    Type = Context.getVectorType(ElementType, NumElements,
                                 VectorType::GenericVector);
    break;
  }
  case 'E': {
    char *End;
    
    unsigned NumElements = strtoul(Str, &End, 10);
    assert(End != Str && "Missing vector size");
    
    Str = End;
    
    QualType ElementType = DecodeTypeFromStr(Str, Context, Error, RequiresICE,
                                             false);
    Type = Context.getExtVectorType(ElementType, NumElements);
    break;    
  }
  case 'X': {
    QualType ElementType = DecodeTypeFromStr(Str, Context, Error, RequiresICE,
                                             false);
    assert(!RequiresICE && "Can't require complex ICE");
    Type = Context.getComplexType(ElementType);
    break;
  }  
  case 'Y':
    Type = Context.getPointerDiffType();
    break;
  case 'P':
    Type = Context.getFILEType();
    if (Type.isNull()) {
      Error = ASTContext::GE_Missing_stdio;
      return {};
    }
    break;
  case 'J':
    if (Signed)
      Type = Context.getsigjmp_bufType();
    else
      Type = Context.getjmp_bufType();

    if (Type.isNull()) {
      Error = ASTContext::GE_Missing_setjmp;
      return {};
    }
    break;
  case 'K':
    assert(HowLong == 0 && !Signed && !Unsigned && "Bad modifiers for 'K'!");
    Type = Context.getucontext_tType();

    if (Type.isNull()) {
      Error = ASTContext::GE_Missing_ucontext;
      return {};
    }
    break;
  case 'p':
    Type = Context.getProcessIDType();
    break;
  }

  // If there are modifiers and if we're allowed to parse them, go for it.
  Done = !AllowTypeModifiers;
  while (!Done) {
    switch (char c = *Str++) {
    default: Done = true; --Str; break;
    case '*':
    case '&': {
      // Both pointers and references can have their pointee types
      // qualified with an address space.
      char *End;
      unsigned AddrSpace = strtoul(Str, &End, 10);
      if (End != Str && AddrSpace != 0) {
        Type = Context.getAddrSpaceQualType(Type,
                                            getLangASFromTargetAS(AddrSpace));
        Str = End;
      }
      if (c == '*')
        Type = Context.getPointerType(Type);
      else
        Type = Context.getLValueReferenceType(Type);
      break;
    }
    // FIXME: There's no way to have a built-in with an rvalue ref arg.
    case 'C':
      Type = Type.withConst();
      break;
    case 'D':
      Type = Context.getVolatileType(Type);
      break;
    case 'R':
      Type = Type.withRestrict();
      break;
    }
  }
  
  assert((!RequiresICE || Type->isIntegralOrEnumerationType()) &&
         "Integer constant 'I' type must be an integer"); 

  return Type;
}

/// GetBuiltinType - Return the type for the specified builtin.
QualType ASTContext::GetBuiltinType(unsigned Id,
                                    GetBuiltinTypeError &Error,
                                    unsigned *IntegerConstantArgs) const {
  const char *TypeStr = BuiltinInfo.getTypeString(Id);

  SmallVector<QualType, 8> ArgTypes;

  bool RequiresICE = false;
  Error = GE_None;
  QualType ResType = DecodeTypeFromStr(TypeStr, *this, Error,
                                       RequiresICE, true);
  if (Error != GE_None)
    return {};
  
  assert(!RequiresICE && "Result of intrinsic cannot be required to be an ICE");
  
  while (TypeStr[0] && TypeStr[0] != '.') {
    QualType Ty = DecodeTypeFromStr(TypeStr, *this, Error, RequiresICE, true);
    if (Error != GE_None)
      return {};

    // If this argument is required to be an IntegerConstantExpression and the
    // caller cares, fill in the bitmask we return.
    if (RequiresICE && IntegerConstantArgs)
      *IntegerConstantArgs |= 1 << ArgTypes.size();
    
    // Do array -> pointer decay.  The builtin should use the decayed type.
    if (Ty->isArrayType())
      Ty = getArrayDecayedType(Ty);

    ArgTypes.push_back(Ty);
  }

  if (Id == Builtin::BI__GetExceptionInfo)
    return {};

  assert((TypeStr[0] != '.' || TypeStr[1] == 0) &&
         "'.' should only occur at end of builtin type list!");

  FunctionType::ExtInfo EI(CC_C);
  if (BuiltinInfo.isNoReturn(Id)) EI = EI.withNoReturn(true);

  bool Variadic = (TypeStr[0] == '.');

  // We really shouldn't be making a no-proto type here.
  if (ArgTypes.empty() && Variadic && !getLangOpts().CPlusPlus)
    return getFunctionNoProtoType(ResType, EI);

  FunctionProtoType::ExtProtoInfo EPI;
  EPI.ExtInfo = EI;
  EPI.Variadic = Variadic;
  if (getLangOpts().CPlusPlus && BuiltinInfo.isNoThrow(Id))
    EPI.ExceptionSpec.Type =
        getLangOpts().CPlusPlus11 ? EST_BasicNoexcept : EST_DynamicNone;

  return getFunctionType(ResType, ArgTypes, EPI);
}

static GVALinkage basicGVALinkageForFunction(const ASTContext &Context,
                                             const FunctionDecl *FD) {
  if (!FD->isExternallyVisible())
    return GVA_Internal;

  // Non-user-provided functions get emitted as weak definitions with every
  // use, no matter whether they've been explicitly instantiated etc.
  if (const auto *MD = dyn_cast<CXXMethodDecl>(FD))
    if (!MD->isUserProvided())
      return GVA_DiscardableODR;

  GVALinkage External;
  switch (FD->getTemplateSpecializationKind()) {
  case TSK_Undeclared:
  case TSK_ExplicitSpecialization:
    External = GVA_StrongExternal;
    break;

  case TSK_ExplicitInstantiationDefinition:
    return GVA_StrongODR;

  // C++11 [temp.explicit]p10:
  //   [ Note: The intent is that an inline function that is the subject of
  //   an explicit instantiation declaration will still be implicitly
  //   instantiated when used so that the body can be considered for
  //   inlining, but that no out-of-line copy of the inline function would be
  //   generated in the translation unit. -- end note ]
  case TSK_ExplicitInstantiationDeclaration:
    return GVA_AvailableExternally;

  case TSK_ImplicitInstantiation:
    External = GVA_DiscardableODR;
    break;
  }

  if (!FD->isInlined())
    return External;

  if ((!Context.getLangOpts().CPlusPlus &&
       !Context.getTargetInfo().getCXXABI().isMicrosoft() &&
       !FD->hasAttr<DLLExportAttr>()) ||
      FD->hasAttr<GNUInlineAttr>()) {
    // FIXME: This doesn't match gcc's behavior for dllexport inline functions.

    // GNU or C99 inline semantics. Determine whether this symbol should be
    // externally visible.
    if (FD->isInlineDefinitionExternallyVisible())
      return External;

    // C99 inline semantics, where the symbol is not externally visible.
    return GVA_AvailableExternally;
  }

  // Functions specified with extern and inline in -fms-compatibility mode
  // forcibly get emitted.  While the body of the function cannot be later
  // replaced, the function definition cannot be discarded.
  if (FD->isMSExternInline())
    return GVA_StrongODR;

  return GVA_DiscardableODR;
}

static GVALinkage adjustGVALinkageForAttributes(const ASTContext &Context,
                                                const Decl *D, GVALinkage L) {
  // See http://msdn.microsoft.com/en-us/library/xa0d9ste.aspx
  // dllexport/dllimport on inline functions.
  if (D->hasAttr<DLLImportAttr>()) {
    if (L == GVA_DiscardableODR || L == GVA_StrongODR)
      return GVA_AvailableExternally;
  } else if (D->hasAttr<DLLExportAttr>()) {
    if (L == GVA_DiscardableODR)
      return GVA_StrongODR;
  } else if (Context.getLangOpts().CUDA && Context.getLangOpts().CUDAIsDevice &&
             D->hasAttr<CUDAGlobalAttr>()) {
    // Device-side functions with __global__ attribute must always be
    // visible externally so they can be launched from host.
    if (L == GVA_DiscardableODR || L == GVA_Internal)
      return GVA_StrongODR;
  }
  return L;
}

/// Adjust the GVALinkage for a declaration based on what an external AST source
/// knows about whether there can be other definitions of this declaration.
static GVALinkage
adjustGVALinkageForExternalDefinitionKind(const ASTContext &Ctx, const Decl *D,
                                          GVALinkage L) {
  ExternalASTSource *Source = Ctx.getExternalSource();
  if (!Source)
    return L;

  switch (Source->hasExternalDefinitions(D)) {
  case ExternalASTSource::EK_Never:
    // Other translation units rely on us to provide the definition.
    if (L == GVA_DiscardableODR)
      return GVA_StrongODR;
    break;

  case ExternalASTSource::EK_Always:
    return GVA_AvailableExternally;

  case ExternalASTSource::EK_ReplyHazy:
    break;
  }
  return L;
}

GVALinkage ASTContext::GetGVALinkageForFunction(const FunctionDecl *FD) const {
  return adjustGVALinkageForExternalDefinitionKind(*this, FD,
           adjustGVALinkageForAttributes(*this, FD,
             basicGVALinkageForFunction(*this, FD)));
}

static GVALinkage basicGVALinkageForVariable(const ASTContext &Context,
                                             const VarDecl *VD) {
  if (!VD->isExternallyVisible())
    return GVA_Internal;

  if (VD->isStaticLocal()) {
    const DeclContext *LexicalContext = VD->getParentFunctionOrMethod();
    while (LexicalContext && !isa<FunctionDecl>(LexicalContext))
      LexicalContext = LexicalContext->getLexicalParent();

    // ObjC Blocks can create local variables that don't have a FunctionDecl
    // LexicalContext.
    if (!LexicalContext)
      return GVA_DiscardableODR;

    // Otherwise, let the static local variable inherit its linkage from the
    // nearest enclosing function.
    auto StaticLocalLinkage =
        Context.GetGVALinkageForFunction(cast<FunctionDecl>(LexicalContext));

    // Itanium ABI 5.2.2: "Each COMDAT group [for a static local variable] must
    // be emitted in any object with references to the symbol for the object it
    // contains, whether inline or out-of-line."
    // Similar behavior is observed with MSVC. An alternative ABI could use
    // StrongODR/AvailableExternally to match the function, but none are
    // known/supported currently.
    if (StaticLocalLinkage == GVA_StrongODR ||
        StaticLocalLinkage == GVA_AvailableExternally)
      return GVA_DiscardableODR;
    return StaticLocalLinkage;
  }

  // MSVC treats in-class initialized static data members as definitions.
  // By giving them non-strong linkage, out-of-line definitions won't
  // cause link errors.
  if (Context.isMSStaticDataMemberInlineDefinition(VD))
    return GVA_DiscardableODR;

  // Most non-template variables have strong linkage; inline variables are
  // linkonce_odr or (occasionally, for compatibility) weak_odr.
  GVALinkage StrongLinkage;
  switch (Context.getInlineVariableDefinitionKind(VD)) {
  case ASTContext::InlineVariableDefinitionKind::None:
    StrongLinkage = GVA_StrongExternal;
    break;
  case ASTContext::InlineVariableDefinitionKind::Weak:
  case ASTContext::InlineVariableDefinitionKind::WeakUnknown:
    StrongLinkage = GVA_DiscardableODR;
    break;
  case ASTContext::InlineVariableDefinitionKind::Strong:
    StrongLinkage = GVA_StrongODR;
    break;
  }

  switch (VD->getTemplateSpecializationKind()) {
  case TSK_Undeclared:
    return StrongLinkage;

  case TSK_ExplicitSpecialization:
    return Context.getTargetInfo().getCXXABI().isMicrosoft() &&
                   VD->isStaticDataMember()
               ? GVA_StrongODR
               : StrongLinkage;

  case TSK_ExplicitInstantiationDefinition:
    return GVA_StrongODR;

  case TSK_ExplicitInstantiationDeclaration:
    return GVA_AvailableExternally;

  case TSK_ImplicitInstantiation:
    return GVA_DiscardableODR;
  }

  llvm_unreachable("Invalid Linkage!");
}

GVALinkage ASTContext::GetGVALinkageForVariable(const VarDecl *VD) {
  return adjustGVALinkageForExternalDefinitionKind(*this, VD,
           adjustGVALinkageForAttributes(*this, VD,
             basicGVALinkageForVariable(*this, VD)));
}

bool ASTContext::DeclMustBeEmitted(const Decl *D) {
  if (const auto *VD = dyn_cast<VarDecl>(D)) {
    if (!VD->isFileVarDecl())
      return false;
    // Global named register variables (GNU extension) are never emitted.
    if (VD->getStorageClass() == SC_Register)
      return false;
    if (VD->getDescribedVarTemplate() ||
        isa<VarTemplatePartialSpecializationDecl>(VD))
      return false;
  } else if (const auto *FD = dyn_cast<FunctionDecl>(D)) {
    // We never need to emit an uninstantiated function template.
    if (FD->getTemplatedKind() == FunctionDecl::TK_FunctionTemplate)
      return false;
  } else if (isa<PragmaCommentDecl>(D))
    return true;
  else if (isa<OMPThreadPrivateDecl>(D))
    return true;
  else if (isa<PragmaDetectMismatchDecl>(D))
    return true;
  else if (isa<OMPThreadPrivateDecl>(D))
    return !D->getDeclContext()->isDependentContext();
  else if (isa<OMPDeclareReductionDecl>(D))
    return !D->getDeclContext()->isDependentContext();
  else if (isa<ImportDecl>(D))
    return true;
  else
    return false;

  // If this is a member of a class template, we do not need to emit it.
  if (D->getDeclContext()->isDependentContext())
    return false;

  // Weak references don't produce any output by themselves.
  if (D->hasAttr<WeakRefAttr>())
    return false;

  // Aliases and used decls are required.
  if (D->hasAttr<AliasAttr>() || D->hasAttr<UsedAttr>())
    return true;

  if (const auto *FD = dyn_cast<FunctionDecl>(D)) {
    // Forward declarations aren't required.
    if (!FD->doesThisDeclarationHaveABody())
      return FD->doesDeclarationForceExternallyVisibleDefinition();

    // Constructors and destructors are required.
    if (FD->hasAttr<ConstructorAttr>() || FD->hasAttr<DestructorAttr>())
      return true;
    
    // The key function for a class is required.  This rule only comes
    // into play when inline functions can be key functions, though.
    if (getTargetInfo().getCXXABI().canKeyFunctionBeInline()) {
      if (const auto *MD = dyn_cast<CXXMethodDecl>(FD)) {
        const CXXRecordDecl *RD = MD->getParent();
        if (MD->isOutOfLine() && RD->isDynamicClass()) {
          const CXXMethodDecl *KeyFunc = getCurrentKeyFunction(RD);
          if (KeyFunc && KeyFunc->getCanonicalDecl() == MD->getCanonicalDecl())
            return true;
        }
      }
    }

    GVALinkage Linkage = GetGVALinkageForFunction(FD);

    // static, static inline, always_inline, and extern inline functions can
    // always be deferred.  Normal inline functions can be deferred in C99/C++.
    // Implicit template instantiations can also be deferred in C++.
    return !isDiscardableGVALinkage(Linkage);
  }
  
  const auto *VD = cast<VarDecl>(D);
  assert(VD->isFileVarDecl() && "Expected file scoped var");

  if (VD->isThisDeclarationADefinition() == VarDecl::DeclarationOnly &&
      !isMSStaticDataMemberInlineDefinition(VD))
    return false;

  // Variables that can be needed in other TUs are required.
  auto Linkage = GetGVALinkageForVariable(VD);
  if (!isDiscardableGVALinkage(Linkage))
    return true;

  // We never need to emit a variable that is available in another TU.
  if (Linkage == GVA_AvailableExternally)
    return false;

  // Variables that have destruction with side-effects are required.
  if (VD->getType().isDestructedType())
    return true;

  // Variables that have initialization with side-effects are required.
  if (VD->getInit() && VD->getInit()->HasSideEffects(*this) &&
      // We can get a value-dependent initializer during error recovery.
      (VD->getInit()->isValueDependent() || !VD->evaluateValue()))
    return true;

  // Likewise, variables with tuple-like bindings are required if their
  // bindings have side-effects.
  if (const auto *DD = dyn_cast<DecompositionDecl>(VD))
    for (const auto *BD : DD->bindings())
      if (const auto *BindingVD = BD->getHoldingVar())
        if (DeclMustBeEmitted(BindingVD))
          return true;

  // If the decl is marked as `declare target`, it should be emitted.
  for (const auto *Decl : D->redecls()) {
    if (!Decl->hasAttrs())
      continue;
    if (const auto *Attr = Decl->getAttr<OMPDeclareTargetDeclAttr>())
      if (Attr->getMapType() != OMPDeclareTargetDeclAttr::MT_Link)
        return true;
  }

  return false;
}

void ASTContext::forEachMultiversionedFunctionVersion(
    const FunctionDecl *FD,
    llvm::function_ref<void(const FunctionDecl *)> Pred) const {
  assert(FD->isMultiVersion() && "Only valid for multiversioned functions");
  llvm::SmallDenseSet<const FunctionDecl*, 4> SeenDecls;
  FD = FD->getCanonicalDecl();
  for (auto *CurDecl :
       FD->getDeclContext()->getRedeclContext()->lookup(FD->getDeclName())) {
    FunctionDecl *CurFD = CurDecl->getAsFunction()->getCanonicalDecl();
    if (CurFD && hasSameType(CurFD->getType(), FD->getType()) &&
        std::end(SeenDecls) == llvm::find(SeenDecls, CurFD)) {
      SeenDecls.insert(CurFD);
      Pred(CurFD);
    }
  }
}

CallingConv ASTContext::getDefaultCallingConvention(bool IsVariadic,
                                                    bool IsCXXMethod) const {
  // Pass through to the C++ ABI object
  if (IsCXXMethod)
    return ABI->getDefaultMethodCallConv(IsVariadic);

  switch (LangOpts.getDefaultCallingConv()) {
  case LangOptions::DCC_None:
    break;
  case LangOptions::DCC_CDecl:
    return CC_C;
  case LangOptions::DCC_FastCall:
    if (getTargetInfo().hasFeature("sse2") && !IsVariadic)
      return CC_X86FastCall;
    break;
  case LangOptions::DCC_StdCall:
    if (!IsVariadic)
      return CC_X86StdCall;
    break;
  case LangOptions::DCC_VectorCall:
    // __vectorcall cannot be applied to variadic functions.
    if (!IsVariadic)
      return CC_X86VectorCall;
    break;
  case LangOptions::DCC_RegCall:
    // __regcall cannot be applied to variadic functions.
    if (!IsVariadic)
      return CC_X86RegCall;
    break;
  }
  return Target->getDefaultCallingConv(TargetInfo::CCMT_Unknown);
}

bool ASTContext::isNearlyEmpty(const CXXRecordDecl *RD) const {
  // Pass through to the C++ ABI object
  return ABI->isNearlyEmpty(RD);
}

VTableContextBase *ASTContext::getVTableContext() {
  if (!VTContext.get()) {
    if (Target->getCXXABI().isMicrosoft())
      VTContext.reset(new MicrosoftVTableContext(*this));
    else
      VTContext.reset(new ItaniumVTableContext(*this));
  }
  return VTContext.get();
}

MangleContext *ASTContext::createMangleContext() {
  switch (Target->getCXXABI().getKind()) {
  case TargetCXXABI::GenericAArch64:
  case TargetCXXABI::GenericItanium:
  case TargetCXXABI::GenericARM:
  case TargetCXXABI::GenericMIPS:
  case TargetCXXABI::iOS:
  case TargetCXXABI::iOS64:
  case TargetCXXABI::WebAssembly:
  case TargetCXXABI::WatchOS:
    return ItaniumMangleContext::create(*this, getDiagnostics());
  case TargetCXXABI::Microsoft:
    return MicrosoftMangleContext::create(*this, getDiagnostics());
  }
  llvm_unreachable("Unsupported ABI");
}

CXXABI::~CXXABI() = default;

size_t ASTContext::getSideTableAllocatedMemory() const {
  return ASTRecordLayouts.getMemorySize() +
         llvm::capacity_in_bytes(ObjCLayouts) +
         llvm::capacity_in_bytes(KeyFunctions) +
         llvm::capacity_in_bytes(ObjCImpls) +
         llvm::capacity_in_bytes(BlockVarCopyInits) +
         llvm::capacity_in_bytes(DeclAttrs) +
         llvm::capacity_in_bytes(TemplateOrInstantiation) +
         llvm::capacity_in_bytes(InstantiatedFromUsingDecl) +
         llvm::capacity_in_bytes(InstantiatedFromUsingShadowDecl) +
         llvm::capacity_in_bytes(InstantiatedFromUnnamedFieldDecl) +
         llvm::capacity_in_bytes(OverriddenMethods) +
         llvm::capacity_in_bytes(Types) +
         llvm::capacity_in_bytes(VariableArrayTypes) +
         llvm::capacity_in_bytes(ClassScopeSpecializationPattern);
}

/// getIntTypeForBitwidth -
/// sets integer QualTy according to specified details:
/// bitwidth, signed/unsigned.
/// Returns empty type if there is no appropriate target types.
QualType ASTContext::getIntTypeForBitwidth(unsigned DestWidth,
                                           unsigned Signed) const {
  TargetInfo::IntType Ty = getTargetInfo().getIntTypeByWidth(DestWidth, Signed);
  CanQualType QualTy = getFromTargetType(Ty);
  if (!QualTy && DestWidth == 128)
    return Signed ? Int128Ty : UnsignedInt128Ty;
  return QualTy;
}

/// getRealTypeForBitwidth -
/// sets floating point QualTy according to specified bitwidth.
/// Returns empty type if there is no appropriate target types.
QualType ASTContext::getRealTypeForBitwidth(unsigned DestWidth) const {
  TargetInfo::RealType Ty = getTargetInfo().getRealTypeByWidth(DestWidth);
  switch (Ty) {
  case TargetInfo::Float:
    return FloatTy;
  case TargetInfo::Double:
    return DoubleTy;
  case TargetInfo::LongDouble:
    return LongDoubleTy;
  case TargetInfo::Float128:
    return Float128Ty;
  case TargetInfo::NoFloat:
    return {};
  }

  llvm_unreachable("Unhandled TargetInfo::RealType value");
}

void ASTContext::setManglingNumber(const NamedDecl *ND, unsigned Number) {
  if (Number > 1)
    MangleNumbers[ND] = Number;
}

unsigned ASTContext::getManglingNumber(const NamedDecl *ND) const {
  auto I = MangleNumbers.find(ND);
  return I != MangleNumbers.end() ? I->second : 1;
}

void ASTContext::setStaticLocalNumber(const VarDecl *VD, unsigned Number) {
  if (Number > 1)
    StaticLocalNumbers[VD] = Number;
}

unsigned ASTContext::getStaticLocalNumber(const VarDecl *VD) const {
  auto I = StaticLocalNumbers.find(VD);
  return I != StaticLocalNumbers.end() ? I->second : 1;
}

MangleNumberingContext &
ASTContext::getManglingNumberContext(const DeclContext *DC) {
  assert(LangOpts.CPlusPlus);  // We don't need mangling numbers for plain C.
  std::unique_ptr<MangleNumberingContext> &MCtx = MangleNumberingContexts[DC];
  if (!MCtx)
    MCtx = createMangleNumberingContext();
  return *MCtx;
}

std::unique_ptr<MangleNumberingContext>
ASTContext::createMangleNumberingContext() const {
  return ABI->createMangleNumberingContext();
}

const CXXConstructorDecl *
ASTContext::getCopyConstructorForExceptionObject(CXXRecordDecl *RD) {
  return ABI->getCopyConstructorForExceptionObject(
      cast<CXXRecordDecl>(RD->getFirstDecl()));
}

void ASTContext::addCopyConstructorForExceptionObject(CXXRecordDecl *RD,
                                                      CXXConstructorDecl *CD) {
  return ABI->addCopyConstructorForExceptionObject(
      cast<CXXRecordDecl>(RD->getFirstDecl()),
      cast<CXXConstructorDecl>(CD->getFirstDecl()));
}

void ASTContext::addTypedefNameForUnnamedTagDecl(TagDecl *TD,
                                                 TypedefNameDecl *DD) {
  return ABI->addTypedefNameForUnnamedTagDecl(TD, DD);
}

TypedefNameDecl *
ASTContext::getTypedefNameForUnnamedTagDecl(const TagDecl *TD) {
  return ABI->getTypedefNameForUnnamedTagDecl(TD);
}

void ASTContext::addDeclaratorForUnnamedTagDecl(TagDecl *TD,
                                                DeclaratorDecl *DD) {
  return ABI->addDeclaratorForUnnamedTagDecl(TD, DD);
}

DeclaratorDecl *ASTContext::getDeclaratorForUnnamedTagDecl(const TagDecl *TD) {
  return ABI->getDeclaratorForUnnamedTagDecl(TD);
}

void ASTContext::setParameterIndex(const ParmVarDecl *D, unsigned int index) {
  ParamIndices[D] = index;
}

unsigned ASTContext::getParameterIndex(const ParmVarDecl *D) const {
  ParameterIndexTable::const_iterator I = ParamIndices.find(D);
  assert(I != ParamIndices.end() && 
         "ParmIndices lacks entry set by ParmVarDecl");
  return I->second;
}

APValue *
ASTContext::getMaterializedTemporaryValue(const MaterializeTemporaryExpr *E,
                                          bool MayCreate) {
  assert(E && E->getStorageDuration() == SD_Static &&
         "don't need to cache the computed value for this temporary");
  if (MayCreate) {
    APValue *&MTVI = MaterializedTemporaryValues[E];
    if (!MTVI)
      MTVI = new (*this) APValue;
    return MTVI;
  }

  return MaterializedTemporaryValues.lookup(E);
}

bool ASTContext::AtomicUsesUnsupportedLibcall(const AtomicExpr *E) const {
  const llvm::Triple &T = getTargetInfo().getTriple();
  if (!T.isOSDarwin())
    return false;

  if (!(T.isiOS() && T.isOSVersionLT(7)) &&
      !(T.isMacOSX() && T.isOSVersionLT(10, 9)))
    return false;

  QualType AtomicTy = E->getPtr()->getType()->getPointeeType();
  CharUnits sizeChars = getTypeSizeInChars(AtomicTy);
  uint64_t Size = sizeChars.getQuantity();
  CharUnits alignChars = getTypeAlignInChars(AtomicTy);
  unsigned Align = alignChars.getQuantity();
  unsigned MaxInlineWidthInBits = getTargetInfo().getMaxAtomicInlineWidth();
  return (Size != Align || toBits(sizeChars) > MaxInlineWidthInBits);
}

static ast_type_traits::DynTypedNode getSingleDynTypedNodeFromParentMap(
    ASTContext::ParentMapPointers::mapped_type U) {
  if (const auto *D = U.dyn_cast<const Decl *>())
    return ast_type_traits::DynTypedNode::create(*D);
  if (const auto *S = U.dyn_cast<const Stmt *>())
    return ast_type_traits::DynTypedNode::create(*S);
  return *U.get<ast_type_traits::DynTypedNode *>();
}

namespace {

/// Template specializations to abstract away from pointers and TypeLocs.
/// @{
template <typename T>
ast_type_traits::DynTypedNode createDynTypedNode(const T &Node) {
  return ast_type_traits::DynTypedNode::create(*Node);
}
template <>
ast_type_traits::DynTypedNode createDynTypedNode(const TypeLoc &Node) {
  return ast_type_traits::DynTypedNode::create(Node);
}
template <>
ast_type_traits::DynTypedNode
createDynTypedNode(const NestedNameSpecifierLoc &Node) {
  return ast_type_traits::DynTypedNode::create(Node);
}
/// @}

  /// \brief A \c RecursiveASTVisitor that builds a map from nodes to their
  /// parents as defined by the \c RecursiveASTVisitor.
  ///
  /// Note that the relationship described here is purely in terms of AST
  /// traversal - there are other relationships (for example declaration context)
  /// in the AST that are better modeled by special matchers.
  ///
  /// FIXME: Currently only builds up the map using \c Stmt and \c Decl nodes.
  class ParentMapASTVisitor : public RecursiveASTVisitor<ParentMapASTVisitor> {
  public:
    /// \brief Builds and returns the translation unit's parent map.
    ///
    ///  The caller takes ownership of the returned \c ParentMap.
    static std::pair<ASTContext::ParentMapPointers *,
                     ASTContext::ParentMapOtherNodes *>
    buildMap(TranslationUnitDecl &TU) {
      ParentMapASTVisitor Visitor(new ASTContext::ParentMapPointers,
                                  new ASTContext::ParentMapOtherNodes);
      Visitor.TraverseDecl(&TU);
      return std::make_pair(Visitor.Parents, Visitor.OtherParents);
    }

  private:
    friend class RecursiveASTVisitor<ParentMapASTVisitor>;

    using VisitorBase = RecursiveASTVisitor<ParentMapASTVisitor>;

    ParentMapASTVisitor(ASTContext::ParentMapPointers *Parents,
                        ASTContext::ParentMapOtherNodes *OtherParents)
        : Parents(Parents), OtherParents(OtherParents) {}

    bool shouldVisitTemplateInstantiations() const {
      return true;
    }

    bool shouldVisitImplicitCode() const {
      return true;
    }

    template <typename T, typename MapNodeTy, typename BaseTraverseFn,
              typename MapTy>
    bool TraverseNode(T Node, MapNodeTy MapNode,
                      BaseTraverseFn BaseTraverse, MapTy *Parents) {
      if (!Node)
        return true;
      if (ParentStack.size() > 0) {
        // FIXME: Currently we add the same parent multiple times, but only
        // when no memoization data is available for the type.
        // For example when we visit all subexpressions of template
        // instantiations; this is suboptimal, but benign: the only way to
        // visit those is with hasAncestor / hasParent, and those do not create
        // new matches.
        // The plan is to enable DynTypedNode to be storable in a map or hash
        // map. The main problem there is to implement hash functions /
        // comparison operators for all types that DynTypedNode supports that
        // do not have pointer identity.
        auto &NodeOrVector = (*Parents)[MapNode];
        if (NodeOrVector.isNull()) {
          if (const auto *D = ParentStack.back().get<Decl>())
            NodeOrVector = D;
          else if (const auto *S = ParentStack.back().get<Stmt>())
            NodeOrVector = S;
          else
            NodeOrVector =
                new ast_type_traits::DynTypedNode(ParentStack.back());
        } else {
          if (!NodeOrVector.template is<ASTContext::ParentVector *>()) {
            auto *Vector = new ASTContext::ParentVector(
                1, getSingleDynTypedNodeFromParentMap(NodeOrVector));
            delete NodeOrVector
                    .template dyn_cast<ast_type_traits::DynTypedNode *>();
            NodeOrVector = Vector;
          }

          auto *Vector =
              NodeOrVector.template get<ASTContext::ParentVector *>();
          // Skip duplicates for types that have memoization data.
          // We must check that the type has memoization data before calling
          // std::find() because DynTypedNode::operator== can't compare all
          // types.
          bool Found = ParentStack.back().getMemoizationData() &&
                       std::find(Vector->begin(), Vector->end(),
                                 ParentStack.back()) != Vector->end();
          if (!Found)
            Vector->push_back(ParentStack.back());
        }
      }
      ParentStack.push_back(createDynTypedNode(Node));
      bool Result = BaseTraverse();
      ParentStack.pop_back();
      return Result;
    }

    bool TraverseDecl(Decl *DeclNode) {
      return TraverseNode(DeclNode, DeclNode,
                          [&] { return VisitorBase::TraverseDecl(DeclNode); },
                          Parents);
    }

    bool TraverseStmt(Stmt *StmtNode) {
      return TraverseNode(StmtNode, StmtNode,
                          [&] { return VisitorBase::TraverseStmt(StmtNode); },
                          Parents);
    }

    bool TraverseTypeLoc(TypeLoc TypeLocNode) {
      return TraverseNode(
          TypeLocNode, ast_type_traits::DynTypedNode::create(TypeLocNode),
          [&] { return VisitorBase::TraverseTypeLoc(TypeLocNode); },
          OtherParents);
    }

    bool TraverseNestedNameSpecifierLoc(NestedNameSpecifierLoc NNSLocNode) {
      return TraverseNode(
          NNSLocNode, ast_type_traits::DynTypedNode::create(NNSLocNode),
          [&] {
            return VisitorBase::TraverseNestedNameSpecifierLoc(NNSLocNode);
          },
          OtherParents);
    }

    ASTContext::ParentMapPointers *Parents;
    ASTContext::ParentMapOtherNodes *OtherParents;
    llvm::SmallVector<ast_type_traits::DynTypedNode, 16> ParentStack;
  };

} // namespace

template <typename NodeTy, typename MapTy>
static ASTContext::DynTypedNodeList getDynNodeFromMap(const NodeTy &Node,
                                                      const MapTy &Map) {
  auto I = Map.find(Node);
  if (I == Map.end()) {
    return llvm::ArrayRef<ast_type_traits::DynTypedNode>();
  }
  if (const auto *V =
          I->second.template dyn_cast<ASTContext::ParentVector *>()) {
    return llvm::makeArrayRef(*V);
  }
  return getSingleDynTypedNodeFromParentMap(I->second);
}

ASTContext::DynTypedNodeList
ASTContext::getParents(const ast_type_traits::DynTypedNode &Node) {
  if (!PointerParents) {
    // We always need to run over the whole translation unit, as
    // hasAncestor can escape any subtree.
    auto Maps = ParentMapASTVisitor::buildMap(*getTranslationUnitDecl());
    PointerParents.reset(Maps.first);
    OtherParents.reset(Maps.second);
  }
  if (Node.getNodeKind().hasPointerIdentity())
    return getDynNodeFromMap(Node.getMemoizationData(), *PointerParents);
  return getDynNodeFromMap(Node, *OtherParents);
}

bool
ASTContext::ObjCMethodsAreEqual(const ObjCMethodDecl *MethodDecl,
                                const ObjCMethodDecl *MethodImpl) {
  // No point trying to match an unavailable/deprecated mothod.
  if (MethodDecl->hasAttr<UnavailableAttr>()
      || MethodDecl->hasAttr<DeprecatedAttr>())
    return false;
  if (MethodDecl->getObjCDeclQualifier() !=
      MethodImpl->getObjCDeclQualifier())
    return false;
  if (!hasSameType(MethodDecl->getReturnType(), MethodImpl->getReturnType()))
    return false;
  
  if (MethodDecl->param_size() != MethodImpl->param_size())
    return false;
  
  for (ObjCMethodDecl::param_const_iterator IM = MethodImpl->param_begin(),
       IF = MethodDecl->param_begin(), EM = MethodImpl->param_end(),
       EF = MethodDecl->param_end();
       IM != EM && IF != EF; ++IM, ++IF) {
    const ParmVarDecl *DeclVar = (*IF);
    const ParmVarDecl *ImplVar = (*IM);
    if (ImplVar->getObjCDeclQualifier() != DeclVar->getObjCDeclQualifier())
      return false;
    if (!hasSameType(DeclVar->getType(), ImplVar->getType()))
      return false;
  }

  return (MethodDecl->isVariadic() == MethodImpl->isVariadic());
}

uint64_t ASTContext::getTargetNullPointerValue(QualType QT) const {
  LangAS AS;
  if (QT->getUnqualifiedDesugaredType()->isNullPtrType())
    AS = LangAS::Default;
  else
    AS = QT->getPointeeType().getAddressSpace();

  return getTargetInfo().getNullPointerValue(AS);
}

unsigned ASTContext::getTargetAddressSpace(LangAS AS) const {
  if (isTargetAddressSpace(AS))
    return toTargetAddressSpace(AS);
  else
    return (*AddrSpaceMap)[(unsigned)AS];
}

// Explicitly instantiate this in case a Redeclarable<T> is used from a TU that
// doesn't include ASTContext.h
template
clang::LazyGenerationalUpdatePtr<
    const Decl *, Decl *, &ExternalASTSource::CompleteRedeclChain>::ValueType
clang::LazyGenerationalUpdatePtr<
    const Decl *, Decl *, &ExternalASTSource::CompleteRedeclChain>::makeValue(
        const clang::ASTContext &Ctx, Decl *Value);<|MERGE_RESOLUTION|>--- conflicted
+++ resolved
@@ -4329,13 +4329,6 @@
                   bool allowOnPointerType) const {
   hasError = false;
 
-<<<<<<< HEAD
-=======
-  if (const auto *objT = dyn_cast<ObjCTypeParamType>(type.getTypePtr())) {
-    return getObjCTypeParamType(objT->getDecl(), protocols);
-  }
-
->>>>>>> cd95e58b
   // Apply protocol qualifiers to ObjCObjectPointerType.
   if (allowOnPointerType) {
     if (const auto *objPtr =
