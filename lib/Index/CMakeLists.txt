--- conflicted
+++ resolved
@@ -5,11 +5,7 @@
   )
 
 add_clang_library(clangIndex
-<<<<<<< HEAD
   ClangIndexRecordWriter.cpp
-  CodegenNameGenerator.cpp
-=======
->>>>>>> d83daae4
   CommentToXML.cpp
   FileIndexRecord.cpp
   IndexBody.cpp
