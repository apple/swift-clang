//===-- driver.cpp - Clang GCC-Compatible Driver --------------------------===//
//
//                     The LLVM Compiler Infrastructure
//
// This file is distributed under the University of Illinois Open Source
// License. See LICENSE.TXT for details.
//
//===----------------------------------------------------------------------===//
//
// This is the entry point to the clang driver; it is a thin wrapper
// for functionality in the Driver clang library.
//
//===----------------------------------------------------------------------===//

#include "clang/Driver/Driver.h"
#include "clang/Basic/DiagnosticOptions.h"
#include "clang/Driver/Compilation.h"
#include "clang/Driver/DriverDiagnostic.h"
#include "clang/Driver/Options.h"
#include "clang/Driver/ToolChain.h"
#include "clang/Frontend/ChainedDiagnosticConsumer.h"
#include "clang/Frontend/CompilerInvocation.h"
#include "clang/Frontend/SerializedDiagnosticPrinter.h"
#include "clang/Frontend/TextDiagnosticPrinter.h"
#include "clang/Frontend/Utils.h"
#include "llvm/ADT/ArrayRef.h"
#include "llvm/ADT/SmallString.h"
#include "llvm/ADT/SmallVector.h"
#include "llvm/Option/ArgList.h"
#include "llvm/Option/OptTable.h"
#include "llvm/Option/Option.h"
#include "llvm/Support/CommandLine.h"
#include "llvm/Support/ErrorHandling.h"
#include "llvm/Support/FileSystem.h"
#include "llvm/Support/Host.h"
#include "llvm/Support/InitLLVM.h"
#include "llvm/Support/Path.h"
#include "llvm/Support/Process.h"
#include "llvm/Support/Program.h"
#include "llvm/Support/Regex.h"
#include "llvm/Support/Signals.h"
#include "llvm/Support/StringSaver.h"
#include "llvm/Support/TargetSelect.h"
#include "llvm/Support/Timer.h"
#include "llvm/Support/raw_ostream.h"
#include <memory>
#include <set>
#include <system_error>
using namespace clang;
using namespace clang::driver;
using namespace llvm::opt;

std::string GetExecutablePath(const char *Argv0, bool CanonicalPrefixes) {
  if (!CanonicalPrefixes) {
    SmallString<128> ExecutablePath(Argv0);
    // Do a PATH lookup if Argv0 isn't a valid path.
    if (!llvm::sys::fs::exists(ExecutablePath))
      if (llvm::ErrorOr<std::string> P =
              llvm::sys::findProgramByName(ExecutablePath))
        ExecutablePath = *P;
    return ExecutablePath.str();
  }

  // This just needs to be some symbol in the binary; C++ doesn't
  // allow taking the address of ::main however.
  void *P = (void*) (intptr_t) GetExecutablePath;
  return llvm::sys::fs::getMainExecutable(Argv0, P);
}

static const char *GetStableCStr(std::set<std::string> &SavedStrings,
                                 StringRef S) {
  return SavedStrings.insert(S).first->c_str();
}

/// ApplyQAOverride - Apply a list of edits to the input argument lists.
///
/// The input string is a space separate list of edits to perform,
/// they are applied in order to the input argument lists. Edits
/// should be one of the following forms:
///
///  '#': Silence information about the changes to the command line arguments.
///
///  '^': Add FOO as a new argument at the beginning of the command line.
///
///  '+': Add FOO as a new argument at the end of the command line.
///
///  's/XXX/YYY/': Substitute the regular expression XXX with YYY in the command
///  line.
///
///  'xOPTION': Removes all instances of the literal argument OPTION.
///
///  'XOPTION': Removes all instances of the literal argument OPTION,
///  and the following argument.
///
///  'Ox': Removes all flags matching 'O' or 'O[sz0-9]' and adds 'Ox'
///  at the end of the command line.
///
/// \param OS - The stream to write edit information to.
/// \param Args - The vector of command line arguments.
/// \param Edit - The override command to perform.
/// \param SavedStrings - Set to use for storing string representations.
static void ApplyOneQAOverride(raw_ostream &OS,
                               SmallVectorImpl<const char*> &Args,
                               StringRef Edit,
                               std::set<std::string> &SavedStrings) {
  // This does not need to be efficient.

  if (Edit[0] == '^') {
    const char *Str =
      GetStableCStr(SavedStrings, Edit.substr(1));
    OS << "### Adding argument " << Str << " at beginning\n";
    Args.insert(Args.begin() + 1, Str);
  } else if (Edit[0] == '+') {
    const char *Str =
      GetStableCStr(SavedStrings, Edit.substr(1));
    OS << "### Adding argument " << Str << " at end\n";
    Args.push_back(Str);
  } else if (Edit[0] == 's' && Edit[1] == '/' && Edit.endswith("/") &&
             Edit.slice(2, Edit.size()-1).find('/') != StringRef::npos) {
    StringRef MatchPattern = Edit.substr(2).split('/').first;
    StringRef ReplPattern = Edit.substr(2).split('/').second;
    ReplPattern = ReplPattern.slice(0, ReplPattern.size()-1);

    for (unsigned i = 1, e = Args.size(); i != e; ++i) {
      // Ignore end-of-line response file markers
      if (Args[i] == nullptr)
        continue;
      std::string Repl = llvm::Regex(MatchPattern).sub(ReplPattern, Args[i]);

      if (Repl != Args[i]) {
        OS << "### Replacing '" << Args[i] << "' with '" << Repl << "'\n";
        Args[i] = GetStableCStr(SavedStrings, Repl);
      }
    }
  } else if (Edit[0] == 'x' || Edit[0] == 'X') {
    auto Option = Edit.substr(1);
    for (unsigned i = 1; i < Args.size();) {
      if (Option == Args[i]) {
        OS << "### Deleting argument " << Args[i] << '\n';
        Args.erase(Args.begin() + i);
        if (Edit[0] == 'X') {
          if (i < Args.size()) {
            OS << "### Deleting argument " << Args[i] << '\n';
            Args.erase(Args.begin() + i);
          } else
            OS << "### Invalid X edit, end of command line!\n";
        }
      } else
        ++i;
    }
  } else if (Edit[0] == 'O') {
    for (unsigned i = 1; i < Args.size();) {
      const char *A = Args[i];
      // Ignore end-of-line response file markers
      if (A == nullptr)
        continue;
      if (A[0] == '-' && A[1] == 'O' &&
          (A[2] == '\0' ||
           (A[3] == '\0' && (A[2] == 's' || A[2] == 'z' ||
                             ('0' <= A[2] && A[2] <= '9'))))) {
        OS << "### Deleting argument " << Args[i] << '\n';
        Args.erase(Args.begin() + i);
      } else
        ++i;
    }
    OS << "### Adding argument " << Edit << " at end\n";
    Args.push_back(GetStableCStr(SavedStrings, '-' + Edit.str()));
  } else {
    OS << "### Unrecognized edit: " << Edit << "\n";
  }
}

/// ApplyQAOverride - Apply a comma separate list of edits to the
/// input argument lists. See ApplyOneQAOverride.
static void ApplyQAOverride(SmallVectorImpl<const char*> &Args,
                            const char *OverrideStr,
                            std::set<std::string> &SavedStrings) {
  raw_ostream *OS = &llvm::errs();

  if (OverrideStr[0] == '#') {
    ++OverrideStr;
    OS = &llvm::nulls();
  }

  *OS << "### CCC_OVERRIDE_OPTIONS: " << OverrideStr << "\n";

  // This does not need to be efficient.

  const char *S = OverrideStr;
  while (*S) {
    const char *End = ::strchr(S, ' ');
    if (!End)
      End = S + strlen(S);
    if (End != S)
      ApplyOneQAOverride(*OS, Args, std::string(S, End), SavedStrings);
    S = End;
    if (*S != '\0')
      ++S;
  }
}

extern int cc1_main(ArrayRef<const char *> Argv, const char *Argv0,
                    void *MainAddr);
extern int cc1as_main(ArrayRef<const char *> Argv, const char *Argv0,
                      void *MainAddr);
extern int cc1apinotes_main(ArrayRef<const char *> Argv, const char *Argv0,
                            void *MainAddr);
<<<<<<< HEAD
extern int cc1gen_reproducer_main(ArrayRef<const char *> Argv,
                                  const char *Argv0, void *MainAddr);
=======
>>>>>>> 793912eb

static void insertTargetAndModeArgs(const ParsedClangName &NameParts,
                                    SmallVectorImpl<const char *> &ArgVector,
                                    std::set<std::string> &SavedStrings) {
  // Put target and mode arguments at the start of argument list so that
  // arguments specified in command line could override them. Avoid putting
  // them at index 0, as an option like '-cc1' must remain the first.
  int InsertionPoint = 0;
  if (ArgVector.size() > 0)
    ++InsertionPoint;

  if (NameParts.DriverMode) {
    // Add the mode flag to the arguments.
    ArgVector.insert(ArgVector.begin() + InsertionPoint,
                     GetStableCStr(SavedStrings, NameParts.DriverMode));
  }

  if (NameParts.TargetIsValid) {
    const char *arr[] = {"-target", GetStableCStr(SavedStrings,
                                                  NameParts.TargetPrefix)};
    ArgVector.insert(ArgVector.begin() + InsertionPoint,
                     std::begin(arr), std::end(arr));
  }
}

static void getCLEnvVarOptions(std::string &EnvValue, llvm::StringSaver &Saver,
                               SmallVectorImpl<const char *> &Opts) {
  llvm::cl::TokenizeWindowsCommandLine(EnvValue, Saver, Opts);
  // The first instance of '#' should be replaced with '=' in each option.
  for (const char *Opt : Opts)
    if (char *NumberSignPtr = const_cast<char *>(::strchr(Opt, '#')))
      *NumberSignPtr = '=';
}

static void SetBackdoorDriverOutputsFromEnvVars(Driver &TheDriver) {
  // Handle CC_PRINT_OPTIONS and CC_PRINT_OPTIONS_FILE.
  TheDriver.CCPrintOptions = !!::getenv("CC_PRINT_OPTIONS");
  if (TheDriver.CCPrintOptions)
    TheDriver.CCPrintOptionsFilename = ::getenv("CC_PRINT_OPTIONS_FILE");

  // Handle CC_PRINT_HEADERS and CC_PRINT_HEADERS_FILE.
  TheDriver.CCPrintHeaders = !!::getenv("CC_PRINT_HEADERS");
  if (TheDriver.CCPrintHeaders)
    TheDriver.CCPrintHeadersFilename = ::getenv("CC_PRINT_HEADERS_FILE");

  // Handle CC_LOG_DIAGNOSTICS and CC_LOG_DIAGNOSTICS_FILE.
  TheDriver.CCLogDiagnostics = !!::getenv("CC_LOG_DIAGNOSTICS");
  if (TheDriver.CCLogDiagnostics)
    TheDriver.CCLogDiagnosticsFilename = ::getenv("CC_LOG_DIAGNOSTICS_FILE");
}

static void FixupDiagPrefixExeName(TextDiagnosticPrinter *DiagClient,
                                   const std::string &Path) {
  // If the clang binary happens to be named cl.exe for compatibility reasons,
  // use clang-cl.exe as the prefix to avoid confusion between clang and MSVC.
  StringRef ExeBasename(llvm::sys::path::filename(Path));
  if (ExeBasename.equals_lower("cl.exe"))
    ExeBasename = "clang-cl.exe";
  DiagClient->setPrefix(ExeBasename);
}

// This lets us create the DiagnosticsEngine with a properly-filled-out
// DiagnosticOptions instance.
static DiagnosticOptions *
CreateAndPopulateDiagOpts(ArrayRef<const char *> argv) {
  auto *DiagOpts = new DiagnosticOptions;
  std::unique_ptr<OptTable> Opts(createDriverOptTable());
  unsigned MissingArgIndex, MissingArgCount;
  InputArgList Args =
      Opts->ParseArgs(argv.slice(1), MissingArgIndex, MissingArgCount);
  // We ignore MissingArgCount and the return value of ParseDiagnosticArgs.
  // Any errors that would be diagnosed here will also be diagnosed later,
  // when the DiagnosticsEngine actually exists.
  (void)ParseDiagnosticArgs(*DiagOpts, Args);
  return DiagOpts;
}

static void SetInstallDir(SmallVectorImpl<const char *> &argv,
                          Driver &TheDriver, bool CanonicalPrefixes) {
  // Attempt to find the original path used to invoke the driver, to determine
  // the installed path. We do this manually, because we want to support that
  // path being a symlink.
  SmallString<128> InstalledPath(argv[0]);

  // Do a PATH lookup, if there are no directory components.
  if (llvm::sys::path::filename(InstalledPath) == InstalledPath)
    if (llvm::ErrorOr<std::string> Tmp = llvm::sys::findProgramByName(
            llvm::sys::path::filename(InstalledPath.str())))
      InstalledPath = *Tmp;

  // FIXME: We don't actually canonicalize this, we just make it absolute.
  if (CanonicalPrefixes)
    llvm::sys::fs::make_absolute(InstalledPath);

  StringRef InstalledPathParent(llvm::sys::path::parent_path(InstalledPath));
  if (llvm::sys::fs::exists(InstalledPathParent))
    TheDriver.setInstalledDir(InstalledPathParent);
}

static int ExecuteCC1Tool(ArrayRef<const char *> argv, StringRef Tool) {
  void *GetExecutablePathVP = (void *)(intptr_t) GetExecutablePath;
  if (Tool == "")
    return cc1_main(argv.slice(2), argv[0], GetExecutablePathVP);
  if (Tool == "as")
    return cc1as_main(argv.slice(2), argv[0], GetExecutablePathVP);
  if (Tool == "apinotes")
    return cc1apinotes_main(argv.slice(2), argv[0], GetExecutablePathVP);
<<<<<<< HEAD
  if (Tool == "gen-reproducer")
    return cc1gen_reproducer_main(argv.slice(2), argv[0], GetExecutablePathVP);
=======
>>>>>>> 793912eb

  // Reject unknown tools.
  llvm::errs() << "error: unknown integrated tool '" << Tool << "'. "
               << "Valid tools include '-cc1' and '-cc1as'.\n";
  return 1;
}

int main(int argc_, const char **argv_) {
  llvm::InitLLVM X(argc_, argv_);
  SmallVector<const char *, 256> argv(argv_, argv_ + argc_);

  if (llvm::sys::Process::FixupStandardFileDescriptors())
    return 1;

  llvm::InitializeAllTargets();
  auto TargetAndMode = ToolChain::getTargetAndModeFromProgramName(argv[0]);

  llvm::BumpPtrAllocator A;
  llvm::StringSaver Saver(A);

  // Parse response files using the GNU syntax, unless we're in CL mode. There
  // are two ways to put clang in CL compatibility mode: argv[0] is either
  // clang-cl or cl, or --driver-mode=cl is on the command line. The normal
  // command line parsing can't happen until after response file parsing, so we
  // have to manually search for a --driver-mode=cl argument the hard way.
  // Finally, our -cc1 tools don't care which tokenization mode we use because
  // response files written by clang will tokenize the same way in either mode.
  bool ClangCLMode = false;
  if (StringRef(TargetAndMode.DriverMode).equals("--driver-mode=cl") ||
      std::find_if(argv.begin(), argv.end(), [](const char *F) {
        return F && strcmp(F, "--driver-mode=cl") == 0;
      }) != argv.end()) {
    ClangCLMode = true;
  }
  enum { Default, POSIX, Windows } RSPQuoting = Default;
  for (const char *F : argv) {
    if (strcmp(F, "--rsp-quoting=posix") == 0)
      RSPQuoting = POSIX;
    else if (strcmp(F, "--rsp-quoting=windows") == 0)
      RSPQuoting = Windows;
  }

  // Determines whether we want nullptr markers in argv to indicate response
  // files end-of-lines. We only use this for the /LINK driver argument with
  // clang-cl.exe on Windows.
  bool MarkEOLs = ClangCLMode;

  llvm::cl::TokenizerCallback Tokenizer;
  if (RSPQuoting == Windows || (RSPQuoting == Default && ClangCLMode))
    Tokenizer = &llvm::cl::TokenizeWindowsCommandLine;
  else
    Tokenizer = &llvm::cl::TokenizeGNUCommandLine;

  if (MarkEOLs && argv.size() > 1 && StringRef(argv[1]).startswith("-cc1"))
    MarkEOLs = false;
  llvm::cl::ExpandResponseFiles(Saver, Tokenizer, argv, MarkEOLs);

  // Handle -cc1 integrated tools, even if -cc1 was expanded from a response
  // file.
  auto FirstArg = std::find_if(argv.begin() + 1, argv.end(),
                               [](const char *A) { return A != nullptr; });
  if (FirstArg != argv.end() && StringRef(*FirstArg).startswith("-cc1")) {
    // If -cc1 came from a response file, remove the EOL sentinels.
    if (MarkEOLs) {
      auto newEnd = std::remove(argv.begin(), argv.end(), nullptr);
      argv.resize(newEnd - argv.begin());
    }
    return ExecuteCC1Tool(argv, argv[1] + 4);
  }

  bool CanonicalPrefixes = true;
  for (int i = 1, size = argv.size(); i < size; ++i) {
    // Skip end-of-line response file markers
    if (argv[i] == nullptr)
      continue;
    if (StringRef(argv[i]) == "-no-canonical-prefixes") {
      CanonicalPrefixes = false;
      break;
    }
  }

  // Handle CL and _CL_ which permits additional command line options to be
  // prepended or appended.
  if (ClangCLMode) {
    // Arguments in "CL" are prepended.
    llvm::Optional<std::string> OptCL = llvm::sys::Process::GetEnv("CL");
    if (OptCL.hasValue()) {
      SmallVector<const char *, 8> PrependedOpts;
      getCLEnvVarOptions(OptCL.getValue(), Saver, PrependedOpts);

      // Insert right after the program name to prepend to the argument list.
      argv.insert(argv.begin() + 1, PrependedOpts.begin(), PrependedOpts.end());
    }
    // Arguments in "_CL_" are appended.
    llvm::Optional<std::string> Opt_CL_ = llvm::sys::Process::GetEnv("_CL_");
    if (Opt_CL_.hasValue()) {
      SmallVector<const char *, 8> AppendedOpts;
      getCLEnvVarOptions(Opt_CL_.getValue(), Saver, AppendedOpts);

      // Insert at the end of the argument list to append.
      argv.append(AppendedOpts.begin(), AppendedOpts.end());
    }
  }

  std::set<std::string> SavedStrings;
  // Handle CCC_OVERRIDE_OPTIONS, used for editing a command line behind the
  // scenes.
  if (const char *OverrideStr = ::getenv("CCC_OVERRIDE_OPTIONS")) {
    // FIXME: Driver shouldn't take extra initial argument.
    ApplyQAOverride(argv, OverrideStr, SavedStrings);
  }

  std::string Path = GetExecutablePath(argv[0], CanonicalPrefixes);

  IntrusiveRefCntPtr<DiagnosticOptions> DiagOpts =
      CreateAndPopulateDiagOpts(argv);

  TextDiagnosticPrinter *DiagClient
    = new TextDiagnosticPrinter(llvm::errs(), &*DiagOpts);
  FixupDiagPrefixExeName(DiagClient, Path);

  IntrusiveRefCntPtr<DiagnosticIDs> DiagID(new DiagnosticIDs());

  DiagnosticsEngine Diags(DiagID, &*DiagOpts, DiagClient);

  if (!DiagOpts->DiagnosticSerializationFile.empty()) {
    auto SerializedConsumer =
        clang::serialized_diags::create(DiagOpts->DiagnosticSerializationFile,
                                        &*DiagOpts, /*MergeChildRecords=*/true);
    Diags.setClient(new ChainedDiagnosticConsumer(
        Diags.takeClient(), std::move(SerializedConsumer)));
  }

  ProcessWarningOptions(Diags, *DiagOpts, /*ReportDiags=*/false);

  Driver TheDriver(Path, llvm::sys::getDefaultTargetTriple(), Diags);
  SetInstallDir(argv, TheDriver, CanonicalPrefixes);
  TheDriver.setTargetAndMode(TargetAndMode);

  insertTargetAndModeArgs(TargetAndMode, argv, SavedStrings);

  SetBackdoorDriverOutputsFromEnvVars(TheDriver);

  std::unique_ptr<Compilation> C(TheDriver.BuildCompilation(argv));
  int Res = 1;
  if (C && !C->containsError()) {
    SmallVector<std::pair<int, const Command *>, 4> FailingCommands;
    Res = TheDriver.ExecuteCompilation(*C, FailingCommands);

    // Force a crash to test the diagnostics.
    if (TheDriver.GenReproducer) {
      Diags.Report(diag::err_drv_force_crash)
        << !::getenv("FORCE_CLANG_DIAGNOSTICS_CRASH");

      // Pretend that every command failed.
      FailingCommands.clear();
      for (const auto &J : C->getJobs())
        if (const Command *C = dyn_cast<Command>(&J))
          FailingCommands.push_back(std::make_pair(-1, C));
    }

    for (const auto &P : FailingCommands) {
      int CommandRes = P.first;
      const Command *FailingCommand = P.second;
      if (!Res)
        Res = CommandRes;

      // If result status is < 0, then the driver command signalled an error.
      // If result status is 70, then the driver command reported a fatal error.
      // On Windows, abort will return an exit code of 3.  In these cases,
      // generate additional diagnostic information if possible.
      bool DiagnoseCrash = CommandRes < 0 || CommandRes == 70;
#ifdef _WIN32
      DiagnoseCrash |= CommandRes == 3;
#endif
      if (DiagnoseCrash) {
        TheDriver.generateCompilationDiagnostics(*C, *FailingCommand);
        break;
      }
    }
  }

  Diags.getClient()->finish();

  // If any timers were active but haven't been destroyed yet, print their
  // results now.  This happens in -disable-free mode.
  llvm::TimerGroup::printAll(llvm::errs());

#ifdef _WIN32
  // Exit status should not be negative on Win32, unless abnormal termination.
  // Once abnormal termiation was caught, negative status should not be
  // propagated.
  if (Res < 0)
    Res = 1;
#endif

  // If we have multiple failing commands, we return the result of the first
  // failing command.
  return Res;
}<|MERGE_RESOLUTION|>--- conflicted
+++ resolved
@@ -12,9 +12,9 @@
 //
 //===----------------------------------------------------------------------===//
 
-#include "clang/Driver/Driver.h"
 #include "clang/Basic/DiagnosticOptions.h"
 #include "clang/Driver/Compilation.h"
+#include "clang/Driver/Driver.h"
 #include "clang/Driver/DriverDiagnostic.h"
 #include "clang/Driver/Options.h"
 #include "clang/Driver/ToolChain.h"
@@ -26,6 +26,7 @@
 #include "llvm/ADT/ArrayRef.h"
 #include "llvm/ADT/SmallString.h"
 #include "llvm/ADT/SmallVector.h"
+#include "llvm/Config/llvm-config.h"
 #include "llvm/Option/ArgList.h"
 #include "llvm/Option/OptTable.h"
 #include "llvm/Option/Option.h"
@@ -33,8 +34,9 @@
 #include "llvm/Support/ErrorHandling.h"
 #include "llvm/Support/FileSystem.h"
 #include "llvm/Support/Host.h"
-#include "llvm/Support/InitLLVM.h"
+#include "llvm/Support/ManagedStatic.h"
 #include "llvm/Support/Path.h"
+#include "llvm/Support/PrettyStackTrace.h"
 #include "llvm/Support/Process.h"
 #include "llvm/Support/Program.h"
 #include "llvm/Support/Regex.h"
@@ -205,11 +207,6 @@
                       void *MainAddr);
 extern int cc1apinotes_main(ArrayRef<const char *> Argv, const char *Argv0,
                             void *MainAddr);
-<<<<<<< HEAD
-extern int cc1gen_reproducer_main(ArrayRef<const char *> Argv,
-                                  const char *Argv0, void *MainAddr);
-=======
->>>>>>> 793912eb
 
 static void insertTargetAndModeArgs(const ParsedClangName &NameParts,
                                     SmallVectorImpl<const char *> &ArgVector,
@@ -217,21 +214,20 @@
   // Put target and mode arguments at the start of argument list so that
   // arguments specified in command line could override them. Avoid putting
   // them at index 0, as an option like '-cc1' must remain the first.
-  int InsertionPoint = 0;
-  if (ArgVector.size() > 0)
+  auto InsertionPoint = ArgVector.begin();
+  if (InsertionPoint != ArgVector.end())
     ++InsertionPoint;
 
   if (NameParts.DriverMode) {
     // Add the mode flag to the arguments.
-    ArgVector.insert(ArgVector.begin() + InsertionPoint,
+    ArgVector.insert(InsertionPoint,
                      GetStableCStr(SavedStrings, NameParts.DriverMode));
   }
 
   if (NameParts.TargetIsValid) {
     const char *arr[] = {"-target", GetStableCStr(SavedStrings,
                                                   NameParts.TargetPrefix)};
-    ArgVector.insert(ArgVector.begin() + InsertionPoint,
-                     std::begin(arr), std::end(arr));
+    ArgVector.insert(InsertionPoint, std::begin(arr), std::end(arr));
   }
 }
 
@@ -317,24 +313,28 @@
     return cc1as_main(argv.slice(2), argv[0], GetExecutablePathVP);
   if (Tool == "apinotes")
     return cc1apinotes_main(argv.slice(2), argv[0], GetExecutablePathVP);
-<<<<<<< HEAD
-  if (Tool == "gen-reproducer")
-    return cc1gen_reproducer_main(argv.slice(2), argv[0], GetExecutablePathVP);
-=======
->>>>>>> 793912eb
 
   // Reject unknown tools.
-  llvm::errs() << "error: unknown integrated tool '" << Tool << "'. "
-               << "Valid tools include '-cc1' and '-cc1as'.\n";
+  llvm::errs() << "error: unknown integrated tool '" << Tool << "'\n";
   return 1;
 }
 
 int main(int argc_, const char **argv_) {
-  llvm::InitLLVM X(argc_, argv_);
-  SmallVector<const char *, 256> argv(argv_, argv_ + argc_);
+  llvm::sys::PrintStackTraceOnErrorSignal(argv_[0]);
+  llvm::PrettyStackTraceProgram X(argc_, argv_);
+  llvm::llvm_shutdown_obj Y; // Call llvm_shutdown() on exit.
 
   if (llvm::sys::Process::FixupStandardFileDescriptors())
     return 1;
+
+  SmallVector<const char *, 256> argv;
+  llvm::SpecificBumpPtrAllocator<char> ArgAllocator;
+  std::error_code EC = llvm::sys::Process::GetArgumentVector(
+      argv, llvm::makeArrayRef(argv_, argc_), ArgAllocator);
+  if (EC) {
+    llvm::errs() << "error: couldn't get arguments: " << EC.message() << '\n';
+    return 1;
+  }
 
   llvm::InitializeAllTargets();
   auto TargetAndMode = ToolChain::getTargetAndModeFromProgramName(argv[0]);
@@ -494,7 +494,7 @@
       // On Windows, abort will return an exit code of 3.  In these cases,
       // generate additional diagnostic information if possible.
       bool DiagnoseCrash = CommandRes < 0 || CommandRes == 70;
-#ifdef _WIN32
+#ifdef LLVM_ON_WIN32
       DiagnoseCrash |= CommandRes == 3;
 #endif
       if (DiagnoseCrash) {
@@ -510,7 +510,7 @@
   // results now.  This happens in -disable-free mode.
   llvm::TimerGroup::printAll(llvm::errs());
 
-#ifdef _WIN32
+#ifdef LLVM_ON_WIN32
   // Exit status should not be negative on Win32, unless abnormal termination.
   // Once abnormal termiation was caught, negative status should not be
   // propagated.
