//===- Job.cpp - Command to Execute ---------------------------------------===//
//
//                     The LLVM Compiler Infrastructure
//
// This file is distributed under the University of Illinois Open Source
// License. See LICENSE.TXT for details.
//
//===----------------------------------------------------------------------===//

#include "clang/Driver/Job.h"
#include "InputInfo.h"
#include "clang/Basic/LLVM.h"
#include "clang/Driver/Driver.h"
#include "clang/Driver/DriverDiagnostic.h"
#include "clang/Driver/Tool.h"
#include "clang/Driver/ToolChain.h"
#include "llvm/ADT/ArrayRef.h"
#include "llvm/ADT/SmallString.h"
#include "llvm/ADT/SmallVector.h"
#include "llvm/ADT/StringRef.h"
#include "llvm/ADT/StringSet.h"
#include "llvm/ADT/StringSwitch.h"
#include "llvm/Support/FileSystem.h"
#include "llvm/Support/Path.h"
#include "llvm/Support/Program.h"
#include "llvm/Support/raw_ostream.h"
#include <algorithm>
#include <cassert>
#include <cstddef>
#include <string>
#include <system_error>
#include <utility>

using namespace clang;
using namespace driver;

Command::Command(const Action &Source, const Tool &Creator,
                 const char *Executable, const ArgStringList &Arguments,
                 ArrayRef<InputInfo> Inputs)
    : Source(Source), Creator(Creator), Executable(Executable),
      Arguments(Arguments) {
  for (const auto &II : Inputs)
    if (II.isFilename())
      InputFilenames.push_back(II.getFilename());
}

/// @brief Check if the compiler flag in question should be skipped when
/// emitting a reproducer. Also track how many arguments it has and if the
/// option is some kind of include path.
static bool skipArgs(const char *Flag, bool HaveCrashVFS, int &SkipNum,
                     bool &IsInclude) {
  SkipNum = 2;
  // These flags are all of the form -Flag <Arg> and are treated as two
  // arguments.  Therefore, we need to skip the flag and the next argument.
  bool ShouldSkip = llvm::StringSwitch<bool>(Flag)
    .Cases("-MF", "-MT", "-MQ", "-serialize-diagnostic-file", true)
    .Cases("-o", "-dependency-file", true)
    .Cases("-fdebug-compilation-dir", "-diagnostic-log-file", true)
    .Cases("-dwarf-debug-flags", "-ivfsoverlay", true)
    .Default(false);
  if (ShouldSkip)
    return true;

  // Some include flags shouldn't be skipped if we have a crash VFS
  IsInclude = llvm::StringSwitch<bool>(Flag)
    .Cases("-include", "-header-include-file", true)
    .Cases("-idirafter", "-internal-isystem", "-iwithprefix", true)
    .Cases("-internal-externc-isystem", "-iprefix", true)
    .Cases("-iwithprefixbefore", "-isystem", "-iquote", true)
    .Cases("-isysroot", "-I", "-F", "-resource-dir", true)
    .Cases("-iframework", "-include-pch", true)
    .Default(false);
  if (IsInclude)
<<<<<<< HEAD
    return HaveCrashVFS ? false : true;
  if (StringRef(Flag).startswith("-index-store-path"))
    return true;
=======
    return !HaveCrashVFS;
>>>>>>> ca0d0ced

  // The remaining flags are treated as a single argument.

  // These flags are all of the form -Flag and have no second argument.
  ShouldSkip = llvm::StringSwitch<bool>(Flag)
    .Cases("-M", "-MM", "-MG", "-MP", "-MD", true)
    .Case("-MMD", true)
    .Default(false);

  // Match found.
  SkipNum = 1;
  if (ShouldSkip)
    return true;

  // These flags are treated as a single argument (e.g., -F<Dir>).
  StringRef FlagRef(Flag);
  IsInclude = FlagRef.startswith("-F") || FlagRef.startswith("-I");
  if (IsInclude)
    return !HaveCrashVFS;
  if (FlagRef.startswith("-fmodules-cache-path="))
    return true;
  if (FlagRef.startswith("-fapinotes-cache-path="))
    return true;

  SkipNum = 0;
  return false;
}

void Command::printArg(raw_ostream &OS, StringRef Arg, bool Quote) {
  const bool Escape = Arg.find_first_of("\"\\$") != StringRef::npos;

  if (!Quote && !Escape) {
    OS << Arg;
    return;
  }

  // Quote and escape. This isn't really complete, but good enough.
  OS << '"';
  for (const auto c : Arg) {
    if (c == '"' || c == '\\' || c == '$')
      OS << '\\';
    OS << c;
  }
  OS << '"';
}

void Command::writeResponseFile(raw_ostream &OS) const {
  // In a file list, we only write the set of inputs to the response file
  if (Creator.getResponseFilesSupport() == Tool::RF_FileList) {
    for (const auto *Arg : InputFileList) {
      OS << Arg << '\n';
    }
    return;
  }

  // In regular response files, we send all arguments to the response file.
  // Wrapping all arguments in double quotes ensures that both Unix tools and
  // Windows tools understand the response file.
  for (const auto *Arg : Arguments) {
    OS << '"';

    for (; *Arg != '\0'; Arg++) {
      if (*Arg == '\"' || *Arg == '\\') {
        OS << '\\';
      }
      OS << *Arg;
    }

    OS << "\" ";
  }
}

void Command::buildArgvForResponseFile(
    llvm::SmallVectorImpl<const char *> &Out) const {
  // When not a file list, all arguments are sent to the response file.
  // This leaves us to set the argv to a single parameter, requesting the tool
  // to read the response file.
  if (Creator.getResponseFilesSupport() != Tool::RF_FileList) {
    Out.push_back(Executable);
    Out.push_back(ResponseFileFlag.c_str());
    return;
  }

  llvm::StringSet<> Inputs;
  for (const auto *InputName : InputFileList)
    Inputs.insert(InputName);
  Out.push_back(Executable);
  // In a file list, build args vector ignoring parameters that will go in the
  // response file (elements of the InputFileList vector)
  bool FirstInput = true;
  for (const auto *Arg : Arguments) {
    if (Inputs.count(Arg) == 0) {
      Out.push_back(Arg);
    } else if (FirstInput) {
      FirstInput = false;
      Out.push_back(Creator.getResponseFileFlag());
      Out.push_back(ResponseFile);
    }
  }
}

/// @brief Rewrite relative include-like flag paths to absolute ones.
static void
rewriteIncludes(const llvm::ArrayRef<const char *> &Args, size_t Idx,
                size_t NumArgs,
                llvm::SmallVectorImpl<llvm::SmallString<128>> &IncFlags) {
  using namespace llvm;
  using namespace sys;

  auto getAbsPath = [](StringRef InInc, SmallVectorImpl<char> &OutInc) -> bool {
    if (path::is_absolute(InInc)) // Nothing to do here...
      return false;
    std::error_code EC = fs::current_path(OutInc);
    if (EC)
      return false;
    path::append(OutInc, InInc);
    return true;
  };

  SmallString<128> NewInc;
  if (NumArgs == 1) {
    StringRef FlagRef(Args[Idx + NumArgs - 1]);
    assert((FlagRef.startswith("-F") || FlagRef.startswith("-I")) &&
            "Expecting -I or -F");
    StringRef Inc = FlagRef.slice(2, StringRef::npos);
    if (getAbsPath(Inc, NewInc)) {
      SmallString<128> NewArg(FlagRef.slice(0, 2));
      NewArg += NewInc;
      IncFlags.push_back(std::move(NewArg));
    }
    return;
  }

  assert(NumArgs == 2 && "Not expecting more than two arguments");
  StringRef Inc(Args[Idx + NumArgs - 1]);
  if (!getAbsPath(Inc, NewInc))
    return;
  IncFlags.push_back(SmallString<128>(Args[Idx]));
  IncFlags.push_back(std::move(NewInc));
}

void Command::Print(raw_ostream &OS, const char *Terminator, bool Quote,
                    CrashReportInfo *CrashInfo) const {
  // Always quote the exe.
  OS << ' ';
  printArg(OS, Executable, /*Quote=*/true);

  ArrayRef<const char *> Args = Arguments;
  SmallVector<const char *, 128> ArgsRespFile;
  if (ResponseFile != nullptr) {
    buildArgvForResponseFile(ArgsRespFile);
    Args = ArrayRef<const char *>(ArgsRespFile).slice(1); // no executable name
  }

  bool HaveCrashVFS = CrashInfo && !CrashInfo->VFSPath.empty();
  bool HaveIndexStorePath = CrashInfo && !CrashInfo->IndexStorePath.empty();
  for (size_t i = 0, e = Args.size(); i < e; ++i) {
    const char *const Arg = Args[i];

    if (CrashInfo) {
      int NumArgs = 0;
      bool IsInclude = false;
      if (skipArgs(Arg, HaveCrashVFS, NumArgs, IsInclude)) {
        i += NumArgs - 1;
        continue;
      }

      // Relative includes need to be expanded to absolute paths.
      if (HaveCrashVFS && IsInclude) {
        SmallVector<SmallString<128>, 2> NewIncFlags;
        rewriteIncludes(Args, i, NumArgs, NewIncFlags);
        if (!NewIncFlags.empty()) {
          for (auto &F : NewIncFlags) {
            OS << ' ';
            printArg(OS, F.c_str(), Quote);
          }
          i += NumArgs - 1;
          continue;
        }
      }

      auto Found = std::find_if(InputFilenames.begin(), InputFilenames.end(),
                                [&Arg](StringRef IF) { return IF == Arg; });
      if (Found != InputFilenames.end() &&
          (i == 0 || StringRef(Args[i - 1]) != "-main-file-name")) {
        // Replace the input file name with the crashinfo's file name.
        OS << ' ';
        StringRef ShortName = llvm::sys::path::filename(CrashInfo->Filename);
        printArg(OS, ShortName.str(), Quote);
        continue;
      }
    }

    OS << ' ';
    printArg(OS, Arg, Quote);
  }

  if (CrashInfo && HaveCrashVFS) {
    OS << ' ';
    printArg(OS, "-ivfsoverlay", Quote);
    OS << ' ';
    printArg(OS, CrashInfo->VFSPath.str(), Quote);

    // The leftover modules from the crash are stored in
    //  <name>.cache/vfs/modules
    // Leave it untouched for pcm inspection and provide a clean/empty dir
    // path to contain the future generated module cache:
    //  <name>.cache/vfs/repro-modules
    SmallString<128> RelModCacheDir = llvm::sys::path::parent_path(
        llvm::sys::path::parent_path(CrashInfo->VFSPath));
    llvm::sys::path::append(RelModCacheDir, "repro-modules");

    std::string ModCachePath = "-fmodules-cache-path=";
    ModCachePath.append(RelModCacheDir.c_str());

    OS << ' ';
    printArg(OS, ModCachePath, Quote);
  }

  if (CrashInfo && HaveIndexStorePath) {
    SmallString<128> IndexStoreDir;

    if (HaveCrashVFS) {
      IndexStoreDir = llvm::sys::path::parent_path(
          llvm::sys::path::parent_path(CrashInfo->VFSPath));
      llvm::sys::path::append(IndexStoreDir, "index-store");
    } else {
      IndexStoreDir = "index-store";
    }

    OS << ' ';
    printArg(OS, "-index-store-path", Quote);
    OS << ' ';
    printArg(OS, IndexStoreDir.c_str(), Quote);
  }


  if (ResponseFile != nullptr) {
    OS << "\n Arguments passed via response file:\n";
    writeResponseFile(OS);
    // Avoiding duplicated newline terminator, since FileLists are
    // newline-separated.
    if (Creator.getResponseFilesSupport() != Tool::RF_FileList)
      OS << "\n";
    OS << " (end of response file)";
  }

  OS << Terminator;
}

void Command::setResponseFile(const char *FileName) {
  ResponseFile = FileName;
  ResponseFileFlag = Creator.getResponseFileFlag();
  ResponseFileFlag += FileName;
}

void Command::setEnvironment(llvm::ArrayRef<const char *> NewEnvironment) {
  Environment.reserve(NewEnvironment.size() + 1);
  Environment.assign(NewEnvironment.begin(), NewEnvironment.end());
  Environment.push_back(nullptr);
}

int Command::Execute(ArrayRef<llvm::Optional<StringRef>> Redirects,
                     std::string *ErrMsg, bool *ExecutionFailed) const {
  SmallVector<const char*, 128> Argv;

  const char **Envp;
  if (Environment.empty()) {
    Envp = nullptr;
  } else {
    assert(Environment.back() == nullptr &&
           "Environment vector should be null-terminated by now");
    Envp = const_cast<const char **>(Environment.data());
  }

  if (ResponseFile == nullptr) {
    Argv.push_back(Executable);
    Argv.append(Arguments.begin(), Arguments.end());
    Argv.push_back(nullptr);

    return llvm::sys::ExecuteAndWait(
        Executable, Argv.data(), Envp, Redirects, /*secondsToWait*/ 0,
        /*memoryLimit*/ 0, ErrMsg, ExecutionFailed);
  }

  // We need to put arguments in a response file (command is too large)
  // Open stream to store the response file contents
  std::string RespContents;
  llvm::raw_string_ostream SS(RespContents);

  // Write file contents and build the Argv vector
  writeResponseFile(SS);
  buildArgvForResponseFile(Argv);
  Argv.push_back(nullptr);
  SS.flush();

  // Save the response file in the appropriate encoding
  if (std::error_code EC = writeFileWithEncoding(
          ResponseFile, RespContents, Creator.getResponseFileEncoding())) {
    if (ErrMsg)
      *ErrMsg = EC.message();
    if (ExecutionFailed)
      *ExecutionFailed = true;
    return -1;
  }

  return llvm::sys::ExecuteAndWait(Executable, Argv.data(), Envp, Redirects,
                                   /*secondsToWait*/ 0,
                                   /*memoryLimit*/ 0, ErrMsg, ExecutionFailed);
}

FallbackCommand::FallbackCommand(const Action &Source_, const Tool &Creator_,
                                 const char *Executable_,
                                 const ArgStringList &Arguments_,
                                 ArrayRef<InputInfo> Inputs,
                                 std::unique_ptr<Command> Fallback_)
    : Command(Source_, Creator_, Executable_, Arguments_, Inputs),
      Fallback(std::move(Fallback_)) {}

void FallbackCommand::Print(raw_ostream &OS, const char *Terminator,
                            bool Quote, CrashReportInfo *CrashInfo) const {
  Command::Print(OS, "", Quote, CrashInfo);
  OS << " ||";
  Fallback->Print(OS, Terminator, Quote, CrashInfo);
}

static bool ShouldFallback(int ExitCode) {
  // FIXME: We really just want to fall back for internal errors, such
  // as when some symbol cannot be mangled, when we should be able to
  // parse something but can't, etc.
  return ExitCode != 0;
}

int FallbackCommand::Execute(ArrayRef<llvm::Optional<StringRef>> Redirects,
                             std::string *ErrMsg, bool *ExecutionFailed) const {
  int PrimaryStatus = Command::Execute(Redirects, ErrMsg, ExecutionFailed);
  if (!ShouldFallback(PrimaryStatus))
    return PrimaryStatus;

  // Clear ExecutionFailed and ErrMsg before falling back.
  if (ErrMsg)
    ErrMsg->clear();
  if (ExecutionFailed)
    *ExecutionFailed = false;

  const Driver &D = getCreator().getToolChain().getDriver();
  D.Diag(diag::warn_drv_invoking_fallback) << Fallback->getExecutable();

  int SecondaryStatus = Fallback->Execute(Redirects, ErrMsg, ExecutionFailed);
  return SecondaryStatus;
}

ForceSuccessCommand::ForceSuccessCommand(const Action &Source_,
                                         const Tool &Creator_,
                                         const char *Executable_,
                                         const ArgStringList &Arguments_,
                                         ArrayRef<InputInfo> Inputs)
    : Command(Source_, Creator_, Executable_, Arguments_, Inputs) {}

void ForceSuccessCommand::Print(raw_ostream &OS, const char *Terminator,
                            bool Quote, CrashReportInfo *CrashInfo) const {
  Command::Print(OS, "", Quote, CrashInfo);
  OS << " || (exit 0)" << Terminator;
}

int ForceSuccessCommand::Execute(ArrayRef<llvm::Optional<StringRef>> Redirects,
                                 std::string *ErrMsg,
                                 bool *ExecutionFailed) const {
  int Status = Command::Execute(Redirects, ErrMsg, ExecutionFailed);
  (void)Status;
  if (ExecutionFailed)
    *ExecutionFailed = false;
  return 0;
}

void JobList::Print(raw_ostream &OS, const char *Terminator, bool Quote,
                    CrashReportInfo *CrashInfo) const {
  for (const auto &Job : *this)
    Job.Print(OS, Terminator, Quote, CrashInfo);
}

void JobList::clear() { Jobs.clear(); }<|MERGE_RESOLUTION|>--- conflicted
+++ resolved
@@ -71,13 +71,9 @@
     .Cases("-iframework", "-include-pch", true)
     .Default(false);
   if (IsInclude)
-<<<<<<< HEAD
-    return HaveCrashVFS ? false : true;
+    return !HaveCrashVFS;
   if (StringRef(Flag).startswith("-index-store-path"))
     return true;
-=======
-    return !HaveCrashVFS;
->>>>>>> ca0d0ced
 
   // The remaining flags are treated as a single argument.
 
