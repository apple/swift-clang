//===--- X86.cpp - Implement X86 target feature support -------------------===//
//
//                     The LLVM Compiler Infrastructure
//
// This file is distributed under the University of Illinois Open Source
// License. See LICENSE.TXT for details.
//
//===----------------------------------------------------------------------===//
//
// This file implements X86 TargetInfo objects.
//
//===----------------------------------------------------------------------===//

#include "X86.h"
#include "clang/Basic/Builtins.h"
#include "clang/Basic/Diagnostic.h"
#include "clang/Basic/TargetBuiltins.h"
#include "llvm/ADT/StringExtras.h"
#include "llvm/ADT/StringRef.h"
#include "llvm/ADT/StringSwitch.h"
#include "llvm/Support/TargetParser.h"

namespace clang {
namespace targets {

const Builtin::Info BuiltinInfoX86[] = {
#define BUILTIN(ID, TYPE, ATTRS)                                               \
  {#ID, TYPE, ATTRS, nullptr, ALL_LANGUAGES, nullptr},
#define TARGET_BUILTIN(ID, TYPE, ATTRS, FEATURE)                               \
  {#ID, TYPE, ATTRS, nullptr, ALL_LANGUAGES, FEATURE},
#define TARGET_HEADER_BUILTIN(ID, TYPE, ATTRS, HEADER, LANGS, FEATURE)         \
  {#ID, TYPE, ATTRS, HEADER, LANGS, FEATURE},
#include "clang/Basic/BuiltinsX86.def"

#define BUILTIN(ID, TYPE, ATTRS)                                               \
  {#ID, TYPE, ATTRS, nullptr, ALL_LANGUAGES, nullptr},
#define TARGET_BUILTIN(ID, TYPE, ATTRS, FEATURE)                               \
  {#ID, TYPE, ATTRS, nullptr, ALL_LANGUAGES, FEATURE},
#define TARGET_HEADER_BUILTIN(ID, TYPE, ATTRS, HEADER, LANGS, FEATURE)         \
  {#ID, TYPE, ATTRS, HEADER, LANGS, FEATURE},
#include "clang/Basic/BuiltinsX86_64.def"
};

static const char *const GCCRegNames[] = {
    "ax",    "dx",    "cx",    "bx",    "si",      "di",    "bp",    "sp",
    "st",    "st(1)", "st(2)", "st(3)", "st(4)",   "st(5)", "st(6)", "st(7)",
    "argp",  "flags", "fpcr",  "fpsr",  "dirflag", "frame", "xmm0",  "xmm1",
    "xmm2",  "xmm3",  "xmm4",  "xmm5",  "xmm6",    "xmm7",  "mm0",   "mm1",
    "mm2",   "mm3",   "mm4",   "mm5",   "mm6",     "mm7",   "r8",    "r9",
    "r10",   "r11",   "r12",   "r13",   "r14",     "r15",   "xmm8",  "xmm9",
    "xmm10", "xmm11", "xmm12", "xmm13", "xmm14",   "xmm15", "ymm0",  "ymm1",
    "ymm2",  "ymm3",  "ymm4",  "ymm5",  "ymm6",    "ymm7",  "ymm8",  "ymm9",
    "ymm10", "ymm11", "ymm12", "ymm13", "ymm14",   "ymm15", "xmm16", "xmm17",
    "xmm18", "xmm19", "xmm20", "xmm21", "xmm22",   "xmm23", "xmm24", "xmm25",
    "xmm26", "xmm27", "xmm28", "xmm29", "xmm30",   "xmm31", "ymm16", "ymm17",
    "ymm18", "ymm19", "ymm20", "ymm21", "ymm22",   "ymm23", "ymm24", "ymm25",
    "ymm26", "ymm27", "ymm28", "ymm29", "ymm30",   "ymm31", "zmm0",  "zmm1",
    "zmm2",  "zmm3",  "zmm4",  "zmm5",  "zmm6",    "zmm7",  "zmm8",  "zmm9",
    "zmm10", "zmm11", "zmm12", "zmm13", "zmm14",   "zmm15", "zmm16", "zmm17",
    "zmm18", "zmm19", "zmm20", "zmm21", "zmm22",   "zmm23", "zmm24", "zmm25",
    "zmm26", "zmm27", "zmm28", "zmm29", "zmm30",   "zmm31", "k0",    "k1",
    "k2",    "k3",    "k4",    "k5",    "k6",      "k7",
    "cr0",   "cr2",   "cr3",   "cr4",   "cr8",
    "dr0",   "dr1",   "dr2",   "dr3",   "dr6",     "dr7",
    "bnd0",  "bnd1",  "bnd2",  "bnd3",
};

const TargetInfo::AddlRegName AddlRegNames[] = {
    {{"al", "ah", "eax", "rax"}, 0},
    {{"bl", "bh", "ebx", "rbx"}, 3},
    {{"cl", "ch", "ecx", "rcx"}, 2},
    {{"dl", "dh", "edx", "rdx"}, 1},
    {{"esi", "rsi"}, 4},
    {{"edi", "rdi"}, 5},
    {{"esp", "rsp"}, 7},
    {{"ebp", "rbp"}, 6},
    {{"r8d", "r8w", "r8b"}, 38},
    {{"r9d", "r9w", "r9b"}, 39},
    {{"r10d", "r10w", "r10b"}, 40},
    {{"r11d", "r11w", "r11b"}, 41},
    {{"r12d", "r12w", "r12b"}, 42},
    {{"r13d", "r13w", "r13b"}, 43},
    {{"r14d", "r14w", "r14b"}, 44},
    {{"r15d", "r15w", "r15b"}, 45},
};

} // namespace targets
} // namespace clang

using namespace clang;
using namespace clang::targets;

bool X86TargetInfo::setFPMath(StringRef Name) {
  if (Name == "387") {
    FPMath = FP_387;
    return true;
  }
  if (Name == "sse") {
    FPMath = FP_SSE;
    return true;
  }
  return false;
}

bool X86TargetInfo::initFeatureMap(
    llvm::StringMap<bool> &Features, DiagnosticsEngine &Diags, StringRef CPU,
    const std::vector<std::string> &FeaturesVec) const {
  // FIXME: This *really* should not be here.
  // X86_64 always has SSE2.
  if (getTriple().getArch() == llvm::Triple::x86_64)
    setFeatureEnabledImpl(Features, "sse2", true);

  const CPUKind Kind = getCPUKind(CPU);

  // Enable X87 for all X86 processors but Lakemont.
  if (Kind != CK_Lakemont)
    setFeatureEnabledImpl(Features, "x87", true);

  switch (Kind) {
  case CK_Generic:
  case CK_i386:
  case CK_i486:
  case CK_i586:
  case CK_Pentium:
  case CK_PentiumPro:
  case CK_Lakemont:
    break;

  case CK_PentiumMMX:
  case CK_Pentium2:
  case CK_K6:
  case CK_WinChipC6:
    setFeatureEnabledImpl(Features, "mmx", true);
    break;

  case CK_IcelakeServer:
    setFeatureEnabledImpl(Features, "pconfig", true);
    setFeatureEnabledImpl(Features, "wbnoinvd", true);
    LLVM_FALLTHROUGH;
  case CK_IcelakeClient:
    setFeatureEnabledImpl(Features, "vaes", true);
    setFeatureEnabledImpl(Features, "gfni", true);
    setFeatureEnabledImpl(Features, "vpclmulqdq", true);
    setFeatureEnabledImpl(Features, "avx512bitalg", true);
    setFeatureEnabledImpl(Features, "avx512vnni", true);
    setFeatureEnabledImpl(Features, "avx512vbmi2", true);
    setFeatureEnabledImpl(Features, "avx512vpopcntdq", true);
    setFeatureEnabledImpl(Features, "rdpid", true);
    LLVM_FALLTHROUGH;
  case CK_Cannonlake:
    setFeatureEnabledImpl(Features, "avx512ifma", true);
    setFeatureEnabledImpl(Features, "avx512vbmi", true);
    setFeatureEnabledImpl(Features, "sha", true);
    LLVM_FALLTHROUGH;
  case CK_SkylakeServer:
    setFeatureEnabledImpl(Features, "avx512f", true);
    setFeatureEnabledImpl(Features, "avx512cd", true);
    setFeatureEnabledImpl(Features, "avx512dq", true);
    setFeatureEnabledImpl(Features, "avx512bw", true);
    setFeatureEnabledImpl(Features, "avx512vl", true);
    setFeatureEnabledImpl(Features, "pku", true);
    if (Kind != CK_Cannonlake) // CNL inherits all SKX features, except CLWB
      setFeatureEnabledImpl(Features, "clwb", true);
    LLVM_FALLTHROUGH;
  case CK_SkylakeClient:
    setFeatureEnabledImpl(Features, "xsavec", true);
    setFeatureEnabledImpl(Features, "xsaves", true);
    setFeatureEnabledImpl(Features, "mpx", true);
    if (Kind != CK_SkylakeServer) // SKX inherits all SKL features, except SGX
      setFeatureEnabledImpl(Features, "sgx", true);
    setFeatureEnabledImpl(Features, "clflushopt", true);
    setFeatureEnabledImpl(Features, "rtm", true);
    LLVM_FALLTHROUGH;
  case CK_Broadwell:
    setFeatureEnabledImpl(Features, "rdseed", true);
    setFeatureEnabledImpl(Features, "adx", true);
    setFeatureEnabledImpl(Features, "prfchw", true);
    LLVM_FALLTHROUGH;
  case CK_Haswell:
    setFeatureEnabledImpl(Features, "avx2", true);
    setFeatureEnabledImpl(Features, "lzcnt", true);
    setFeatureEnabledImpl(Features, "bmi", true);
    setFeatureEnabledImpl(Features, "bmi2", true);
    setFeatureEnabledImpl(Features, "fma", true);
    setFeatureEnabledImpl(Features, "invpcid", true);
    setFeatureEnabledImpl(Features, "movbe", true);
    LLVM_FALLTHROUGH;
  case CK_IvyBridge:
    setFeatureEnabledImpl(Features, "rdrnd", true);
    setFeatureEnabledImpl(Features, "f16c", true);
    setFeatureEnabledImpl(Features, "fsgsbase", true);
    LLVM_FALLTHROUGH;
  case CK_SandyBridge:
    setFeatureEnabledImpl(Features, "avx", true);
    setFeatureEnabledImpl(Features, "xsave", true);
    setFeatureEnabledImpl(Features, "xsaveopt", true);
    LLVM_FALLTHROUGH;
  case CK_Westmere:
    setFeatureEnabledImpl(Features, "aes", true);
    setFeatureEnabledImpl(Features, "pclmul", true);
    LLVM_FALLTHROUGH;
  case CK_Nehalem:
    setFeatureEnabledImpl(Features, "sse4.2", true);
    LLVM_FALLTHROUGH;
  case CK_Penryn:
    setFeatureEnabledImpl(Features, "sse4.1", true);
    LLVM_FALLTHROUGH;
  case CK_Core2:
    setFeatureEnabledImpl(Features, "ssse3", true);
    setFeatureEnabledImpl(Features, "sahf", true);
    LLVM_FALLTHROUGH;
  case CK_Yonah:
  case CK_Prescott:
  case CK_Nocona:
    setFeatureEnabledImpl(Features, "sse3", true);
    setFeatureEnabledImpl(Features, "cx16", true);
    LLVM_FALLTHROUGH;
  case CK_PentiumM:
  case CK_Pentium4:
  case CK_x86_64:
    setFeatureEnabledImpl(Features, "sse2", true);
    LLVM_FALLTHROUGH;
  case CK_Pentium3:
  case CK_C3_2:
    setFeatureEnabledImpl(Features, "sse", true);
    setFeatureEnabledImpl(Features, "fxsr", true);
    break;

  case CK_Tremont:
    setFeatureEnabledImpl(Features, "cldemote", true);
    setFeatureEnabledImpl(Features, "movdiri", true);
    setFeatureEnabledImpl(Features, "movdir64b", true);
    setFeatureEnabledImpl(Features, "gfni", true);
    setFeatureEnabledImpl(Features, "waitpkg", true);
    LLVM_FALLTHROUGH;
  case CK_GoldmontPlus:
    setFeatureEnabledImpl(Features, "ptwrite", true);
    setFeatureEnabledImpl(Features, "rdpid", true);
    setFeatureEnabledImpl(Features, "sgx", true);
    LLVM_FALLTHROUGH;
  case CK_Goldmont:
    setFeatureEnabledImpl(Features, "sha", true);
    setFeatureEnabledImpl(Features, "rdseed", true);
    setFeatureEnabledImpl(Features, "xsave", true);
    setFeatureEnabledImpl(Features, "xsaveopt", true);
    setFeatureEnabledImpl(Features, "xsavec", true);
    setFeatureEnabledImpl(Features, "xsaves", true);
    setFeatureEnabledImpl(Features, "clflushopt", true);
    setFeatureEnabledImpl(Features, "mpx", true);
    setFeatureEnabledImpl(Features, "fsgsbase", true);
    LLVM_FALLTHROUGH;
  case CK_Silvermont:
    setFeatureEnabledImpl(Features, "rdrnd", true);
    setFeatureEnabledImpl(Features, "aes", true);
    setFeatureEnabledImpl(Features, "pclmul", true);
    setFeatureEnabledImpl(Features, "sse4.2", true);
    setFeatureEnabledImpl(Features, "prfchw", true);
    LLVM_FALLTHROUGH;
  case CK_Bonnell:
    setFeatureEnabledImpl(Features, "movbe", true);
    setFeatureEnabledImpl(Features, "ssse3", true);
    setFeatureEnabledImpl(Features, "fxsr", true);
    setFeatureEnabledImpl(Features, "cx16", true);
    setFeatureEnabledImpl(Features, "sahf", true);
    break;

  case CK_KNM:
    // TODO: Add avx5124fmaps/avx5124vnniw.
    setFeatureEnabledImpl(Features, "avx512vpopcntdq", true);
    LLVM_FALLTHROUGH;
  case CK_KNL:
    setFeatureEnabledImpl(Features, "avx512f", true);
    setFeatureEnabledImpl(Features, "avx512cd", true);
    setFeatureEnabledImpl(Features, "avx512er", true);
    setFeatureEnabledImpl(Features, "avx512pf", true);
    setFeatureEnabledImpl(Features, "prfchw", true);
    setFeatureEnabledImpl(Features, "prefetchwt1", true);
    setFeatureEnabledImpl(Features, "fxsr", true);
    setFeatureEnabledImpl(Features, "rdseed", true);
    setFeatureEnabledImpl(Features, "adx", true);
    setFeatureEnabledImpl(Features, "lzcnt", true);
    setFeatureEnabledImpl(Features, "bmi", true);
    setFeatureEnabledImpl(Features, "bmi2", true);
    setFeatureEnabledImpl(Features, "rtm", true);
    setFeatureEnabledImpl(Features, "fma", true);
    setFeatureEnabledImpl(Features, "rdrnd", true);
    setFeatureEnabledImpl(Features, "f16c", true);
    setFeatureEnabledImpl(Features, "fsgsbase", true);
    setFeatureEnabledImpl(Features, "aes", true);
    setFeatureEnabledImpl(Features, "pclmul", true);
    setFeatureEnabledImpl(Features, "cx16", true);
    setFeatureEnabledImpl(Features, "xsaveopt", true);
    setFeatureEnabledImpl(Features, "xsave", true);
    setFeatureEnabledImpl(Features, "movbe", true);
    setFeatureEnabledImpl(Features, "sahf", true);
    break;

  case CK_K6_2:
  case CK_K6_3:
  case CK_WinChip2:
  case CK_C3:
    setFeatureEnabledImpl(Features, "3dnow", true);
    break;

  case CK_AMDFAM10:
    setFeatureEnabledImpl(Features, "sse4a", true);
    setFeatureEnabledImpl(Features, "lzcnt", true);
    setFeatureEnabledImpl(Features, "popcnt", true);
    setFeatureEnabledImpl(Features, "sahf", true);
    LLVM_FALLTHROUGH;
  case CK_K8SSE3:
    setFeatureEnabledImpl(Features, "sse3", true);
    LLVM_FALLTHROUGH;
  case CK_K8:
    setFeatureEnabledImpl(Features, "sse2", true);
    LLVM_FALLTHROUGH;
  case CK_AthlonXP:
    setFeatureEnabledImpl(Features, "sse", true);
    setFeatureEnabledImpl(Features, "fxsr", true);
    LLVM_FALLTHROUGH;
  case CK_Athlon:
  case CK_Geode:
    setFeatureEnabledImpl(Features, "3dnowa", true);
    break;

  case CK_BTVER2:
    setFeatureEnabledImpl(Features, "avx", true);
    setFeatureEnabledImpl(Features, "aes", true);
    setFeatureEnabledImpl(Features, "pclmul", true);
    setFeatureEnabledImpl(Features, "bmi", true);
    setFeatureEnabledImpl(Features, "f16c", true);
    setFeatureEnabledImpl(Features, "xsaveopt", true);
    setFeatureEnabledImpl(Features, "movbe", true);
    LLVM_FALLTHROUGH;
  case CK_BTVER1:
    setFeatureEnabledImpl(Features, "ssse3", true);
    setFeatureEnabledImpl(Features, "sse4a", true);
    setFeatureEnabledImpl(Features, "lzcnt", true);
    setFeatureEnabledImpl(Features, "popcnt", true);
    setFeatureEnabledImpl(Features, "prfchw", true);
    setFeatureEnabledImpl(Features, "cx16", true);
    setFeatureEnabledImpl(Features, "fxsr", true);
    setFeatureEnabledImpl(Features, "sahf", true);
    break;

  case CK_ZNVER1:
    setFeatureEnabledImpl(Features, "adx", true);
    setFeatureEnabledImpl(Features, "aes", true);
    setFeatureEnabledImpl(Features, "avx2", true);
    setFeatureEnabledImpl(Features, "bmi", true);
    setFeatureEnabledImpl(Features, "bmi2", true);
    setFeatureEnabledImpl(Features, "clflushopt", true);
    setFeatureEnabledImpl(Features, "clzero", true);
    setFeatureEnabledImpl(Features, "cx16", true);
    setFeatureEnabledImpl(Features, "f16c", true);
    setFeatureEnabledImpl(Features, "fma", true);
    setFeatureEnabledImpl(Features, "fsgsbase", true);
    setFeatureEnabledImpl(Features, "fxsr", true);
    setFeatureEnabledImpl(Features, "lzcnt", true);
    setFeatureEnabledImpl(Features, "mwaitx", true);
    setFeatureEnabledImpl(Features, "movbe", true);
    setFeatureEnabledImpl(Features, "pclmul", true);
    setFeatureEnabledImpl(Features, "popcnt", true);
    setFeatureEnabledImpl(Features, "prfchw", true);
    setFeatureEnabledImpl(Features, "rdrnd", true);
    setFeatureEnabledImpl(Features, "rdseed", true);
    setFeatureEnabledImpl(Features, "sahf", true);
    setFeatureEnabledImpl(Features, "sha", true);
    setFeatureEnabledImpl(Features, "sse4a", true);
    setFeatureEnabledImpl(Features, "xsave", true);
    setFeatureEnabledImpl(Features, "xsavec", true);
    setFeatureEnabledImpl(Features, "xsaveopt", true);
    setFeatureEnabledImpl(Features, "xsaves", true);
    break;

  case CK_BDVER4:
    setFeatureEnabledImpl(Features, "avx2", true);
    setFeatureEnabledImpl(Features, "bmi2", true);
    setFeatureEnabledImpl(Features, "mwaitx", true);
    LLVM_FALLTHROUGH;
  case CK_BDVER3:
    setFeatureEnabledImpl(Features, "fsgsbase", true);
    setFeatureEnabledImpl(Features, "xsaveopt", true);
    LLVM_FALLTHROUGH;
  case CK_BDVER2:
    setFeatureEnabledImpl(Features, "bmi", true);
    setFeatureEnabledImpl(Features, "fma", true);
    setFeatureEnabledImpl(Features, "f16c", true);
    setFeatureEnabledImpl(Features, "tbm", true);
    LLVM_FALLTHROUGH;
  case CK_BDVER1:
    // xop implies avx, sse4a and fma4.
    setFeatureEnabledImpl(Features, "xop", true);
    setFeatureEnabledImpl(Features, "lwp", true);
    setFeatureEnabledImpl(Features, "lzcnt", true);
    setFeatureEnabledImpl(Features, "aes", true);
    setFeatureEnabledImpl(Features, "pclmul", true);
    setFeatureEnabledImpl(Features, "prfchw", true);
    setFeatureEnabledImpl(Features, "cx16", true);
    setFeatureEnabledImpl(Features, "fxsr", true);
    setFeatureEnabledImpl(Features, "xsave", true);
    setFeatureEnabledImpl(Features, "sahf", true);
    break;
  }
  if (!TargetInfo::initFeatureMap(Features, Diags, CPU, FeaturesVec))
    return false;

  // Can't do this earlier because we need to be able to explicitly enable
  // or disable these features and the things that they depend upon.

  // Enable popcnt if sse4.2 is enabled and popcnt is not explicitly disabled.
  auto I = Features.find("sse4.2");
  if (I != Features.end() && I->getValue() &&
      std::find(FeaturesVec.begin(), FeaturesVec.end(), "-popcnt") ==
          FeaturesVec.end())
    Features["popcnt"] = true;

  // Enable prfchw if 3DNow! is enabled and prfchw is not explicitly disabled.
  I = Features.find("3dnow");
  if (I != Features.end() && I->getValue() &&
      std::find(FeaturesVec.begin(), FeaturesVec.end(), "-prfchw") ==
          FeaturesVec.end())
    Features["prfchw"] = true;

  // Additionally, if SSE is enabled and mmx is not explicitly disabled,
  // then enable MMX.
  I = Features.find("sse");
  if (I != Features.end() && I->getValue() &&
      std::find(FeaturesVec.begin(), FeaturesVec.end(), "-mmx") ==
          FeaturesVec.end())
    Features["mmx"] = true;

  return true;
}

void X86TargetInfo::setSSELevel(llvm::StringMap<bool> &Features,
                                X86SSEEnum Level, bool Enabled) {
  if (Enabled) {
    switch (Level) {
    case AVX512F:
      Features["avx512f"] = Features["fma"] = Features["f16c"] = true;
      LLVM_FALLTHROUGH;
    case AVX2:
      Features["avx2"] = true;
      LLVM_FALLTHROUGH;
    case AVX:
      Features["avx"] = true;
      Features["xsave"] = true;
      LLVM_FALLTHROUGH;
    case SSE42:
      Features["sse4.2"] = true;
      LLVM_FALLTHROUGH;
    case SSE41:
      Features["sse4.1"] = true;
      LLVM_FALLTHROUGH;
    case SSSE3:
      Features["ssse3"] = true;
      LLVM_FALLTHROUGH;
    case SSE3:
      Features["sse3"] = true;
      LLVM_FALLTHROUGH;
    case SSE2:
      Features["sse2"] = true;
      LLVM_FALLTHROUGH;
    case SSE1:
      Features["sse"] = true;
      LLVM_FALLTHROUGH;
    case NoSSE:
      break;
    }
    return;
  }

  switch (Level) {
  case NoSSE:
  case SSE1:
    Features["sse"] = false;
    LLVM_FALLTHROUGH;
  case SSE2:
    Features["sse2"] = Features["pclmul"] = Features["aes"] = Features["sha"] =
        Features["gfni"] = false;
    LLVM_FALLTHROUGH;
  case SSE3:
    Features["sse3"] = false;
    setXOPLevel(Features, NoXOP, false);
    LLVM_FALLTHROUGH;
  case SSSE3:
    Features["ssse3"] = false;
    LLVM_FALLTHROUGH;
  case SSE41:
    Features["sse4.1"] = false;
    LLVM_FALLTHROUGH;
  case SSE42:
    Features["sse4.2"] = false;
    LLVM_FALLTHROUGH;
  case AVX:
    Features["fma"] = Features["avx"] = Features["f16c"] = Features["xsave"] =
        Features["xsaveopt"] = Features["vaes"] = Features["vpclmulqdq"] = false;
    setXOPLevel(Features, FMA4, false);
    LLVM_FALLTHROUGH;
  case AVX2:
    Features["avx2"] = false;
    LLVM_FALLTHROUGH;
  case AVX512F:
    Features["avx512f"] = Features["avx512cd"] = Features["avx512er"] =
        Features["avx512pf"] = Features["avx512dq"] = Features["avx512bw"] =
            Features["avx512vl"] = Features["avx512vbmi"] =
                Features["avx512ifma"] = Features["avx512vpopcntdq"] =
                    Features["avx512bitalg"] = Features["avx512vnni"] =
                        Features["avx512vbmi2"] = false;
    break;
  }
}

void X86TargetInfo::setMMXLevel(llvm::StringMap<bool> &Features,
                                MMX3DNowEnum Level, bool Enabled) {
  if (Enabled) {
    switch (Level) {
    case AMD3DNowAthlon:
      Features["3dnowa"] = true;
      LLVM_FALLTHROUGH;
    case AMD3DNow:
      Features["3dnow"] = true;
      LLVM_FALLTHROUGH;
    case MMX:
      Features["mmx"] = true;
      LLVM_FALLTHROUGH;
    case NoMMX3DNow:
      break;
    }
    return;
  }

  switch (Level) {
  case NoMMX3DNow:
  case MMX:
    Features["mmx"] = false;
    LLVM_FALLTHROUGH;
  case AMD3DNow:
    Features["3dnow"] = false;
    LLVM_FALLTHROUGH;
  case AMD3DNowAthlon:
    Features["3dnowa"] = false;
    break;
  }
}

void X86TargetInfo::setXOPLevel(llvm::StringMap<bool> &Features, XOPEnum Level,
                                bool Enabled) {
  if (Enabled) {
    switch (Level) {
    case XOP:
      Features["xop"] = true;
      LLVM_FALLTHROUGH;
    case FMA4:
      Features["fma4"] = true;
      setSSELevel(Features, AVX, true);
      LLVM_FALLTHROUGH;
    case SSE4A:
      Features["sse4a"] = true;
      setSSELevel(Features, SSE3, true);
      LLVM_FALLTHROUGH;
    case NoXOP:
      break;
    }
    return;
  }

  switch (Level) {
  case NoXOP:
  case SSE4A:
    Features["sse4a"] = false;
    LLVM_FALLTHROUGH;
  case FMA4:
    Features["fma4"] = false;
    LLVM_FALLTHROUGH;
  case XOP:
    Features["xop"] = false;
    break;
  }
}

void X86TargetInfo::setFeatureEnabledImpl(llvm::StringMap<bool> &Features,
                                          StringRef Name, bool Enabled) {
  // This is a bit of a hack to deal with the sse4 target feature when used
  // as part of the target attribute. We handle sse4 correctly everywhere
  // else. See below for more information on how we handle the sse4 options.
  if (Name != "sse4")
    Features[Name] = Enabled;

  if (Name == "mmx") {
    setMMXLevel(Features, MMX, Enabled);
  } else if (Name == "sse") {
    setSSELevel(Features, SSE1, Enabled);
  } else if (Name == "sse2") {
    setSSELevel(Features, SSE2, Enabled);
  } else if (Name == "sse3") {
    setSSELevel(Features, SSE3, Enabled);
  } else if (Name == "ssse3") {
    setSSELevel(Features, SSSE3, Enabled);
  } else if (Name == "sse4.2") {
    setSSELevel(Features, SSE42, Enabled);
  } else if (Name == "sse4.1") {
    setSSELevel(Features, SSE41, Enabled);
  } else if (Name == "3dnow") {
    setMMXLevel(Features, AMD3DNow, Enabled);
  } else if (Name == "3dnowa") {
    setMMXLevel(Features, AMD3DNowAthlon, Enabled);
  } else if (Name == "aes") {
    if (Enabled)
      setSSELevel(Features, SSE2, Enabled);
    else
      Features["vaes"] = false;
  } else if (Name == "vaes") {
    if (Enabled) {
      setSSELevel(Features, AVX, Enabled);
      Features["aes"] = true;
    }
  } else if (Name == "pclmul") {
    if (Enabled)
      setSSELevel(Features, SSE2, Enabled);
    else
      Features["vpclmulqdq"] = false;
  } else if (Name == "vpclmulqdq") {
    if (Enabled) {
      setSSELevel(Features, AVX, Enabled);
      Features["pclmul"] = true;
    }
  } else if (Name == "gfni") {
     if (Enabled)
      setSSELevel(Features, SSE2, Enabled);
  } else if (Name == "avx") {
    setSSELevel(Features, AVX, Enabled);
  } else if (Name == "avx2") {
    setSSELevel(Features, AVX2, Enabled);
  } else if (Name == "avx512f") {
    setSSELevel(Features, AVX512F, Enabled);
  } else if (Name == "avx512cd" || Name == "avx512er" || Name == "avx512pf" ||
             Name == "avx512dq" || Name == "avx512bw" || Name == "avx512vl" ||
             Name == "avx512vbmi" || Name == "avx512ifma" ||
             Name == "avx512vpopcntdq" || Name == "avx512bitalg" ||
             Name == "avx512vnni" || Name == "avx512vbmi2") {
    if (Enabled)
      setSSELevel(Features, AVX512F, Enabled);
    // Enable BWI instruction if VBMI/VBMI2/BITALG is being enabled.
    if ((Name.startswith("avx512vbmi") || Name == "avx512bitalg") && Enabled)
      Features["avx512bw"] = true;
    // Also disable VBMI/VBMI2/BITALG if BWI is being disabled.
    if (Name == "avx512bw" && !Enabled)
      Features["avx512vbmi"] = Features["avx512vbmi2"] =
      Features["avx512bitalg"] = false;
  } else if (Name == "fma") {
    if (Enabled)
      setSSELevel(Features, AVX, Enabled);
    else
      setSSELevel(Features, AVX512F, Enabled);
  } else if (Name == "fma4") {
    setXOPLevel(Features, FMA4, Enabled);
  } else if (Name == "xop") {
    setXOPLevel(Features, XOP, Enabled);
  } else if (Name == "sse4a") {
    setXOPLevel(Features, SSE4A, Enabled);
  } else if (Name == "f16c") {
    if (Enabled)
      setSSELevel(Features, AVX, Enabled);
    else
      setSSELevel(Features, AVX512F, Enabled);
  } else if (Name == "sha") {
    if (Enabled)
      setSSELevel(Features, SSE2, Enabled);
  } else if (Name == "sse4") {
    // We can get here via the __target__ attribute since that's not controlled
    // via the -msse4/-mno-sse4 command line alias. Handle this the same way
    // here - turn on the sse4.2 if enabled, turn off the sse4.1 level if
    // disabled.
    if (Enabled)
      setSSELevel(Features, SSE42, Enabled);
    else
      setSSELevel(Features, SSE41, Enabled);
  } else if (Name == "xsave") {
    if (!Enabled)
      Features["xsaveopt"] = false;
  } else if (Name == "xsaveopt" || Name == "xsavec" || Name == "xsaves") {
    if (Enabled)
      Features["xsave"] = true;
  }
}

/// handleTargetFeatures - Perform initialization based on the user
/// configured set of features.
bool X86TargetInfo::handleTargetFeatures(std::vector<std::string> &Features,
                                         DiagnosticsEngine &Diags) {
  for (const auto &Feature : Features) {
    if (Feature[0] != '+')
      continue;

    if (Feature == "+aes") {
      HasAES = true;
    } else if (Feature == "+vaes") {
      HasVAES = true;
    } else if (Feature == "+pclmul") {
      HasPCLMUL = true;
    } else if (Feature == "+vpclmulqdq") {
      HasVPCLMULQDQ = true;
    } else if (Feature == "+lzcnt") {
      HasLZCNT = true;
    } else if (Feature == "+rdrnd") {
      HasRDRND = true;
    } else if (Feature == "+fsgsbase") {
      HasFSGSBASE = true;
    } else if (Feature == "+bmi") {
      HasBMI = true;
    } else if (Feature == "+bmi2") {
      HasBMI2 = true;
    } else if (Feature == "+popcnt") {
      HasPOPCNT = true;
    } else if (Feature == "+rtm") {
      HasRTM = true;
    } else if (Feature == "+prfchw") {
      HasPRFCHW = true;
    } else if (Feature == "+rdseed") {
      HasRDSEED = true;
    } else if (Feature == "+adx") {
      HasADX = true;
    } else if (Feature == "+tbm") {
      HasTBM = true;
    } else if (Feature == "+lwp") {
      HasLWP = true;
    } else if (Feature == "+fma") {
      HasFMA = true;
    } else if (Feature == "+f16c") {
      HasF16C = true;
    } else if (Feature == "+gfni") {
      HasGFNI = true;
    } else if (Feature == "+avx512cd") {
      HasAVX512CD = true;
    } else if (Feature == "+avx512vpopcntdq") {
      HasAVX512VPOPCNTDQ = true;
    } else if (Feature == "+avx512vnni") {
      HasAVX512VNNI = true;
    } else if (Feature == "+avx512er") {
      HasAVX512ER = true;
    } else if (Feature == "+avx512pf") {
      HasAVX512PF = true;
    } else if (Feature == "+avx512dq") {
      HasAVX512DQ = true;
    } else if (Feature == "+avx512bitalg") {
      HasAVX512BITALG = true;
    } else if (Feature == "+avx512bw") {
      HasAVX512BW = true;
    } else if (Feature == "+avx512vl") {
      HasAVX512VL = true;
    } else if (Feature == "+avx512vbmi") {
      HasAVX512VBMI = true;
    } else if (Feature == "+avx512vbmi2") {
      HasAVX512VBMI2 = true;
    } else if (Feature == "+avx512ifma") {
      HasAVX512IFMA = true;
    } else if (Feature == "+sha") {
      HasSHA = true;
    } else if (Feature == "+mpx") {
      HasMPX = true;
    } else if (Feature == "+shstk") {
      HasSHSTK = true;
    } else if (Feature == "+movbe") {
      HasMOVBE = true;
    } else if (Feature == "+sgx") {
      HasSGX = true;
    } else if (Feature == "+cx16") {
      HasCX16 = true;
    } else if (Feature == "+fxsr") {
      HasFXSR = true;
    } else if (Feature == "+xsave") {
      HasXSAVE = true;
    } else if (Feature == "+xsaveopt") {
      HasXSAVEOPT = true;
    } else if (Feature == "+xsavec") {
      HasXSAVEC = true;
    } else if (Feature == "+xsaves") {
      HasXSAVES = true;
    } else if (Feature == "+mwaitx") {
      HasMWAITX = true;
    } else if (Feature == "+pku") {
      HasPKU = true;
    } else if (Feature == "+clflushopt") {
      HasCLFLUSHOPT = true;
    } else if (Feature == "+clwb") {
      HasCLWB = true;
    } else if (Feature == "+wbnoinvd") {
      HasWBNOINVD = true;
    } else if (Feature == "+prefetchwt1") {
      HasPREFETCHWT1 = true;
    } else if (Feature == "+clzero") {
      HasCLZERO = true;
<<<<<<< HEAD
    } else if (Feature == "+cldemote") {
      HasCLDEMOTE = true;
    } else if (Feature == "+rdpid") {
      HasRDPID = true;
=======
>>>>>>> 793912eb
    } else if (Feature == "+retpoline") {
      HasRetpoline = true;
    } else if (Feature == "+retpoline-external-thunk") {
      HasRetpolineExternalThunk = true;
<<<<<<< HEAD
    } else if (Feature == "+sahf") {
      HasLAHFSAHF = true;
    } else if (Feature == "+waitpkg") {
      HasWAITPKG = true;
    } else if (Feature == "+movdiri") {
      HasMOVDIRI = true;
    } else if (Feature == "+movdir64b") {
      HasMOVDIR64B = true;
    } else if (Feature == "+pconfig") {
      HasPCONFIG = true;
    } else if (Feature == "+ptwrite") {
      HasPTWRITE = true;
    } else if (Feature == "+invpcid") {
      HasINVPCID = true;
=======
>>>>>>> 793912eb
    }

    X86SSEEnum Level = llvm::StringSwitch<X86SSEEnum>(Feature)
                           .Case("+avx512f", AVX512F)
                           .Case("+avx2", AVX2)
                           .Case("+avx", AVX)
                           .Case("+sse4.2", SSE42)
                           .Case("+sse4.1", SSE41)
                           .Case("+ssse3", SSSE3)
                           .Case("+sse3", SSE3)
                           .Case("+sse2", SSE2)
                           .Case("+sse", SSE1)
                           .Default(NoSSE);
    SSELevel = std::max(SSELevel, Level);

    MMX3DNowEnum ThreeDNowLevel = llvm::StringSwitch<MMX3DNowEnum>(Feature)
                                      .Case("+3dnowa", AMD3DNowAthlon)
                                      .Case("+3dnow", AMD3DNow)
                                      .Case("+mmx", MMX)
                                      .Default(NoMMX3DNow);
    MMX3DNowLevel = std::max(MMX3DNowLevel, ThreeDNowLevel);

    XOPEnum XLevel = llvm::StringSwitch<XOPEnum>(Feature)
                         .Case("+xop", XOP)
                         .Case("+fma4", FMA4)
                         .Case("+sse4a", SSE4A)
                         .Default(NoXOP);
    XOPLevel = std::max(XOPLevel, XLevel);
  }

  // LLVM doesn't have a separate switch for fpmath, so only accept it if it
  // matches the selected sse level.
  if ((FPMath == FP_SSE && SSELevel < SSE1) ||
      (FPMath == FP_387 && SSELevel >= SSE1)) {
    Diags.Report(diag::err_target_unsupported_fpmath)
        << (FPMath == FP_SSE ? "sse" : "387");
    return false;
  }

  SimdDefaultAlign =
      hasFeature("avx512f") ? 512 : hasFeature("avx") ? 256 : 128;
  return true;
}

/// X86TargetInfo::getTargetDefines - Return the set of the X86-specific macro
/// definitions for this particular subtarget.
void X86TargetInfo::getTargetDefines(const LangOptions &Opts,
                                     MacroBuilder &Builder) const {
  // Target identification.
  if (getTriple().getArch() == llvm::Triple::x86_64) {
    Builder.defineMacro("__amd64__");
    Builder.defineMacro("__amd64");
    Builder.defineMacro("__x86_64");
    Builder.defineMacro("__x86_64__");
    if (getTriple().getArchName() == "x86_64h") {
      Builder.defineMacro("__x86_64h");
      Builder.defineMacro("__x86_64h__");
    }
  } else {
    DefineStd(Builder, "i386", Opts);
  }

  // Subtarget options.
  // FIXME: We are hard-coding the tune parameters based on the CPU, but they
  // truly should be based on -mtune options.
  switch (CPU) {
  case CK_Generic:
    break;
  case CK_i386:
    // The rest are coming from the i386 define above.
    Builder.defineMacro("__tune_i386__");
    break;
  case CK_i486:
  case CK_WinChipC6:
  case CK_WinChip2:
  case CK_C3:
    defineCPUMacros(Builder, "i486");
    break;
  case CK_PentiumMMX:
    Builder.defineMacro("__pentium_mmx__");
    Builder.defineMacro("__tune_pentium_mmx__");
    LLVM_FALLTHROUGH;
  case CK_i586:
  case CK_Pentium:
    defineCPUMacros(Builder, "i586");
    defineCPUMacros(Builder, "pentium");
    break;
  case CK_Pentium3:
  case CK_PentiumM:
    Builder.defineMacro("__tune_pentium3__");
    LLVM_FALLTHROUGH;
  case CK_Pentium2:
  case CK_C3_2:
    Builder.defineMacro("__tune_pentium2__");
    LLVM_FALLTHROUGH;
  case CK_PentiumPro:
    defineCPUMacros(Builder, "i686");
    defineCPUMacros(Builder, "pentiumpro");
    break;
  case CK_Pentium4:
    defineCPUMacros(Builder, "pentium4");
    break;
  case CK_Yonah:
  case CK_Prescott:
  case CK_Nocona:
    defineCPUMacros(Builder, "nocona");
    break;
  case CK_Core2:
  case CK_Penryn:
    defineCPUMacros(Builder, "core2");
    break;
  case CK_Bonnell:
    defineCPUMacros(Builder, "atom");
    break;
  case CK_Silvermont:
    defineCPUMacros(Builder, "slm");
    break;
  case CK_Goldmont:
    defineCPUMacros(Builder, "goldmont");
    break;
  case CK_GoldmontPlus:
    defineCPUMacros(Builder, "goldmont_plus");
    break;
  case CK_Tremont:
    defineCPUMacros(Builder, "tremont");
    break;
  case CK_Nehalem:
  case CK_Westmere:
  case CK_SandyBridge:
  case CK_IvyBridge:
  case CK_Haswell:
  case CK_Broadwell:
  case CK_SkylakeClient:
  case CK_SkylakeServer:
  case CK_Cannonlake:
  case CK_IcelakeClient:
  case CK_IcelakeServer:
    // FIXME: Historically, we defined this legacy name, it would be nice to
    // remove it at some point. We've never exposed fine-grained names for
    // recent primary x86 CPUs, and we should keep it that way.
    defineCPUMacros(Builder, "corei7");
    break;
  case CK_KNL:
    defineCPUMacros(Builder, "knl");
    break;
  case CK_KNM:
    break;
  case CK_Lakemont:
    defineCPUMacros(Builder, "i586", /*Tuning*/false);
    defineCPUMacros(Builder, "pentium", /*Tuning*/false);
    Builder.defineMacro("__tune_lakemont__");
    break;
  case CK_K6_2:
    Builder.defineMacro("__k6_2__");
    Builder.defineMacro("__tune_k6_2__");
    LLVM_FALLTHROUGH;
  case CK_K6_3:
    if (CPU != CK_K6_2) { // In case of fallthrough
      // FIXME: GCC may be enabling these in cases where some other k6
      // architecture is specified but -m3dnow is explicitly provided. The
      // exact semantics need to be determined and emulated here.
      Builder.defineMacro("__k6_3__");
      Builder.defineMacro("__tune_k6_3__");
    }
    LLVM_FALLTHROUGH;
  case CK_K6:
    defineCPUMacros(Builder, "k6");
    break;
  case CK_Athlon:
  case CK_AthlonXP:
    defineCPUMacros(Builder, "athlon");
    if (SSELevel != NoSSE) {
      Builder.defineMacro("__athlon_sse__");
      Builder.defineMacro("__tune_athlon_sse__");
    }
    break;
  case CK_K8:
  case CK_K8SSE3:
  case CK_x86_64:
    defineCPUMacros(Builder, "k8");
    break;
  case CK_AMDFAM10:
    defineCPUMacros(Builder, "amdfam10");
    break;
  case CK_BTVER1:
    defineCPUMacros(Builder, "btver1");
    break;
  case CK_BTVER2:
    defineCPUMacros(Builder, "btver2");
    break;
  case CK_BDVER1:
    defineCPUMacros(Builder, "bdver1");
    break;
  case CK_BDVER2:
    defineCPUMacros(Builder, "bdver2");
    break;
  case CK_BDVER3:
    defineCPUMacros(Builder, "bdver3");
    break;
  case CK_BDVER4:
    defineCPUMacros(Builder, "bdver4");
    break;
  case CK_ZNVER1:
    defineCPUMacros(Builder, "znver1");
    break;
  case CK_Geode:
    defineCPUMacros(Builder, "geode");
    break;
  }

  // Target properties.
  Builder.defineMacro("__REGISTER_PREFIX__", "");

  // Define __NO_MATH_INLINES on linux/x86 so that we don't get inline
  // functions in glibc header files that use FP Stack inline asm which the
  // backend can't deal with (PR879).
  Builder.defineMacro("__NO_MATH_INLINES");

  if (HasAES)
    Builder.defineMacro("__AES__");

  if (HasVAES)
    Builder.defineMacro("__VAES__");

  if (HasPCLMUL)
    Builder.defineMacro("__PCLMUL__");

  if (HasVPCLMULQDQ)
    Builder.defineMacro("__VPCLMULQDQ__");

  if (HasLZCNT)
    Builder.defineMacro("__LZCNT__");

  if (HasRDRND)
    Builder.defineMacro("__RDRND__");

  if (HasFSGSBASE)
    Builder.defineMacro("__FSGSBASE__");

  if (HasBMI)
    Builder.defineMacro("__BMI__");

  if (HasBMI2)
    Builder.defineMacro("__BMI2__");

  if (HasPOPCNT)
    Builder.defineMacro("__POPCNT__");

  if (HasRTM)
    Builder.defineMacro("__RTM__");

  if (HasPRFCHW)
    Builder.defineMacro("__PRFCHW__");

  if (HasRDSEED)
    Builder.defineMacro("__RDSEED__");

  if (HasADX)
    Builder.defineMacro("__ADX__");

  if (HasTBM)
    Builder.defineMacro("__TBM__");

  if (HasLWP)
    Builder.defineMacro("__LWP__");

  if (HasMWAITX)
    Builder.defineMacro("__MWAITX__");

  switch (XOPLevel) {
  case XOP:
    Builder.defineMacro("__XOP__");
    LLVM_FALLTHROUGH;
  case FMA4:
    Builder.defineMacro("__FMA4__");
    LLVM_FALLTHROUGH;
  case SSE4A:
    Builder.defineMacro("__SSE4A__");
    LLVM_FALLTHROUGH;
  case NoXOP:
    break;
  }

  if (HasFMA)
    Builder.defineMacro("__FMA__");

  if (HasF16C)
    Builder.defineMacro("__F16C__");

  if (HasGFNI)
    Builder.defineMacro("__GFNI__");

  if (HasAVX512CD)
    Builder.defineMacro("__AVX512CD__");
  if (HasAVX512VPOPCNTDQ)
    Builder.defineMacro("__AVX512VPOPCNTDQ__");
  if (HasAVX512VNNI)
    Builder.defineMacro("__AVX512VNNI__");
  if (HasAVX512ER)
    Builder.defineMacro("__AVX512ER__");
  if (HasAVX512PF)
    Builder.defineMacro("__AVX512PF__");
  if (HasAVX512DQ)
    Builder.defineMacro("__AVX512DQ__");
  if (HasAVX512BITALG)
    Builder.defineMacro("__AVX512BITALG__");
  if (HasAVX512BW)
    Builder.defineMacro("__AVX512BW__");
  if (HasAVX512VL)
    Builder.defineMacro("__AVX512VL__");
  if (HasAVX512VBMI)
    Builder.defineMacro("__AVX512VBMI__");
  if (HasAVX512VBMI2)
    Builder.defineMacro("__AVX512VBMI2__");
  if (HasAVX512IFMA)
    Builder.defineMacro("__AVX512IFMA__");

  if (HasSHA)
    Builder.defineMacro("__SHA__");

  if (HasFXSR)
    Builder.defineMacro("__FXSR__");
  if (HasXSAVE)
    Builder.defineMacro("__XSAVE__");
  if (HasXSAVEOPT)
    Builder.defineMacro("__XSAVEOPT__");
  if (HasXSAVEC)
    Builder.defineMacro("__XSAVEC__");
  if (HasXSAVES)
    Builder.defineMacro("__XSAVES__");
  if (HasPKU)
    Builder.defineMacro("__PKU__");
  if (HasCLFLUSHOPT)
    Builder.defineMacro("__CLFLUSHOPT__");
  if (HasCLWB)
    Builder.defineMacro("__CLWB__");
  if (HasWBNOINVD)
    Builder.defineMacro("__WBNOINVD__");
  if (HasMPX)
    Builder.defineMacro("__MPX__");
  if (HasSHSTK)
    Builder.defineMacro("__SHSTK__");
  if (HasSGX)
    Builder.defineMacro("__SGX__");
  if (HasPREFETCHWT1)
    Builder.defineMacro("__PREFETCHWT1__");
  if (HasCLZERO)
    Builder.defineMacro("__CLZERO__");
  if (HasRDPID)
    Builder.defineMacro("__RDPID__");
  if (HasCLDEMOTE)
    Builder.defineMacro("__CLDEMOTE__");
  if (HasWAITPKG)
    Builder.defineMacro("__WAITPKG__");
  if (HasMOVDIRI)
    Builder.defineMacro("__MOVDIRI__");
  if (HasMOVDIR64B)
    Builder.defineMacro("__MOVDIR64B__");
  if (HasPCONFIG)
    Builder.defineMacro("__PCONFIG__");
  if (HasPTWRITE)
    Builder.defineMacro("__PTWRITE__");
  if (HasINVPCID)
    Builder.defineMacro("__INVPCID__");

  // Each case falls through to the previous one here.
  switch (SSELevel) {
  case AVX512F:
    Builder.defineMacro("__AVX512F__");
    LLVM_FALLTHROUGH;
  case AVX2:
    Builder.defineMacro("__AVX2__");
    LLVM_FALLTHROUGH;
  case AVX:
    Builder.defineMacro("__AVX__");
    LLVM_FALLTHROUGH;
  case SSE42:
    Builder.defineMacro("__SSE4_2__");
    LLVM_FALLTHROUGH;
  case SSE41:
    Builder.defineMacro("__SSE4_1__");
    LLVM_FALLTHROUGH;
  case SSSE3:
    Builder.defineMacro("__SSSE3__");
    LLVM_FALLTHROUGH;
  case SSE3:
    Builder.defineMacro("__SSE3__");
    LLVM_FALLTHROUGH;
  case SSE2:
    Builder.defineMacro("__SSE2__");
    Builder.defineMacro("__SSE2_MATH__"); // -mfp-math=sse always implied.
    LLVM_FALLTHROUGH;
  case SSE1:
    Builder.defineMacro("__SSE__");
    Builder.defineMacro("__SSE_MATH__"); // -mfp-math=sse always implied.
    LLVM_FALLTHROUGH;
  case NoSSE:
    break;
  }

  if (Opts.MicrosoftExt && getTriple().getArch() == llvm::Triple::x86) {
    switch (SSELevel) {
    case AVX512F:
    case AVX2:
    case AVX:
    case SSE42:
    case SSE41:
    case SSSE3:
    case SSE3:
    case SSE2:
      Builder.defineMacro("_M_IX86_FP", Twine(2));
      break;
    case SSE1:
      Builder.defineMacro("_M_IX86_FP", Twine(1));
      break;
    default:
      Builder.defineMacro("_M_IX86_FP", Twine(0));
      break;
    }
  }

  // Each case falls through to the previous one here.
  switch (MMX3DNowLevel) {
  case AMD3DNowAthlon:
    Builder.defineMacro("__3dNOW_A__");
    LLVM_FALLTHROUGH;
  case AMD3DNow:
    Builder.defineMacro("__3dNOW__");
    LLVM_FALLTHROUGH;
  case MMX:
    Builder.defineMacro("__MMX__");
    LLVM_FALLTHROUGH;
  case NoMMX3DNow:
    break;
  }

  if (CPU >= CK_i486) {
    Builder.defineMacro("__GCC_HAVE_SYNC_COMPARE_AND_SWAP_1");
    Builder.defineMacro("__GCC_HAVE_SYNC_COMPARE_AND_SWAP_2");
    Builder.defineMacro("__GCC_HAVE_SYNC_COMPARE_AND_SWAP_4");
  }
  if (CPU >= CK_i586)
    Builder.defineMacro("__GCC_HAVE_SYNC_COMPARE_AND_SWAP_8");
  if (HasCX16)
    Builder.defineMacro("__GCC_HAVE_SYNC_COMPARE_AND_SWAP_16");

  if (HasFloat128)
    Builder.defineMacro("__SIZEOF_FLOAT128__", "16");
}

bool X86TargetInfo::isValidFeatureName(StringRef Name) const {
  return llvm::StringSwitch<bool>(Name)
      .Case("3dnow", true)
      .Case("3dnowa", true)
      .Case("adx", true)
      .Case("aes", true)
      .Case("avx", true)
      .Case("avx2", true)
      .Case("avx512f", true)
      .Case("avx512cd", true)
      .Case("avx512vpopcntdq", true)
      .Case("avx512vnni", true)
      .Case("avx512er", true)
      .Case("avx512pf", true)
      .Case("avx512dq", true)
      .Case("avx512bitalg", true)
      .Case("avx512bw", true)
      .Case("avx512vl", true)
      .Case("avx512vbmi", true)
      .Case("avx512vbmi2", true)
      .Case("avx512ifma", true)
      .Case("bmi", true)
      .Case("bmi2", true)
      .Case("cldemote", true)
      .Case("clflushopt", true)
      .Case("clwb", true)
      .Case("clzero", true)
      .Case("cx16", true)
      .Case("f16c", true)
      .Case("fma", true)
      .Case("fma4", true)
      .Case("fsgsbase", true)
      .Case("fxsr", true)
      .Case("gfni", true)
      .Case("invpcid", true)
      .Case("lwp", true)
      .Case("lzcnt", true)
      .Case("mmx", true)
      .Case("movbe", true)
      .Case("movdiri", true)
      .Case("movdir64b", true)
      .Case("mpx", true)
      .Case("mwaitx", true)
      .Case("pclmul", true)
      .Case("pconfig", true)
      .Case("pku", true)
      .Case("popcnt", true)
      .Case("prefetchwt1", true)
      .Case("prfchw", true)
      .Case("ptwrite", true)
      .Case("rdpid", true)
      .Case("rdrnd", true)
      .Case("rdseed", true)
      .Case("rtm", true)
      .Case("sahf", true)
      .Case("sgx", true)
      .Case("sha", true)
      .Case("shstk", true)
      .Case("sse", true)
      .Case("sse2", true)
      .Case("sse3", true)
      .Case("ssse3", true)
      .Case("sse4", true)
      .Case("sse4.1", true)
      .Case("sse4.2", true)
      .Case("sse4a", true)
      .Case("tbm", true)
      .Case("vaes", true)
      .Case("vpclmulqdq", true)
      .Case("wbnoinvd", true)
      .Case("waitpkg", true)
      .Case("x87", true)
      .Case("xop", true)
      .Case("xsave", true)
      .Case("xsavec", true)
      .Case("xsaves", true)
      .Case("xsaveopt", true)
      .Default(false);
}

bool X86TargetInfo::hasFeature(StringRef Feature) const {
  return llvm::StringSwitch<bool>(Feature)
      .Case("adx", HasADX)
      .Case("aes", HasAES)
      .Case("avx", SSELevel >= AVX)
      .Case("avx2", SSELevel >= AVX2)
      .Case("avx512f", SSELevel >= AVX512F)
      .Case("avx512cd", HasAVX512CD)
      .Case("avx512vpopcntdq", HasAVX512VPOPCNTDQ)
      .Case("avx512vnni", HasAVX512VNNI)
      .Case("avx512er", HasAVX512ER)
      .Case("avx512pf", HasAVX512PF)
      .Case("avx512dq", HasAVX512DQ)
      .Case("avx512bitalg", HasAVX512BITALG)
      .Case("avx512bw", HasAVX512BW)
      .Case("avx512vl", HasAVX512VL)
      .Case("avx512vbmi", HasAVX512VBMI)
      .Case("avx512vbmi2", HasAVX512VBMI2)
      .Case("avx512ifma", HasAVX512IFMA)
      .Case("bmi", HasBMI)
      .Case("bmi2", HasBMI2)
      .Case("cldemote", HasCLDEMOTE)
      .Case("clflushopt", HasCLFLUSHOPT)
      .Case("clwb", HasCLWB)
      .Case("clzero", HasCLZERO)
      .Case("cx16", HasCX16)
      .Case("f16c", HasF16C)
      .Case("fma", HasFMA)
      .Case("fma4", XOPLevel >= FMA4)
      .Case("fsgsbase", HasFSGSBASE)
      .Case("fxsr", HasFXSR)
      .Case("gfni", HasGFNI)
      .Case("invpcid", HasINVPCID)
      .Case("lwp", HasLWP)
      .Case("lzcnt", HasLZCNT)
      .Case("mm3dnow", MMX3DNowLevel >= AMD3DNow)
      .Case("mm3dnowa", MMX3DNowLevel >= AMD3DNowAthlon)
      .Case("mmx", MMX3DNowLevel >= MMX)
      .Case("movbe", HasMOVBE)
      .Case("movdiri", HasMOVDIRI)
      .Case("movdir64b", HasMOVDIR64B)
      .Case("mpx", HasMPX)
      .Case("mwaitx", HasMWAITX)
      .Case("pclmul", HasPCLMUL)
      .Case("pconfig", HasPCONFIG)
      .Case("pku", HasPKU)
      .Case("popcnt", HasPOPCNT)
      .Case("prefetchwt1", HasPREFETCHWT1)
      .Case("prfchw", HasPRFCHW)
      .Case("ptwrite", HasPTWRITE)
      .Case("rdpid", HasRDPID)
      .Case("rdrnd", HasRDRND)
      .Case("rdseed", HasRDSEED)
      .Case("retpoline", HasRetpoline)
      .Case("retpoline-external-thunk", HasRetpolineExternalThunk)
      .Case("rtm", HasRTM)
      .Case("sahf", HasLAHFSAHF)
      .Case("sgx", HasSGX)
      .Case("sha", HasSHA)
      .Case("shstk", HasSHSTK)
      .Case("sse", SSELevel >= SSE1)
      .Case("sse2", SSELevel >= SSE2)
      .Case("sse3", SSELevel >= SSE3)
      .Case("ssse3", SSELevel >= SSSE3)
      .Case("sse4.1", SSELevel >= SSE41)
      .Case("sse4.2", SSELevel >= SSE42)
      .Case("sse4a", XOPLevel >= SSE4A)
      .Case("tbm", HasTBM)
      .Case("vaes", HasVAES)
      .Case("vpclmulqdq", HasVPCLMULQDQ)
      .Case("wbnoinvd", HasWBNOINVD)
      .Case("waitpkg", HasWAITPKG)
      .Case("x86", true)
      .Case("x86_32", getTriple().getArch() == llvm::Triple::x86)
      .Case("x86_64", getTriple().getArch() == llvm::Triple::x86_64)
      .Case("xop", XOPLevel >= XOP)
      .Case("xsave", HasXSAVE)
      .Case("xsavec", HasXSAVEC)
      .Case("xsaves", HasXSAVES)
      .Case("xsaveopt", HasXSAVEOPT)
      .Default(false);
}

// We can't use a generic validation scheme for the features accepted here
// versus subtarget features accepted in the target attribute because the
// bitfield structure that's initialized in the runtime only supports the
// below currently rather than the full range of subtarget features. (See
// X86TargetInfo::hasFeature for a somewhat comprehensive list).
bool X86TargetInfo::validateCpuSupports(StringRef FeatureStr) const {
  return llvm::StringSwitch<bool>(FeatureStr)
#define X86_FEATURE_COMPAT(VAL, ENUM, STR) .Case(STR, true)
#include "llvm/Support/X86TargetParser.def"
      .Default(false);
}

static llvm::X86::ProcessorFeatures getFeature(StringRef Name) {
  return llvm::StringSwitch<llvm::X86::ProcessorFeatures>(Name)
#define X86_FEATURE_COMPAT(VAL, ENUM, STR) .Case(STR, llvm::X86::ENUM)
#include "llvm/Support/X86TargetParser.def"
      ;
  // Note, this function should only be used after ensuring the value is
  // correct, so it asserts if the value is out of range.
}

static unsigned getFeaturePriority(llvm::X86::ProcessorFeatures Feat) {
  enum class FeatPriority {
#define FEATURE(FEAT) FEAT,
#include "clang/Basic/X86Target.def"
  };
  switch (Feat) {
#define FEATURE(FEAT)                                                          \
  case llvm::X86::FEAT:                                                        \
    return static_cast<unsigned>(FeatPriority::FEAT);
#include "clang/Basic/X86Target.def"
  default:
    llvm_unreachable("No Feature Priority for non-CPUSupports Features");
  }
}

unsigned X86TargetInfo::multiVersionSortPriority(StringRef Name) const {
  // Valid CPUs have a 'key feature' that compares just better than its key
  // feature.
  CPUKind Kind = getCPUKind(Name);
  if (Kind != CK_Generic) {
    switch (Kind) {
    default:
      llvm_unreachable(
          "CPU Type without a key feature used in 'target' attribute");
#define PROC_WITH_FEAT(ENUM, STR, IS64, KEY_FEAT)                              \
  case CK_##ENUM:                                                              \
    return (getFeaturePriority(llvm::X86::KEY_FEAT) << 1) + 1;
#include "clang/Basic/X86Target.def"
    }
  }

  // Now we know we have a feature, so get its priority and shift it a few so
  // that we have sufficient room for the CPUs (above).
  return getFeaturePriority(getFeature(Name)) << 1;
}

std::string X86TargetInfo::getCPUKindCanonicalName(CPUKind Kind) const {
  switch (Kind) {
  case CK_Generic:
    return "";
#define PROC(ENUM, STRING, IS64BIT)                                            \
  case CK_##ENUM:                                                              \
    return STRING;
#include "clang/Basic/X86Target.def"
  }
  llvm_unreachable("Invalid CPUKind");
}

// We can't use a generic validation scheme for the cpus accepted here
// versus subtarget cpus accepted in the target attribute because the
// variables intitialized by the runtime only support the below currently
// rather than the full range of cpus.
bool X86TargetInfo::validateCpuIs(StringRef FeatureStr) const {
  return llvm::StringSwitch<bool>(FeatureStr)
#define X86_VENDOR(ENUM, STRING) .Case(STRING, true)
#define X86_CPU_TYPE_COMPAT_WITH_ALIAS(ARCHNAME, ENUM, STR, ALIAS)             \
  .Cases(STR, ALIAS, true)
#define X86_CPU_TYPE_COMPAT(ARCHNAME, ENUM, STR) .Case(STR, true)
#define X86_CPU_SUBTYPE_COMPAT(ARCHNAME, ENUM, STR) .Case(STR, true)
#include "llvm/Support/X86TargetParser.def"
      .Default(false);
}

bool X86TargetInfo::validateAsmConstraint(
    const char *&Name, TargetInfo::ConstraintInfo &Info) const {
  switch (*Name) {
  default:
    return false;
  // Constant constraints.
  case 'e': // 32-bit signed integer constant for use with sign-extending x86_64
            // instructions.
  case 'Z': // 32-bit unsigned integer constant for use with zero-extending
            // x86_64 instructions.
  case 's':
    Info.setRequiresImmediate();
    return true;
  case 'I':
    Info.setRequiresImmediate(0, 31);
    return true;
  case 'J':
    Info.setRequiresImmediate(0, 63);
    return true;
  case 'K':
    Info.setRequiresImmediate(-128, 127);
    return true;
  case 'L':
    Info.setRequiresImmediate({int(0xff), int(0xffff), int(0xffffffff)});
    return true;
  case 'M':
    Info.setRequiresImmediate(0, 3);
    return true;
  case 'N':
    Info.setRequiresImmediate(0, 255);
    return true;
  case 'O':
    Info.setRequiresImmediate(0, 127);
    return true;
  // Register constraints.
  case 'Y': // 'Y' is the first character for several 2-character constraints.
    // Shift the pointer to the second character of the constraint.
    Name++;
    switch (*Name) {
    default:
      return false;
    case 'z':
    case '0': // First SSE register.
    case '2':
    case 't': // Any SSE register, when SSE2 is enabled.
    case 'i': // Any SSE register, when SSE2 and inter-unit moves enabled.
    case 'm': // Any MMX register, when inter-unit moves enabled.
    case 'k': // AVX512 arch mask registers: k1-k7.
      Info.setAllowsRegister();
      return true;
    }
  case 'f': // Any x87 floating point stack register.
    // Constraint 'f' cannot be used for output operands.
    if (Info.ConstraintStr[0] == '=')
      return false;
    Info.setAllowsRegister();
    return true;
  case 'a': // eax.
  case 'b': // ebx.
  case 'c': // ecx.
  case 'd': // edx.
  case 'S': // esi.
  case 'D': // edi.
  case 'A': // edx:eax.
  case 't': // Top of floating point stack.
  case 'u': // Second from top of floating point stack.
  case 'q': // Any register accessible as [r]l: a, b, c, and d.
  case 'y': // Any MMX register.
  case 'v': // Any {X,Y,Z}MM register (Arch & context dependent)
  case 'x': // Any SSE register.
  case 'k': // Any AVX512 mask register (same as Yk, additionally allows k0
            // for intermideate k reg operations).
  case 'Q': // Any register accessible as [r]h: a, b, c, and d.
  case 'R': // "Legacy" registers: ax, bx, cx, dx, di, si, sp, bp.
  case 'l': // "Index" registers: any general register that can be used as an
            // index in a base+index memory access.
    Info.setAllowsRegister();
    return true;
  // Floating point constant constraints.
  case 'C': // SSE floating point constant.
  case 'G': // x87 floating point constant.
    return true;
  }
}

bool X86TargetInfo::validateOutputSize(StringRef Constraint,
                                       unsigned Size) const {
  // Strip off constraint modifiers.
  while (Constraint[0] == '=' || Constraint[0] == '+' || Constraint[0] == '&')
    Constraint = Constraint.substr(1);

  return validateOperandSize(Constraint, Size);
}

bool X86TargetInfo::validateInputSize(StringRef Constraint,
                                      unsigned Size) const {
  return validateOperandSize(Constraint, Size);
}

bool X86TargetInfo::validateOperandSize(StringRef Constraint,
                                        unsigned Size) const {
  switch (Constraint[0]) {
  default:
    break;
  case 'k':
  // Registers k0-k7 (AVX512) size limit is 64 bit.
  case 'y':
    return Size <= 64;
  case 'f':
  case 't':
  case 'u':
    return Size <= 128;
  case 'Y':
    // 'Y' is the first character for several 2-character constraints.
    switch (Constraint[1]) {
    default:
      return false;
    case 'm':
      // 'Ym' is synonymous with 'y'.
    case 'k':
      return Size <= 64;
    case 'z':
    case '0':
      // XMM0
      if (SSELevel >= SSE1)
        return Size <= 128U;
      return false;
    case 'i':
    case 't':
    case '2':
      // 'Yi','Yt','Y2' are synonymous with 'x' when SSE2 is enabled.
      if (SSELevel < SSE2)
        return false;
      break;
    }
  case 'v':
  case 'x':
    if (SSELevel >= AVX512F)
      // 512-bit zmm registers can be used if target supports AVX512F.
      return Size <= 512U;
    else if (SSELevel >= AVX)
      // 256-bit ymm registers can be used if target supports AVX.
      return Size <= 256U;
    return Size <= 128U;

  }

  return true;
}

std::string X86TargetInfo::convertConstraint(const char *&Constraint) const {
  switch (*Constraint) {
  case 'a':
    return std::string("{ax}");
  case 'b':
    return std::string("{bx}");
  case 'c':
    return std::string("{cx}");
  case 'd':
    return std::string("{dx}");
  case 'S':
    return std::string("{si}");
  case 'D':
    return std::string("{di}");
  case 'p': // address
    return std::string("im");
  case 't': // top of floating point stack.
    return std::string("{st}");
  case 'u':                        // second from top of floating point stack.
    return std::string("{st(1)}"); // second from top of floating point stack.
  case 'Y':
    switch (Constraint[1]) {
    default:
      // Break from inner switch and fall through (copy single char),
      // continue parsing after copying the current constraint into
      // the return string.
      break;
    case 'k':
    case 'm':
    case 'i':
    case 't':
    case 'z':
    case '0':
    case '2':
      // "^" hints llvm that this is a 2 letter constraint.
      // "Constraint++" is used to promote the string iterator
      // to the next constraint.
      return std::string("^") + std::string(Constraint++, 2);
    }
    LLVM_FALLTHROUGH;
  default:
    return std::string(1, *Constraint);
  }
}

bool X86TargetInfo::checkCPUKind(CPUKind Kind) const {
  // Perform any per-CPU checks necessary to determine if this CPU is
  // acceptable.
  switch (Kind) {
  case CK_Generic:
    // No processor selected!
    return false;
#define PROC(ENUM, STRING, IS64BIT)                                            \
  case CK_##ENUM:                                                              \
    return IS64BIT || getTriple().getArch() == llvm::Triple::x86;
#include "clang/Basic/X86Target.def"
  }
  llvm_unreachable("Unhandled CPU kind");
}

void X86TargetInfo::fillValidCPUList(SmallVectorImpl<StringRef> &Values) const {
#define PROC(ENUM, STRING, IS64BIT)                                            \
  if (IS64BIT || getTriple().getArch() == llvm::Triple::x86)                   \
    Values.emplace_back(STRING);
  // Go through CPUKind checking to ensure that the alias is de-aliased and 
  // 64 bit-ness is checked.
#define PROC_ALIAS(ENUM, ALIAS)                                                \
  if (checkCPUKind(getCPUKind(ALIAS)))                                         \
    Values.emplace_back(ALIAS);
#include "clang/Basic/X86Target.def"
}

X86TargetInfo::CPUKind X86TargetInfo::getCPUKind(StringRef CPU) const {
  return llvm::StringSwitch<CPUKind>(CPU)
#define PROC(ENUM, STRING, IS64BIT) .Case(STRING, CK_##ENUM)
#define PROC_ALIAS(ENUM, ALIAS) .Case(ALIAS, CK_##ENUM)
#include "clang/Basic/X86Target.def"
      .Default(CK_Generic);
}

ArrayRef<const char *> X86TargetInfo::getGCCRegNames() const {
  return llvm::makeArrayRef(GCCRegNames);
}

ArrayRef<TargetInfo::AddlRegName> X86TargetInfo::getGCCAddlRegNames() const {
  return llvm::makeArrayRef(AddlRegNames);
}

ArrayRef<Builtin::Info> X86_32TargetInfo::getTargetBuiltins() const {
  return llvm::makeArrayRef(BuiltinInfoX86, clang::X86::LastX86CommonBuiltin -
                                                Builtin::FirstTSBuiltin + 1);
}

ArrayRef<Builtin::Info> X86_64TargetInfo::getTargetBuiltins() const {
  return llvm::makeArrayRef(BuiltinInfoX86,
                            X86::LastTSBuiltin - Builtin::FirstTSBuiltin);
}<|MERGE_RESOLUTION|>--- conflicted
+++ resolved
@@ -15,10 +15,8 @@
 #include "clang/Basic/Builtins.h"
 #include "clang/Basic/Diagnostic.h"
 #include "clang/Basic/TargetBuiltins.h"
-#include "llvm/ADT/StringExtras.h"
 #include "llvm/ADT/StringRef.h"
 #include "llvm/ADT/StringSwitch.h"
-#include "llvm/Support/TargetParser.h"
 
 namespace clang {
 namespace targets {
@@ -133,11 +131,7 @@
     setFeatureEnabledImpl(Features, "mmx", true);
     break;
 
-  case CK_IcelakeServer:
-    setFeatureEnabledImpl(Features, "pconfig", true);
-    setFeatureEnabledImpl(Features, "wbnoinvd", true);
-    LLVM_FALLTHROUGH;
-  case CK_IcelakeClient:
+  case CK_Icelake:
     setFeatureEnabledImpl(Features, "vaes", true);
     setFeatureEnabledImpl(Features, "gfni", true);
     setFeatureEnabledImpl(Features, "vpclmulqdq", true);
@@ -145,7 +139,6 @@
     setFeatureEnabledImpl(Features, "avx512vnni", true);
     setFeatureEnabledImpl(Features, "avx512vbmi2", true);
     setFeatureEnabledImpl(Features, "avx512vpopcntdq", true);
-    setFeatureEnabledImpl(Features, "rdpid", true);
     LLVM_FALLTHROUGH;
   case CK_Cannonlake:
     setFeatureEnabledImpl(Features, "avx512ifma", true);
@@ -166,8 +159,7 @@
     setFeatureEnabledImpl(Features, "xsavec", true);
     setFeatureEnabledImpl(Features, "xsaves", true);
     setFeatureEnabledImpl(Features, "mpx", true);
-    if (Kind != CK_SkylakeServer) // SKX inherits all SKL features, except SGX
-      setFeatureEnabledImpl(Features, "sgx", true);
+    setFeatureEnabledImpl(Features, "sgx", true);
     setFeatureEnabledImpl(Features, "clflushopt", true);
     setFeatureEnabledImpl(Features, "rtm", true);
     LLVM_FALLTHROUGH;
@@ -182,7 +174,6 @@
     setFeatureEnabledImpl(Features, "bmi", true);
     setFeatureEnabledImpl(Features, "bmi2", true);
     setFeatureEnabledImpl(Features, "fma", true);
-    setFeatureEnabledImpl(Features, "invpcid", true);
     setFeatureEnabledImpl(Features, "movbe", true);
     LLVM_FALLTHROUGH;
   case CK_IvyBridge:
@@ -207,7 +198,6 @@
     LLVM_FALLTHROUGH;
   case CK_Core2:
     setFeatureEnabledImpl(Features, "ssse3", true);
-    setFeatureEnabledImpl(Features, "sahf", true);
     LLVM_FALLTHROUGH;
   case CK_Yonah:
   case CK_Prescott:
@@ -226,20 +216,9 @@
     setFeatureEnabledImpl(Features, "fxsr", true);
     break;
 
-  case CK_Tremont:
-    setFeatureEnabledImpl(Features, "cldemote", true);
-    setFeatureEnabledImpl(Features, "movdiri", true);
-    setFeatureEnabledImpl(Features, "movdir64b", true);
-    setFeatureEnabledImpl(Features, "gfni", true);
-    setFeatureEnabledImpl(Features, "waitpkg", true);
-    LLVM_FALLTHROUGH;
-  case CK_GoldmontPlus:
-    setFeatureEnabledImpl(Features, "ptwrite", true);
-    setFeatureEnabledImpl(Features, "rdpid", true);
-    setFeatureEnabledImpl(Features, "sgx", true);
-    LLVM_FALLTHROUGH;
   case CK_Goldmont:
     setFeatureEnabledImpl(Features, "sha", true);
+    setFeatureEnabledImpl(Features, "rdrnd", true);
     setFeatureEnabledImpl(Features, "rdseed", true);
     setFeatureEnabledImpl(Features, "xsave", true);
     setFeatureEnabledImpl(Features, "xsaveopt", true);
@@ -250,7 +229,6 @@
     setFeatureEnabledImpl(Features, "fsgsbase", true);
     LLVM_FALLTHROUGH;
   case CK_Silvermont:
-    setFeatureEnabledImpl(Features, "rdrnd", true);
     setFeatureEnabledImpl(Features, "aes", true);
     setFeatureEnabledImpl(Features, "pclmul", true);
     setFeatureEnabledImpl(Features, "sse4.2", true);
@@ -261,7 +239,6 @@
     setFeatureEnabledImpl(Features, "ssse3", true);
     setFeatureEnabledImpl(Features, "fxsr", true);
     setFeatureEnabledImpl(Features, "cx16", true);
-    setFeatureEnabledImpl(Features, "sahf", true);
     break;
 
   case CK_KNM:
@@ -292,7 +269,6 @@
     setFeatureEnabledImpl(Features, "xsaveopt", true);
     setFeatureEnabledImpl(Features, "xsave", true);
     setFeatureEnabledImpl(Features, "movbe", true);
-    setFeatureEnabledImpl(Features, "sahf", true);
     break;
 
   case CK_K6_2:
@@ -306,7 +282,6 @@
     setFeatureEnabledImpl(Features, "sse4a", true);
     setFeatureEnabledImpl(Features, "lzcnt", true);
     setFeatureEnabledImpl(Features, "popcnt", true);
-    setFeatureEnabledImpl(Features, "sahf", true);
     LLVM_FALLTHROUGH;
   case CK_K8SSE3:
     setFeatureEnabledImpl(Features, "sse3", true);
@@ -340,7 +315,6 @@
     setFeatureEnabledImpl(Features, "prfchw", true);
     setFeatureEnabledImpl(Features, "cx16", true);
     setFeatureEnabledImpl(Features, "fxsr", true);
-    setFeatureEnabledImpl(Features, "sahf", true);
     break;
 
   case CK_ZNVER1:
@@ -364,7 +338,6 @@
     setFeatureEnabledImpl(Features, "prfchw", true);
     setFeatureEnabledImpl(Features, "rdrnd", true);
     setFeatureEnabledImpl(Features, "rdseed", true);
-    setFeatureEnabledImpl(Features, "sahf", true);
     setFeatureEnabledImpl(Features, "sha", true);
     setFeatureEnabledImpl(Features, "sse4a", true);
     setFeatureEnabledImpl(Features, "xsave", true);
@@ -399,7 +372,6 @@
     setFeatureEnabledImpl(Features, "cx16", true);
     setFeatureEnabledImpl(Features, "fxsr", true);
     setFeatureEnabledImpl(Features, "xsave", true);
-    setFeatureEnabledImpl(Features, "sahf", true);
     break;
   }
   if (!TargetInfo::initFeatureMap(Features, Diags, CPU, FeaturesVec))
@@ -762,6 +734,8 @@
       HasMPX = true;
     } else if (Feature == "+shstk") {
       HasSHSTK = true;
+    } else if (Feature == "+ibt") {
+      HasIBT = true;
     } else if (Feature == "+movbe") {
       HasMOVBE = true;
     } else if (Feature == "+sgx") {
@@ -786,40 +760,14 @@
       HasCLFLUSHOPT = true;
     } else if (Feature == "+clwb") {
       HasCLWB = true;
-    } else if (Feature == "+wbnoinvd") {
-      HasWBNOINVD = true;
     } else if (Feature == "+prefetchwt1") {
       HasPREFETCHWT1 = true;
     } else if (Feature == "+clzero") {
       HasCLZERO = true;
-<<<<<<< HEAD
-    } else if (Feature == "+cldemote") {
-      HasCLDEMOTE = true;
-    } else if (Feature == "+rdpid") {
-      HasRDPID = true;
-=======
->>>>>>> 793912eb
     } else if (Feature == "+retpoline") {
       HasRetpoline = true;
     } else if (Feature == "+retpoline-external-thunk") {
       HasRetpolineExternalThunk = true;
-<<<<<<< HEAD
-    } else if (Feature == "+sahf") {
-      HasLAHFSAHF = true;
-    } else if (Feature == "+waitpkg") {
-      HasWAITPKG = true;
-    } else if (Feature == "+movdiri") {
-      HasMOVDIRI = true;
-    } else if (Feature == "+movdir64b") {
-      HasMOVDIR64B = true;
-    } else if (Feature == "+pconfig") {
-      HasPCONFIG = true;
-    } else if (Feature == "+ptwrite") {
-      HasPTWRITE = true;
-    } else if (Feature == "+invpcid") {
-      HasINVPCID = true;
-=======
->>>>>>> 793912eb
     }
 
     X86SSEEnum Level = llvm::StringSwitch<X86SSEEnum>(Feature)
@@ -940,12 +888,6 @@
   case CK_Goldmont:
     defineCPUMacros(Builder, "goldmont");
     break;
-  case CK_GoldmontPlus:
-    defineCPUMacros(Builder, "goldmont_plus");
-    break;
-  case CK_Tremont:
-    defineCPUMacros(Builder, "tremont");
-    break;
   case CK_Nehalem:
   case CK_Westmere:
   case CK_SandyBridge:
@@ -955,8 +897,7 @@
   case CK_SkylakeClient:
   case CK_SkylakeServer:
   case CK_Cannonlake:
-  case CK_IcelakeClient:
-  case CK_IcelakeServer:
+  case CK_Icelake:
     // FIXME: Historically, we defined this legacy name, it would be nice to
     // remove it at some point. We've never exposed fine-grained names for
     // recent primary x86 CPUs, and we should keep it that way.
@@ -1152,12 +1093,12 @@
     Builder.defineMacro("__XSAVES__");
   if (HasPKU)
     Builder.defineMacro("__PKU__");
+  if (HasCX16)
+    Builder.defineMacro("__GCC_HAVE_SYNC_COMPARE_AND_SWAP_16");
   if (HasCLFLUSHOPT)
     Builder.defineMacro("__CLFLUSHOPT__");
   if (HasCLWB)
     Builder.defineMacro("__CLWB__");
-  if (HasWBNOINVD)
-    Builder.defineMacro("__WBNOINVD__");
   if (HasMPX)
     Builder.defineMacro("__MPX__");
   if (HasSHSTK)
@@ -1168,22 +1109,6 @@
     Builder.defineMacro("__PREFETCHWT1__");
   if (HasCLZERO)
     Builder.defineMacro("__CLZERO__");
-  if (HasRDPID)
-    Builder.defineMacro("__RDPID__");
-  if (HasCLDEMOTE)
-    Builder.defineMacro("__CLDEMOTE__");
-  if (HasWAITPKG)
-    Builder.defineMacro("__WAITPKG__");
-  if (HasMOVDIRI)
-    Builder.defineMacro("__MOVDIRI__");
-  if (HasMOVDIR64B)
-    Builder.defineMacro("__MOVDIR64B__");
-  if (HasPCONFIG)
-    Builder.defineMacro("__PCONFIG__");
-  if (HasPTWRITE)
-    Builder.defineMacro("__PTWRITE__");
-  if (HasINVPCID)
-    Builder.defineMacro("__INVPCID__");
 
   // Each case falls through to the previous one here.
   switch (SSELevel) {
@@ -1263,8 +1188,6 @@
   }
   if (CPU >= CK_i586)
     Builder.defineMacro("__GCC_HAVE_SYNC_COMPARE_AND_SWAP_8");
-  if (HasCX16)
-    Builder.defineMacro("__GCC_HAVE_SYNC_COMPARE_AND_SWAP_16");
 
   if (HasFloat128)
     Builder.defineMacro("__SIZEOF_FLOAT128__", "16");
@@ -1293,7 +1216,6 @@
       .Case("avx512ifma", true)
       .Case("bmi", true)
       .Case("bmi2", true)
-      .Case("cldemote", true)
       .Case("clflushopt", true)
       .Case("clwb", true)
       .Case("clzero", true)
@@ -1304,27 +1226,20 @@
       .Case("fsgsbase", true)
       .Case("fxsr", true)
       .Case("gfni", true)
-      .Case("invpcid", true)
       .Case("lwp", true)
       .Case("lzcnt", true)
       .Case("mmx", true)
       .Case("movbe", true)
-      .Case("movdiri", true)
-      .Case("movdir64b", true)
       .Case("mpx", true)
       .Case("mwaitx", true)
       .Case("pclmul", true)
-      .Case("pconfig", true)
       .Case("pku", true)
       .Case("popcnt", true)
       .Case("prefetchwt1", true)
       .Case("prfchw", true)
-      .Case("ptwrite", true)
-      .Case("rdpid", true)
       .Case("rdrnd", true)
       .Case("rdseed", true)
       .Case("rtm", true)
-      .Case("sahf", true)
       .Case("sgx", true)
       .Case("sha", true)
       .Case("shstk", true)
@@ -1339,8 +1254,6 @@
       .Case("tbm", true)
       .Case("vaes", true)
       .Case("vpclmulqdq", true)
-      .Case("wbnoinvd", true)
-      .Case("waitpkg", true)
       .Case("x87", true)
       .Case("xop", true)
       .Case("xsave", true)
@@ -1371,7 +1284,6 @@
       .Case("avx512ifma", HasAVX512IFMA)
       .Case("bmi", HasBMI)
       .Case("bmi2", HasBMI2)
-      .Case("cldemote", HasCLDEMOTE)
       .Case("clflushopt", HasCLFLUSHOPT)
       .Case("clwb", HasCLWB)
       .Case("clzero", HasCLZERO)
@@ -1382,31 +1294,25 @@
       .Case("fsgsbase", HasFSGSBASE)
       .Case("fxsr", HasFXSR)
       .Case("gfni", HasGFNI)
-      .Case("invpcid", HasINVPCID)
+      .Case("ibt", HasIBT)
       .Case("lwp", HasLWP)
       .Case("lzcnt", HasLZCNT)
       .Case("mm3dnow", MMX3DNowLevel >= AMD3DNow)
       .Case("mm3dnowa", MMX3DNowLevel >= AMD3DNowAthlon)
       .Case("mmx", MMX3DNowLevel >= MMX)
       .Case("movbe", HasMOVBE)
-      .Case("movdiri", HasMOVDIRI)
-      .Case("movdir64b", HasMOVDIR64B)
       .Case("mpx", HasMPX)
       .Case("mwaitx", HasMWAITX)
       .Case("pclmul", HasPCLMUL)
-      .Case("pconfig", HasPCONFIG)
       .Case("pku", HasPKU)
       .Case("popcnt", HasPOPCNT)
       .Case("prefetchwt1", HasPREFETCHWT1)
       .Case("prfchw", HasPRFCHW)
-      .Case("ptwrite", HasPTWRITE)
-      .Case("rdpid", HasRDPID)
       .Case("rdrnd", HasRDRND)
       .Case("rdseed", HasRDSEED)
       .Case("retpoline", HasRetpoline)
       .Case("retpoline-external-thunk", HasRetpolineExternalThunk)
       .Case("rtm", HasRTM)
-      .Case("sahf", HasLAHFSAHF)
       .Case("sgx", HasSGX)
       .Case("sha", HasSHA)
       .Case("shstk", HasSHSTK)
@@ -1420,8 +1326,6 @@
       .Case("tbm", HasTBM)
       .Case("vaes", HasVAES)
       .Case("vpclmulqdq", HasVPCLMULQDQ)
-      .Case("wbnoinvd", HasWBNOINVD)
-      .Case("waitpkg", HasWAITPKG)
       .Case("x86", true)
       .Case("x86_32", getTriple().getArch() == llvm::Triple::x86)
       .Case("x86_64", getTriple().getArch() == llvm::Triple::x86_64)
@@ -1443,63 +1347,6 @@
 #define X86_FEATURE_COMPAT(VAL, ENUM, STR) .Case(STR, true)
 #include "llvm/Support/X86TargetParser.def"
       .Default(false);
-}
-
-static llvm::X86::ProcessorFeatures getFeature(StringRef Name) {
-  return llvm::StringSwitch<llvm::X86::ProcessorFeatures>(Name)
-#define X86_FEATURE_COMPAT(VAL, ENUM, STR) .Case(STR, llvm::X86::ENUM)
-#include "llvm/Support/X86TargetParser.def"
-      ;
-  // Note, this function should only be used after ensuring the value is
-  // correct, so it asserts if the value is out of range.
-}
-
-static unsigned getFeaturePriority(llvm::X86::ProcessorFeatures Feat) {
-  enum class FeatPriority {
-#define FEATURE(FEAT) FEAT,
-#include "clang/Basic/X86Target.def"
-  };
-  switch (Feat) {
-#define FEATURE(FEAT)                                                          \
-  case llvm::X86::FEAT:                                                        \
-    return static_cast<unsigned>(FeatPriority::FEAT);
-#include "clang/Basic/X86Target.def"
-  default:
-    llvm_unreachable("No Feature Priority for non-CPUSupports Features");
-  }
-}
-
-unsigned X86TargetInfo::multiVersionSortPriority(StringRef Name) const {
-  // Valid CPUs have a 'key feature' that compares just better than its key
-  // feature.
-  CPUKind Kind = getCPUKind(Name);
-  if (Kind != CK_Generic) {
-    switch (Kind) {
-    default:
-      llvm_unreachable(
-          "CPU Type without a key feature used in 'target' attribute");
-#define PROC_WITH_FEAT(ENUM, STR, IS64, KEY_FEAT)                              \
-  case CK_##ENUM:                                                              \
-    return (getFeaturePriority(llvm::X86::KEY_FEAT) << 1) + 1;
-#include "clang/Basic/X86Target.def"
-    }
-  }
-
-  // Now we know we have a feature, so get its priority and shift it a few so
-  // that we have sufficient room for the CPUs (above).
-  return getFeaturePriority(getFeature(Name)) << 1;
-}
-
-std::string X86TargetInfo::getCPUKindCanonicalName(CPUKind Kind) const {
-  switch (Kind) {
-  case CK_Generic:
-    return "";
-#define PROC(ENUM, STRING, IS64BIT)                                            \
-  case CK_##ENUM:                                                              \
-    return STRING;
-#include "clang/Basic/X86Target.def"
-  }
-  llvm_unreachable("Invalid CPUKind");
 }
 
 // We can't use a generic validation scheme for the cpus accepted here
@@ -1587,7 +1434,7 @@
   case 'y': // Any MMX register.
   case 'v': // Any {X,Y,Z}MM register (Arch & context dependent)
   case 'x': // Any SSE register.
-  case 'k': // Any AVX512 mask register (same as Yk, additionally allows k0
+  case 'k': // Any AVX512 mask register (same as Yk, additionaly allows k0
             // for intermideate k reg operations).
   case 'Q': // Any register accessible as [r]h: a, b, c, and d.
   case 'R': // "Legacy" registers: ax, bx, cx, dx, di, si, sp, bp.
@@ -1715,6 +1562,8 @@
 bool X86TargetInfo::checkCPUKind(CPUKind Kind) const {
   // Perform any per-CPU checks necessary to determine if this CPU is
   // acceptable.
+  // FIXME: This results in terrible diagnostics. Clang just says the CPU is
+  // invalid without explaining *why*.
   switch (Kind) {
   case CK_Generic:
     // No processor selected!
@@ -1727,18 +1576,6 @@
   llvm_unreachable("Unhandled CPU kind");
 }
 
-void X86TargetInfo::fillValidCPUList(SmallVectorImpl<StringRef> &Values) const {
-#define PROC(ENUM, STRING, IS64BIT)                                            \
-  if (IS64BIT || getTriple().getArch() == llvm::Triple::x86)                   \
-    Values.emplace_back(STRING);
-  // Go through CPUKind checking to ensure that the alias is de-aliased and 
-  // 64 bit-ness is checked.
-#define PROC_ALIAS(ENUM, ALIAS)                                                \
-  if (checkCPUKind(getCPUKind(ALIAS)))                                         \
-    Values.emplace_back(ALIAS);
-#include "clang/Basic/X86Target.def"
-}
-
 X86TargetInfo::CPUKind X86TargetInfo::getCPUKind(StringRef CPU) const {
   return llvm::StringSwitch<CPUKind>(CPU)
 #define PROC(ENUM, STRING, IS64BIT) .Case(STRING, CK_##ENUM)
