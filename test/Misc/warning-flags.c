--- conflicted
+++ resolved
@@ -18,11 +18,7 @@
 
 The list of warnings below should NEVER grow.  It should gradually shrink to 0.
 
-<<<<<<< HEAD
-CHECK: Warnings without flags (84):
-=======
-CHECK: Warnings without flags (82):
->>>>>>> 5d3bdca1
+CHECK: Warnings without flags (83):
 CHECK-NEXT:   ext_excess_initializers
 CHECK-NEXT:   ext_excess_initializers_in_char_array_initializer
 CHECK-NEXT:   ext_expected_semi_decl_list
