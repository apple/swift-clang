//===--- PrettyPrinter.h - Classes for aiding with AST printing -*- C++ -*-===//
//
//                     The LLVM Compiler Infrastructure
//
// This file is distributed under the University of Illinois Open Source
// License. See LICENSE.TXT for details.
//
//===----------------------------------------------------------------------===//
//
//  This file defines the PrinterHelper interface.
//
//===----------------------------------------------------------------------===//

#ifndef LLVM_CLANG_AST_PRETTYPRINTER_H
#define LLVM_CLANG_AST_PRETTYPRINTER_H

#include "clang/Basic/LLVM.h"
#include "clang/Basic/LangOptions.h"

namespace clang {

class LangOptions;
class SourceManager;
class Stmt;
class TagDecl;

class PrinterHelper {
public:
  virtual ~PrinterHelper();
  virtual bool handledStmt(Stmt* E, raw_ostream& OS) = 0;
};

/// \brief Describes how types, statements, expressions, and
/// declarations should be printed.
///
/// This type is intended to be small and suitable for passing by value.
/// It is very frequently copied.
struct PrintingPolicy {
  /// \brief Create a default printing policy for the specified language.
  PrintingPolicy(const LangOptions &LO)
    : Indentation(2), SuppressSpecifiers(false),
      SupressStorageClassSpecifiers(false), SuppressTagKeyword(LO.CPlusPlus),
      IncludeTagDefinition(false), SuppressScope(false),
      SuppressUnwrittenScope(false), SuppressInitializers(false),
      ConstantArraySizeAsWritten(false), AnonymousTagLocations(true),
      SuppressStrongLifetime(false), SuppressLifetimeQualifiers(false),
      SuppressTemplateArgsInCXXConstructors(false),
      Bool(LO.Bool), Restrict(LO.C99),
      Alignof(LO.CPlusPlus11), UnderscoreAlignof(LO.C11),
      UseVoidForZeroParams(!LO.CPlusPlus),
      TerseOutput(false), PolishForDeclaration(false),
      Half(LO.Half), MSWChar(LO.MicrosoftExt && !LO.WChar),
      IncludeNewlines(true), MSVCFormatting(false),
<<<<<<< HEAD
      UseStdFunctionForLambda(false) { }
=======
      ConstantsAsWritten(false) { }
>>>>>>> d4d12878

  /// \brief Adjust this printing policy for cases where it's known that
  /// we're printing C++ code (for instance, if AST dumping reaches a
  /// C++-only construct). This should not be used if a real LangOptions
  /// object is available.
  void adjustForCPlusPlus() {
    SuppressTagKeyword = true;
    Bool = true;
    UseVoidForZeroParams = false;
  }

  /// \brief The number of spaces to use to indent each line.
  unsigned Indentation : 8;

  /// \brief Whether we should suppress printing of the actual specifiers for
  /// the given type or declaration.
  ///
  /// This flag is only used when we are printing declarators beyond
  /// the first declarator within a declaration group. For example, given:
  ///
  /// \code
  /// const int *x, *y;
  /// \endcode
  ///
  /// SuppressSpecifiers will be false when printing the
  /// declaration for "x", so that we will print "int *x"; it will be
  /// \c true when we print "y", so that we suppress printing the
  /// "const int" type specifier and instead only print the "*y".
  bool SuppressSpecifiers : 1;

  /// \brief Whether we should supress the printing of the actual storage class
  /// specifiers for the given declaration.
  bool SupressStorageClassSpecifiers : 1;

  /// \brief Whether type printing should skip printing the tag keyword.
  ///
  /// This is used when printing the inner type of elaborated types,
  /// (as the tag keyword is part of the elaborated type):
  ///
  /// \code
  /// struct Geometry::Point;
  /// \endcode
  bool SuppressTagKeyword : 1;

  /// \brief When true, include the body of a tag definition.
  ///
  /// This is used to place the definition of a struct
  /// in the middle of another declaration as with:
  ///
  /// \code
  /// typedef struct { int x, y; } Point;
  /// \endcode
  bool IncludeTagDefinition : 1;

  /// \brief Suppresses printing of scope specifiers.
  bool SuppressScope : 1;

  /// \brief Suppress printing parts of scope specifiers that don't need
  /// to be written, e.g., for inline or anonymous namespaces.
  bool SuppressUnwrittenScope : 1;
  
  /// \brief Suppress printing of variable initializers.
  ///
  /// This flag is used when printing the loop variable in a for-range
  /// statement. For example, given:
  ///
  /// \code
  /// for (auto x : coll)
  /// \endcode
  ///
  /// SuppressInitializers will be true when printing "auto x", so that the
  /// internal initializer constructed for x will not be printed.
  bool SuppressInitializers : 1;

  /// \brief Whether we should print the sizes of constant array expressions
  /// as written in the sources.
  ///
  /// This flag determines whether array types declared as
  ///
  /// \code
  /// int a[4+10*10];
  /// char a[] = "A string";
  /// \endcode
  ///
  /// will be printed as written or as follows:
  ///
  /// \code
  /// int a[104];
  /// char a[9] = "A string";
  /// \endcode
  bool ConstantArraySizeAsWritten : 1;
  
  /// \brief When printing an anonymous tag name, also print the location of
  /// that entity (e.g., "enum <anonymous at t.h:10:5>"). Otherwise, just 
  /// prints "(anonymous)" for the name.
  bool AnonymousTagLocations : 1;
  
  /// \brief When true, suppress printing of the __strong lifetime qualifier in
  /// ARC.
  unsigned SuppressStrongLifetime : 1;
  
  /// \brief When true, suppress printing of lifetime qualifier in
  /// ARC.
  unsigned SuppressLifetimeQualifiers : 1;

  /// When true, suppresses printing template arguments in names of C++
  /// constructors.
  unsigned SuppressTemplateArgsInCXXConstructors : 1;

  /// \brief Whether we can use 'bool' rather than '_Bool' (even if the language
  /// doesn't actually have 'bool', because, e.g., it is defined as a macro).
  unsigned Bool : 1;

  /// \brief Whether we can use 'restrict' rather than '__restrict'.
  unsigned Restrict : 1;

  /// \brief Whether we can use 'alignof' rather than '__alignof'.
  unsigned Alignof : 1;

  /// \brief Whether we can use '_Alignof' rather than '__alignof'.
  unsigned UnderscoreAlignof : 1;

  /// \brief Whether we should use '(void)' rather than '()' for a function
  /// prototype with zero parameters.
  unsigned UseVoidForZeroParams : 1;

  /// \brief Provide a 'terse' output.
  ///
  /// For example, in this mode we don't print function bodies, class members,
  /// declarations inside namespaces etc.  Effectively, this should print
  /// only the requested declaration.
  unsigned TerseOutput : 1;
  
  /// \brief When true, do certain refinement needed for producing proper
  /// declaration tag; such as, do not print attributes attached to the declaration.
  ///
  unsigned PolishForDeclaration : 1;

  /// \brief When true, print the half-precision floating-point type as 'half'
  /// instead of '__fp16'
  unsigned Half : 1;

  /// \brief When true, print the built-in wchar_t type as __wchar_t. For use in
  /// Microsoft mode when wchar_t is not available.
  unsigned MSWChar : 1;

  /// \brief When true, include newlines after statements like "break", etc.
  unsigned IncludeNewlines : 1;

  /// \brief Use whitespace and punctuation like MSVC does. In particular, this
  /// prints anonymous namespaces as `anonymous namespace' and does not insert
  /// spaces after template arguments.
  bool MSVCFormatting : 1;

<<<<<<< HEAD
  /// \brief Whether we should use std::function<...> for lambda record types.
  bool UseStdFunctionForLambda : 1;
=======
  /// \brief Whether we should print the constant expressions as written in the
  /// sources.
  ///
  /// This flag determines whether constants expressions like
  ///
  /// \code
  /// 0x10
  /// 2.5e3
  /// \endcode
  ///
  /// will be printed as written or as follows:
  ///
  /// \code
  /// 0x10
  /// 2.5e3
  /// \endcode
  bool ConstantsAsWritten;
>>>>>>> d4d12878
};

} // end namespace clang

#endif<|MERGE_RESOLUTION|>--- conflicted
+++ resolved
@@ -51,11 +51,7 @@
       TerseOutput(false), PolishForDeclaration(false),
       Half(LO.Half), MSWChar(LO.MicrosoftExt && !LO.WChar),
       IncludeNewlines(true), MSVCFormatting(false),
-<<<<<<< HEAD
-      UseStdFunctionForLambda(false) { }
-=======
-      ConstantsAsWritten(false) { }
->>>>>>> d4d12878
+      UseStdFunctionForLambda(false), ConstantsAsWritten(false) { }
 
   /// \brief Adjust this printing policy for cases where it's known that
   /// we're printing C++ code (for instance, if AST dumping reaches a
@@ -210,28 +206,26 @@
   /// spaces after template arguments.
   bool MSVCFormatting : 1;
 
-<<<<<<< HEAD
+  /// \brief Whether we should print the constant expressions as written in the
+  /// sources.
+  ///
+  /// This flag determines whether constants expressions like
+  ///
+  /// \code
+  /// 0x10
+  /// 2.5e3
+  /// \endcode
+  ///
+  /// will be printed as written or as follows:
+  ///
+  /// \code
+  /// 0x10
+  /// 2.5e3
+  /// \endcode
+  bool ConstantsAsWritten;
+
   /// \brief Whether we should use std::function<...> for lambda record types.
   bool UseStdFunctionForLambda : 1;
-=======
-  /// \brief Whether we should print the constant expressions as written in the
-  /// sources.
-  ///
-  /// This flag determines whether constants expressions like
-  ///
-  /// \code
-  /// 0x10
-  /// 2.5e3
-  /// \endcode
-  ///
-  /// will be printed as written or as follows:
-  ///
-  /// \code
-  /// 0x10
-  /// 2.5e3
-  /// \endcode
-  bool ConstantsAsWritten;
->>>>>>> d4d12878
 };
 
 } // end namespace clang
