//===--- MicrosoftCXXABI.cpp - Emit LLVM Code from ASTs for a Module ------===//
//
//                     The LLVM Compiler Infrastructure
//
// This file is distributed under the University of Illinois Open Source
// License. See LICENSE.TXT for details.
//
//===----------------------------------------------------------------------===//
//
// This provides C++ code generation targeting the Microsoft Visual C++ ABI.
// The class in this file generates structures that follow the Microsoft
// Visual C++ ABI, which is actually not very well documented at all outside
// of Microsoft.
//
//===----------------------------------------------------------------------===//

#include "CGCXXABI.h"
#include "CGCleanup.h"
#include "CGVTables.h"
#include "CodeGenModule.h"
#include "CodeGenTypes.h"
#include "TargetInfo.h"
#include "clang/CodeGen/ConstantInitBuilder.h"
#include "clang/AST/Decl.h"
#include "clang/AST/DeclCXX.h"
#include "clang/AST/StmtCXX.h"
#include "clang/AST/VTableBuilder.h"
#include "llvm/ADT/StringExtras.h"
#include "llvm/ADT/StringSet.h"
#include "llvm/IR/CallSite.h"
#include "llvm/IR/Intrinsics.h"

using namespace clang;
using namespace CodeGen;

namespace {

/// Holds all the vbtable globals for a given class.
struct VBTableGlobals {
  const VPtrInfoVector *VBTables;
  SmallVector<llvm::GlobalVariable *, 2> Globals;
};

class MicrosoftCXXABI : public CGCXXABI {
public:
  MicrosoftCXXABI(CodeGenModule &CGM)
      : CGCXXABI(CGM), BaseClassDescriptorType(nullptr),
        ClassHierarchyDescriptorType(nullptr),
        CompleteObjectLocatorType(nullptr), CatchableTypeType(nullptr),
        ThrowInfoType(nullptr) {}

  bool HasThisReturn(GlobalDecl GD) const override;
  bool hasMostDerivedReturn(GlobalDecl GD) const override;

  bool classifyReturnType(CGFunctionInfo &FI) const override;

  RecordArgABI getRecordArgABI(const CXXRecordDecl *RD) const override;

  bool isSRetParameterAfterThis() const override { return true; }

  bool isThisCompleteObject(GlobalDecl GD) const override {
    // The Microsoft ABI doesn't use separate complete-object vs.
    // base-object variants of constructors, but it does of destructors.
    if (isa<CXXDestructorDecl>(GD.getDecl())) {
      switch (GD.getDtorType()) {
      case Dtor_Complete:
      case Dtor_Deleting:
        return true;

      case Dtor_Base:
        return false;

      case Dtor_Comdat: llvm_unreachable("emitting dtor comdat as function?");
      }
      llvm_unreachable("bad dtor kind");
    }

    // No other kinds.
    return false;
  }

  size_t getSrcArgforCopyCtor(const CXXConstructorDecl *CD,
                              FunctionArgList &Args) const override {
    assert(Args.size() >= 2 &&
           "expected the arglist to have at least two args!");
    // The 'most_derived' parameter goes second if the ctor is variadic and
    // has v-bases.
    if (CD->getParent()->getNumVBases() > 0 &&
        CD->getType()->castAs<FunctionProtoType>()->isVariadic())
      return 2;
    return 1;
  }

  std::vector<CharUnits> getVBPtrOffsets(const CXXRecordDecl *RD) override {
    std::vector<CharUnits> VBPtrOffsets;
    const ASTContext &Context = getContext();
    const ASTRecordLayout &Layout = Context.getASTRecordLayout(RD);

    const VBTableGlobals &VBGlobals = enumerateVBTables(RD);
    for (const std::unique_ptr<VPtrInfo> &VBT : *VBGlobals.VBTables) {
      const ASTRecordLayout &SubobjectLayout =
          Context.getASTRecordLayout(VBT->IntroducingObject);
      CharUnits Offs = VBT->NonVirtualOffset;
      Offs += SubobjectLayout.getVBPtrOffset();
      if (VBT->getVBaseWithVPtr())
        Offs += Layout.getVBaseClassOffset(VBT->getVBaseWithVPtr());
      VBPtrOffsets.push_back(Offs);
    }
    llvm::array_pod_sort(VBPtrOffsets.begin(), VBPtrOffsets.end());
    return VBPtrOffsets;
  }

  StringRef GetPureVirtualCallName() override { return "_purecall"; }
  StringRef GetDeletedVirtualCallName() override { return "_purecall"; }

  void emitVirtualObjectDelete(CodeGenFunction &CGF, const CXXDeleteExpr *DE,
                               Address Ptr, QualType ElementType,
                               const CXXDestructorDecl *Dtor) override;

  void emitRethrow(CodeGenFunction &CGF, bool isNoReturn) override;
  void emitThrow(CodeGenFunction &CGF, const CXXThrowExpr *E) override;

  void emitBeginCatch(CodeGenFunction &CGF, const CXXCatchStmt *C) override;

  llvm::GlobalVariable *getMSCompleteObjectLocator(const CXXRecordDecl *RD,
                                                   const VPtrInfo &Info);

  llvm::Constant *getAddrOfRTTIDescriptor(QualType Ty) override;
  CatchTypeInfo
  getAddrOfCXXCatchHandlerType(QualType Ty, QualType CatchHandlerType) override;

  /// MSVC needs an extra flag to indicate a catchall.
  CatchTypeInfo getCatchAllTypeInfo() override {
    return CatchTypeInfo{nullptr, 0x40};
  }

  bool shouldTypeidBeNullChecked(bool IsDeref, QualType SrcRecordTy) override;
  void EmitBadTypeidCall(CodeGenFunction &CGF) override;
  llvm::Value *EmitTypeid(CodeGenFunction &CGF, QualType SrcRecordTy,
                          Address ThisPtr,
                          llvm::Type *StdTypeInfoPtrTy) override;

  bool shouldDynamicCastCallBeNullChecked(bool SrcIsPtr,
                                          QualType SrcRecordTy) override;

  llvm::Value *EmitDynamicCastCall(CodeGenFunction &CGF, Address Value,
                                   QualType SrcRecordTy, QualType DestTy,
                                   QualType DestRecordTy,
                                   llvm::BasicBlock *CastEnd) override;

  llvm::Value *EmitDynamicCastToVoid(CodeGenFunction &CGF, Address Value,
                                     QualType SrcRecordTy,
                                     QualType DestTy) override;

  bool EmitBadCastCall(CodeGenFunction &CGF) override;
  bool canSpeculativelyEmitVTable(const CXXRecordDecl *RD) const override {
    return false;
  }

  llvm::Value *
  GetVirtualBaseClassOffset(CodeGenFunction &CGF, Address This,
                            const CXXRecordDecl *ClassDecl,
                            const CXXRecordDecl *BaseClassDecl) override;

  llvm::BasicBlock *
  EmitCtorCompleteObjectHandler(CodeGenFunction &CGF,
                                const CXXRecordDecl *RD) override;
  
  llvm::BasicBlock *
  EmitDtorCompleteObjectHandler(CodeGenFunction &CGF);

  void initializeHiddenVirtualInheritanceMembers(CodeGenFunction &CGF,
                                              const CXXRecordDecl *RD) override;

  void EmitCXXConstructors(const CXXConstructorDecl *D) override;

  // Background on MSVC destructors
  // ==============================
  //
  // Both Itanium and MSVC ABIs have destructor variants.  The variant names
  // roughly correspond in the following way:
  //   Itanium       Microsoft
  //   Base       -> no name, just ~Class
  //   Complete   -> vbase destructor
  //   Deleting   -> scalar deleting destructor
  //                 vector deleting destructor
  //
  // The base and complete destructors are the same as in Itanium, although the
  // complete destructor does not accept a VTT parameter when there are virtual
  // bases.  A separate mechanism involving vtordisps is used to ensure that
  // virtual methods of destroyed subobjects are not called.
  //
  // The deleting destructors accept an i32 bitfield as a second parameter.  Bit
  // 1 indicates if the memory should be deleted.  Bit 2 indicates if the this
  // pointer points to an array.  The scalar deleting destructor assumes that
  // bit 2 is zero, and therefore does not contain a loop.
  //
  // For virtual destructors, only one entry is reserved in the vftable, and it
  // always points to the vector deleting destructor.  The vector deleting
  // destructor is the most general, so it can be used to destroy objects in
  // place, delete single heap objects, or delete arrays.
  //
  // A TU defining a non-inline destructor is only guaranteed to emit a base
  // destructor, and all of the other variants are emitted on an as-needed basis
  // in COMDATs.  Because a non-base destructor can be emitted in a TU that
  // lacks a definition for the destructor, non-base destructors must always
  // delegate to or alias the base destructor.

  AddedStructorArgs
  buildStructorSignature(const CXXMethodDecl *MD, StructorType T,
                         SmallVectorImpl<CanQualType> &ArgTys) override;

  /// Non-base dtors should be emitted as delegating thunks in this ABI.
  bool useThunkForDtorVariant(const CXXDestructorDecl *Dtor,
                              CXXDtorType DT) const override {
    return DT != Dtor_Base;
  }

  void setCXXDestructorDLLStorage(llvm::GlobalValue *GV,
                                  const CXXDestructorDecl *Dtor,
                                  CXXDtorType DT) const override;

  llvm::GlobalValue::LinkageTypes
  getCXXDestructorLinkage(GVALinkage Linkage, const CXXDestructorDecl *Dtor,
                          CXXDtorType DT) const override;

  void EmitCXXDestructors(const CXXDestructorDecl *D) override;

  const CXXRecordDecl *
  getThisArgumentTypeForMethod(const CXXMethodDecl *MD) override {
    if (MD->isVirtual() && !isa<CXXDestructorDecl>(MD)) {
      MethodVFTableLocation ML =
          CGM.getMicrosoftVTableContext().getMethodVFTableLocation(MD);
      // The vbases might be ordered differently in the final overrider object
      // and the complete object, so the "this" argument may sometimes point to
      // memory that has no particular type (e.g. past the complete object).
      // In this case, we just use a generic pointer type.
      // FIXME: might want to have a more precise type in the non-virtual
      // multiple inheritance case.
      if (ML.VBase || !ML.VFPtrOffset.isZero())
        return nullptr;
    }
    return MD->getParent();
  }

  Address
  adjustThisArgumentForVirtualFunctionCall(CodeGenFunction &CGF, GlobalDecl GD,
                                           Address This,
                                           bool VirtualCall) override;

  void addImplicitStructorParams(CodeGenFunction &CGF, QualType &ResTy,
                                 FunctionArgList &Params) override;

  void EmitInstanceFunctionProlog(CodeGenFunction &CGF) override;

  AddedStructorArgs
  addImplicitConstructorArgs(CodeGenFunction &CGF, const CXXConstructorDecl *D,
                             CXXCtorType Type, bool ForVirtualBase,
                             bool Delegating, CallArgList &Args) override;

  void EmitDestructorCall(CodeGenFunction &CGF, const CXXDestructorDecl *DD,
                          CXXDtorType Type, bool ForVirtualBase,
                          bool Delegating, Address This) override;

  void emitVTableTypeMetadata(const VPtrInfo &Info, const CXXRecordDecl *RD,
                              llvm::GlobalVariable *VTable);

  void emitVTableDefinitions(CodeGenVTables &CGVT,
                             const CXXRecordDecl *RD) override;

  bool isVirtualOffsetNeededForVTableField(CodeGenFunction &CGF,
                                           CodeGenFunction::VPtr Vptr) override;

  /// Don't initialize vptrs if dynamic class
  /// is marked with with the 'novtable' attribute.
  bool doStructorsInitializeVPtrs(const CXXRecordDecl *VTableClass) override {
    return !VTableClass->hasAttr<MSNoVTableAttr>();
  }

  llvm::Constant *
  getVTableAddressPoint(BaseSubobject Base,
                        const CXXRecordDecl *VTableClass) override;

  llvm::Value *getVTableAddressPointInStructor(
      CodeGenFunction &CGF, const CXXRecordDecl *VTableClass,
      BaseSubobject Base, const CXXRecordDecl *NearestVBase) override;

  llvm::Constant *
  getVTableAddressPointForConstExpr(BaseSubobject Base,
                                    const CXXRecordDecl *VTableClass) override;

  llvm::GlobalVariable *getAddrOfVTable(const CXXRecordDecl *RD,
                                        CharUnits VPtrOffset) override;

  CGCallee getVirtualFunctionPointer(CodeGenFunction &CGF, GlobalDecl GD,
                                     Address This, llvm::Type *Ty,
                                     SourceLocation Loc) override;

  llvm::Value *EmitVirtualDestructorCall(CodeGenFunction &CGF,
                                         const CXXDestructorDecl *Dtor,
                                         CXXDtorType DtorType,
                                         Address This,
                                         const CXXMemberCallExpr *CE) override;

  void adjustCallArgsForDestructorThunk(CodeGenFunction &CGF, GlobalDecl GD,
                                        CallArgList &CallArgs) override {
    assert(GD.getDtorType() == Dtor_Deleting &&
           "Only deleting destructor thunks are available in this ABI");
    CallArgs.add(RValue::get(getStructorImplicitParamValue(CGF)),
                 getContext().IntTy);
  }

  void emitVirtualInheritanceTables(const CXXRecordDecl *RD) override;

  llvm::GlobalVariable *
  getAddrOfVBTable(const VPtrInfo &VBT, const CXXRecordDecl *RD,
                   llvm::GlobalVariable::LinkageTypes Linkage);

  llvm::GlobalVariable *
  getAddrOfVirtualDisplacementMap(const CXXRecordDecl *SrcRD,
                                  const CXXRecordDecl *DstRD) {
    SmallString<256> OutName;
    llvm::raw_svector_ostream Out(OutName);
    getMangleContext().mangleCXXVirtualDisplacementMap(SrcRD, DstRD, Out);
    StringRef MangledName = OutName.str();

    if (auto *VDispMap = CGM.getModule().getNamedGlobal(MangledName))
      return VDispMap;

    MicrosoftVTableContext &VTContext = CGM.getMicrosoftVTableContext();
    unsigned NumEntries = 1 + SrcRD->getNumVBases();
    SmallVector<llvm::Constant *, 4> Map(NumEntries,
                                         llvm::UndefValue::get(CGM.IntTy));
    Map[0] = llvm::ConstantInt::get(CGM.IntTy, 0);
    bool AnyDifferent = false;
    for (const auto &I : SrcRD->vbases()) {
      const CXXRecordDecl *VBase = I.getType()->getAsCXXRecordDecl();
      if (!DstRD->isVirtuallyDerivedFrom(VBase))
        continue;

      unsigned SrcVBIndex = VTContext.getVBTableIndex(SrcRD, VBase);
      unsigned DstVBIndex = VTContext.getVBTableIndex(DstRD, VBase);
      Map[SrcVBIndex] = llvm::ConstantInt::get(CGM.IntTy, DstVBIndex * 4);
      AnyDifferent |= SrcVBIndex != DstVBIndex;
    }
    // This map would be useless, don't use it.
    if (!AnyDifferent)
      return nullptr;

    llvm::ArrayType *VDispMapTy = llvm::ArrayType::get(CGM.IntTy, Map.size());
    llvm::Constant *Init = llvm::ConstantArray::get(VDispMapTy, Map);
    llvm::GlobalValue::LinkageTypes Linkage =
        SrcRD->isExternallyVisible() && DstRD->isExternallyVisible()
            ? llvm::GlobalValue::LinkOnceODRLinkage
            : llvm::GlobalValue::InternalLinkage;
    auto *VDispMap = new llvm::GlobalVariable(
        CGM.getModule(), VDispMapTy, /*Constant=*/true, Linkage,
        /*Initializer=*/Init, MangledName);
    return VDispMap;
  }

  void emitVBTableDefinition(const VPtrInfo &VBT, const CXXRecordDecl *RD,
                             llvm::GlobalVariable *GV) const;

  void setThunkLinkage(llvm::Function *Thunk, bool ForVTable,
                       GlobalDecl GD, bool ReturnAdjustment) override {
    GVALinkage Linkage =
        getContext().GetGVALinkageForFunction(cast<FunctionDecl>(GD.getDecl()));

    if (Linkage == GVA_Internal)
      Thunk->setLinkage(llvm::GlobalValue::InternalLinkage);
    else if (ReturnAdjustment)
      Thunk->setLinkage(llvm::GlobalValue::WeakODRLinkage);
    else
      Thunk->setLinkage(llvm::GlobalValue::LinkOnceODRLinkage);
  }

  bool exportThunk() override { return false; }

  llvm::Value *performThisAdjustment(CodeGenFunction &CGF, Address This,
                                     const ThisAdjustment &TA) override;

  llvm::Value *performReturnAdjustment(CodeGenFunction &CGF, Address Ret,
                                       const ReturnAdjustment &RA) override;

  void EmitThreadLocalInitFuncs(
      CodeGenModule &CGM, ArrayRef<const VarDecl *> CXXThreadLocals,
      ArrayRef<llvm::Function *> CXXThreadLocalInits,
      ArrayRef<const VarDecl *> CXXThreadLocalInitVars) override;

  bool usesThreadWrapperFunction() const override { return false; }
  LValue EmitThreadLocalVarDeclLValue(CodeGenFunction &CGF, const VarDecl *VD,
                                      QualType LValType) override;

  void EmitGuardedInit(CodeGenFunction &CGF, const VarDecl &D,
                       llvm::GlobalVariable *DeclPtr,
                       bool PerformInit) override;
  void registerGlobalDtor(CodeGenFunction &CGF, const VarDecl &D,
                          llvm::Constant *Dtor, llvm::Constant *Addr) override;

  // ==== Notes on array cookies =========
  //
  // MSVC seems to only use cookies when the class has a destructor; a
  // two-argument usual array deallocation function isn't sufficient.
  //
  // For example, this code prints "100" and "1":
  //   struct A {
  //     char x;
  //     void *operator new[](size_t sz) {
  //       printf("%u\n", sz);
  //       return malloc(sz);
  //     }
  //     void operator delete[](void *p, size_t sz) {
  //       printf("%u\n", sz);
  //       free(p);
  //     }
  //   };
  //   int main() {
  //     A *p = new A[100];
  //     delete[] p;
  //   }
  // Whereas it prints "104" and "104" if you give A a destructor.

  bool requiresArrayCookie(const CXXDeleteExpr *expr,
                           QualType elementType) override;
  bool requiresArrayCookie(const CXXNewExpr *expr) override;
  CharUnits getArrayCookieSizeImpl(QualType type) override;
  Address InitializeArrayCookie(CodeGenFunction &CGF,
                                Address NewPtr,
                                llvm::Value *NumElements,
                                const CXXNewExpr *expr,
                                QualType ElementType) override;
  llvm::Value *readArrayCookieImpl(CodeGenFunction &CGF,
                                   Address allocPtr,
                                   CharUnits cookieSize) override;

  friend struct MSRTTIBuilder;

  bool isImageRelative() const {
    return CGM.getTarget().getPointerWidth(/*AddressSpace=*/0) == 64;
  }

  // 5 routines for constructing the llvm types for MS RTTI structs.
  llvm::StructType *getTypeDescriptorType(StringRef TypeInfoString) {
    llvm::SmallString<32> TDTypeName("rtti.TypeDescriptor");
    TDTypeName += llvm::utostr(TypeInfoString.size());
    llvm::StructType *&TypeDescriptorType =
        TypeDescriptorTypeMap[TypeInfoString.size()];
    if (TypeDescriptorType)
      return TypeDescriptorType;
    llvm::Type *FieldTypes[] = {
        CGM.Int8PtrPtrTy,
        CGM.Int8PtrTy,
        llvm::ArrayType::get(CGM.Int8Ty, TypeInfoString.size() + 1)};
    TypeDescriptorType =
        llvm::StructType::create(CGM.getLLVMContext(), FieldTypes, TDTypeName);
    return TypeDescriptorType;
  }

  llvm::Type *getImageRelativeType(llvm::Type *PtrType) {
    if (!isImageRelative())
      return PtrType;
    return CGM.IntTy;
  }

  llvm::StructType *getBaseClassDescriptorType() {
    if (BaseClassDescriptorType)
      return BaseClassDescriptorType;
    llvm::Type *FieldTypes[] = {
        getImageRelativeType(CGM.Int8PtrTy),
        CGM.IntTy,
        CGM.IntTy,
        CGM.IntTy,
        CGM.IntTy,
        CGM.IntTy,
        getImageRelativeType(getClassHierarchyDescriptorType()->getPointerTo()),
    };
    BaseClassDescriptorType = llvm::StructType::create(
        CGM.getLLVMContext(), FieldTypes, "rtti.BaseClassDescriptor");
    return BaseClassDescriptorType;
  }

  llvm::StructType *getClassHierarchyDescriptorType() {
    if (ClassHierarchyDescriptorType)
      return ClassHierarchyDescriptorType;
    // Forward-declare RTTIClassHierarchyDescriptor to break a cycle.
    ClassHierarchyDescriptorType = llvm::StructType::create(
        CGM.getLLVMContext(), "rtti.ClassHierarchyDescriptor");
    llvm::Type *FieldTypes[] = {
        CGM.IntTy,
        CGM.IntTy,
        CGM.IntTy,
        getImageRelativeType(
            getBaseClassDescriptorType()->getPointerTo()->getPointerTo()),
    };
    ClassHierarchyDescriptorType->setBody(FieldTypes);
    return ClassHierarchyDescriptorType;
  }

  llvm::StructType *getCompleteObjectLocatorType() {
    if (CompleteObjectLocatorType)
      return CompleteObjectLocatorType;
    CompleteObjectLocatorType = llvm::StructType::create(
        CGM.getLLVMContext(), "rtti.CompleteObjectLocator");
    llvm::Type *FieldTypes[] = {
        CGM.IntTy,
        CGM.IntTy,
        CGM.IntTy,
        getImageRelativeType(CGM.Int8PtrTy),
        getImageRelativeType(getClassHierarchyDescriptorType()->getPointerTo()),
        getImageRelativeType(CompleteObjectLocatorType),
    };
    llvm::ArrayRef<llvm::Type *> FieldTypesRef(FieldTypes);
    if (!isImageRelative())
      FieldTypesRef = FieldTypesRef.drop_back();
    CompleteObjectLocatorType->setBody(FieldTypesRef);
    return CompleteObjectLocatorType;
  }

  llvm::GlobalVariable *getImageBase() {
    StringRef Name = "__ImageBase";
    if (llvm::GlobalVariable *GV = CGM.getModule().getNamedGlobal(Name))
      return GV;

    auto *GV = new llvm::GlobalVariable(CGM.getModule(), CGM.Int8Ty,
                                        /*isConstant=*/true,
                                        llvm::GlobalValue::ExternalLinkage,
                                        /*Initializer=*/nullptr, Name);
    CGM.setDSOLocal(GV);
    return GV;
  }

  llvm::Constant *getImageRelativeConstant(llvm::Constant *PtrVal) {
    if (!isImageRelative())
      return PtrVal;

    if (PtrVal->isNullValue())
      return llvm::Constant::getNullValue(CGM.IntTy);

    llvm::Constant *ImageBaseAsInt =
        llvm::ConstantExpr::getPtrToInt(getImageBase(), CGM.IntPtrTy);
    llvm::Constant *PtrValAsInt =
        llvm::ConstantExpr::getPtrToInt(PtrVal, CGM.IntPtrTy);
    llvm::Constant *Diff =
        llvm::ConstantExpr::getSub(PtrValAsInt, ImageBaseAsInt,
                                   /*HasNUW=*/true, /*HasNSW=*/true);
    return llvm::ConstantExpr::getTrunc(Diff, CGM.IntTy);
  }

private:
  MicrosoftMangleContext &getMangleContext() {
    return cast<MicrosoftMangleContext>(CodeGen::CGCXXABI::getMangleContext());
  }

  llvm::Constant *getZeroInt() {
    return llvm::ConstantInt::get(CGM.IntTy, 0);
  }

  llvm::Constant *getAllOnesInt() {
    return  llvm::Constant::getAllOnesValue(CGM.IntTy);
  }

  CharUnits getVirtualFunctionPrologueThisAdjustment(GlobalDecl GD) override;

  void
  GetNullMemberPointerFields(const MemberPointerType *MPT,
                             llvm::SmallVectorImpl<llvm::Constant *> &fields);

  /// Shared code for virtual base adjustment.  Returns the offset from
  /// the vbptr to the virtual base.  Optionally returns the address of the
  /// vbptr itself.
  llvm::Value *GetVBaseOffsetFromVBPtr(CodeGenFunction &CGF,
                                       Address Base,
                                       llvm::Value *VBPtrOffset,
                                       llvm::Value *VBTableOffset,
                                       llvm::Value **VBPtr = nullptr);

  llvm::Value *GetVBaseOffsetFromVBPtr(CodeGenFunction &CGF,
                                       Address Base,
                                       int32_t VBPtrOffset,
                                       int32_t VBTableOffset,
                                       llvm::Value **VBPtr = nullptr) {
    assert(VBTableOffset % 4 == 0 && "should be byte offset into table of i32s");
    llvm::Value *VBPOffset = llvm::ConstantInt::get(CGM.IntTy, VBPtrOffset),
                *VBTOffset = llvm::ConstantInt::get(CGM.IntTy, VBTableOffset);
    return GetVBaseOffsetFromVBPtr(CGF, Base, VBPOffset, VBTOffset, VBPtr);
  }

  std::tuple<Address, llvm::Value *, const CXXRecordDecl *>
  performBaseAdjustment(CodeGenFunction &CGF, Address Value,
                        QualType SrcRecordTy);

  /// Performs a full virtual base adjustment.  Used to dereference
  /// pointers to members of virtual bases.
  llvm::Value *AdjustVirtualBase(CodeGenFunction &CGF, const Expr *E,
                                 const CXXRecordDecl *RD, Address Base,
                                 llvm::Value *VirtualBaseAdjustmentOffset,
                                 llvm::Value *VBPtrOffset /* optional */);

  /// Emits a full member pointer with the fields common to data and
  /// function member pointers.
  llvm::Constant *EmitFullMemberPointer(llvm::Constant *FirstField,
                                        bool IsMemberFunction,
                                        const CXXRecordDecl *RD,
                                        CharUnits NonVirtualBaseAdjustment,
                                        unsigned VBTableIndex);

  bool MemberPointerConstantIsNull(const MemberPointerType *MPT,
                                   llvm::Constant *MP);

  /// - Initialize all vbptrs of 'this' with RD as the complete type.
  void EmitVBPtrStores(CodeGenFunction &CGF, const CXXRecordDecl *RD);

  /// Caching wrapper around VBTableBuilder::enumerateVBTables().
  const VBTableGlobals &enumerateVBTables(const CXXRecordDecl *RD);

  /// Generate a thunk for calling a virtual member function MD.
  llvm::Function *EmitVirtualMemPtrThunk(const CXXMethodDecl *MD,
                                         const MethodVFTableLocation &ML);

public:
  llvm::Type *ConvertMemberPointerType(const MemberPointerType *MPT) override;

  bool isZeroInitializable(const MemberPointerType *MPT) override;

  bool isMemberPointerConvertible(const MemberPointerType *MPT) const override {
    const CXXRecordDecl *RD = MPT->getMostRecentCXXRecordDecl();
    return RD->hasAttr<MSInheritanceAttr>();
  }

  llvm::Constant *EmitNullMemberPointer(const MemberPointerType *MPT) override;

  llvm::Constant *EmitMemberDataPointer(const MemberPointerType *MPT,
                                        CharUnits offset) override;
  llvm::Constant *EmitMemberFunctionPointer(const CXXMethodDecl *MD) override;
  llvm::Constant *EmitMemberPointer(const APValue &MP, QualType MPT) override;

  llvm::Value *EmitMemberPointerComparison(CodeGenFunction &CGF,
                                           llvm::Value *L,
                                           llvm::Value *R,
                                           const MemberPointerType *MPT,
                                           bool Inequality) override;

  llvm::Value *EmitMemberPointerIsNotNull(CodeGenFunction &CGF,
                                          llvm::Value *MemPtr,
                                          const MemberPointerType *MPT) override;

  llvm::Value *
  EmitMemberDataPointerAddress(CodeGenFunction &CGF, const Expr *E,
                               Address Base, llvm::Value *MemPtr,
                               const MemberPointerType *MPT) override;

  llvm::Value *EmitNonNullMemberPointerConversion(
      const MemberPointerType *SrcTy, const MemberPointerType *DstTy,
      CastKind CK, CastExpr::path_const_iterator PathBegin,
      CastExpr::path_const_iterator PathEnd, llvm::Value *Src,
      CGBuilderTy &Builder);

  llvm::Value *EmitMemberPointerConversion(CodeGenFunction &CGF,
                                           const CastExpr *E,
                                           llvm::Value *Src) override;

  llvm::Constant *EmitMemberPointerConversion(const CastExpr *E,
                                              llvm::Constant *Src) override;

  llvm::Constant *EmitMemberPointerConversion(
      const MemberPointerType *SrcTy, const MemberPointerType *DstTy,
      CastKind CK, CastExpr::path_const_iterator PathBegin,
      CastExpr::path_const_iterator PathEnd, llvm::Constant *Src);

  CGCallee
  EmitLoadOfMemberFunctionPointer(CodeGenFunction &CGF, const Expr *E,
                                  Address This, llvm::Value *&ThisPtrForCall,
                                  llvm::Value *MemPtr,
                                  const MemberPointerType *MPT) override;

  void emitCXXStructor(const CXXMethodDecl *MD, StructorType Type) override;

  llvm::StructType *getCatchableTypeType() {
    if (CatchableTypeType)
      return CatchableTypeType;
    llvm::Type *FieldTypes[] = {
        CGM.IntTy,                           // Flags
        getImageRelativeType(CGM.Int8PtrTy), // TypeDescriptor
        CGM.IntTy,                           // NonVirtualAdjustment
        CGM.IntTy,                           // OffsetToVBPtr
        CGM.IntTy,                           // VBTableIndex
        CGM.IntTy,                           // Size
        getImageRelativeType(CGM.Int8PtrTy)  // CopyCtor
    };
    CatchableTypeType = llvm::StructType::create(
        CGM.getLLVMContext(), FieldTypes, "eh.CatchableType");
    return CatchableTypeType;
  }

  llvm::StructType *getCatchableTypeArrayType(uint32_t NumEntries) {
    llvm::StructType *&CatchableTypeArrayType =
        CatchableTypeArrayTypeMap[NumEntries];
    if (CatchableTypeArrayType)
      return CatchableTypeArrayType;

    llvm::SmallString<23> CTATypeName("eh.CatchableTypeArray.");
    CTATypeName += llvm::utostr(NumEntries);
    llvm::Type *CTType =
        getImageRelativeType(getCatchableTypeType()->getPointerTo());
    llvm::Type *FieldTypes[] = {
        CGM.IntTy,                               // NumEntries
        llvm::ArrayType::get(CTType, NumEntries) // CatchableTypes
    };
    CatchableTypeArrayType =
        llvm::StructType::create(CGM.getLLVMContext(), FieldTypes, CTATypeName);
    return CatchableTypeArrayType;
  }

  llvm::StructType *getThrowInfoType() {
    if (ThrowInfoType)
      return ThrowInfoType;
    llvm::Type *FieldTypes[] = {
        CGM.IntTy,                           // Flags
        getImageRelativeType(CGM.Int8PtrTy), // CleanupFn
        getImageRelativeType(CGM.Int8PtrTy), // ForwardCompat
        getImageRelativeType(CGM.Int8PtrTy)  // CatchableTypeArray
    };
    ThrowInfoType = llvm::StructType::create(CGM.getLLVMContext(), FieldTypes,
                                             "eh.ThrowInfo");
    return ThrowInfoType;
  }

  llvm::Constant *getThrowFn() {
    // _CxxThrowException is passed an exception object and a ThrowInfo object
    // which describes the exception.
    llvm::Type *Args[] = {CGM.Int8PtrTy, getThrowInfoType()->getPointerTo()};
    llvm::FunctionType *FTy =
        llvm::FunctionType::get(CGM.VoidTy, Args, /*IsVarArgs=*/false);
    auto *Fn = cast<llvm::Function>(
        CGM.CreateRuntimeFunction(FTy, "_CxxThrowException"));
    // _CxxThrowException is stdcall on 32-bit x86 platforms.
    if (CGM.getTarget().getTriple().getArch() == llvm::Triple::x86)
      Fn->setCallingConv(llvm::CallingConv::X86_StdCall);
    return Fn;
  }

  llvm::Function *getAddrOfCXXCtorClosure(const CXXConstructorDecl *CD,
                                          CXXCtorType CT);

  llvm::Constant *getCatchableType(QualType T,
                                   uint32_t NVOffset = 0,
                                   int32_t VBPtrOffset = -1,
                                   uint32_t VBIndex = 0);

  llvm::GlobalVariable *getCatchableTypeArray(QualType T);

  llvm::GlobalVariable *getThrowInfo(QualType T) override;

  std::pair<llvm::Value *, const CXXRecordDecl *>
  LoadVTablePtr(CodeGenFunction &CGF, Address This,
                const CXXRecordDecl *RD) override;

private:
  typedef std::pair<const CXXRecordDecl *, CharUnits> VFTableIdTy;
  typedef llvm::DenseMap<VFTableIdTy, llvm::GlobalVariable *> VTablesMapTy;
  typedef llvm::DenseMap<VFTableIdTy, llvm::GlobalValue *> VFTablesMapTy;
  /// All the vftables that have been referenced.
  VFTablesMapTy VFTablesMap;
  VTablesMapTy VTablesMap;

  /// This set holds the record decls we've deferred vtable emission for.
  llvm::SmallPtrSet<const CXXRecordDecl *, 4> DeferredVFTables;


  /// All the vbtables which have been referenced.
  llvm::DenseMap<const CXXRecordDecl *, VBTableGlobals> VBTablesMap;

  /// Info on the global variable used to guard initialization of static locals.
  /// The BitIndex field is only used for externally invisible declarations.
  struct GuardInfo {
    GuardInfo() : Guard(nullptr), BitIndex(0) {}
    llvm::GlobalVariable *Guard;
    unsigned BitIndex;
  };

  /// Map from DeclContext to the current guard variable.  We assume that the
  /// AST is visited in source code order.
  llvm::DenseMap<const DeclContext *, GuardInfo> GuardVariableMap;
  llvm::DenseMap<const DeclContext *, GuardInfo> ThreadLocalGuardVariableMap;
  llvm::DenseMap<const DeclContext *, unsigned> ThreadSafeGuardNumMap;

  llvm::DenseMap<size_t, llvm::StructType *> TypeDescriptorTypeMap;
  llvm::StructType *BaseClassDescriptorType;
  llvm::StructType *ClassHierarchyDescriptorType;
  llvm::StructType *CompleteObjectLocatorType;

  llvm::DenseMap<QualType, llvm::GlobalVariable *> CatchableTypeArrays;

  llvm::StructType *CatchableTypeType;
  llvm::DenseMap<uint32_t, llvm::StructType *> CatchableTypeArrayTypeMap;
  llvm::StructType *ThrowInfoType;
};

}

CGCXXABI::RecordArgABI
MicrosoftCXXABI::getRecordArgABI(const CXXRecordDecl *RD) const {
  switch (CGM.getTarget().getTriple().getArch()) {
  default:
    // FIXME: Implement for other architectures.
    return RAA_Default;

  case llvm::Triple::thumb:
    // Use the simple Itanium rules for now.
    // FIXME: This is incompatible with MSVC for arguments with a dtor and no
    // copy ctor.
    return !canCopyArgument(RD) ? RAA_Indirect : RAA_Default;

  case llvm::Triple::x86:
    // All record arguments are passed in memory on x86.  Decide whether to
    // construct the object directly in argument memory, or to construct the
    // argument elsewhere and copy the bytes during the call.

    // If C++ prohibits us from making a copy, construct the arguments directly
    // into argument memory.
    if (!canCopyArgument(RD))
      return RAA_DirectInMemory;

    // Otherwise, construct the argument into a temporary and copy the bytes
    // into the outgoing argument memory.
    return RAA_Default;

  case llvm::Triple::x86_64:
<<<<<<< HEAD
    return !canCopyArgument(RD) ? RAA_Indirect : RAA_Default;
=======
    bool CopyCtorIsTrivial = false, CopyCtorIsTrivialForCall = false;
    bool DtorIsTrivialForCall = false;

    // If a class has at least one non-deleted, trivial copy constructor, it
    // is passed according to the C ABI. Otherwise, it is passed indirectly.
    //
    // Note: This permits classes with non-trivial copy or move ctors to be
    // passed in registers, so long as they *also* have a trivial copy ctor,
    // which is non-conforming.
    if (RD->needsImplicitCopyConstructor()) {
      if (!RD->defaultedCopyConstructorIsDeleted()) {
        if (RD->hasTrivialCopyConstructor())
          CopyCtorIsTrivial = true;
        if (RD->hasTrivialCopyConstructorForCall())
          CopyCtorIsTrivialForCall = true;
      }
    } else {
      for (const CXXConstructorDecl *CD : RD->ctors()) {
        if (CD->isCopyConstructor() && !CD->isDeleted()) {
          if (CD->isTrivial())
            CopyCtorIsTrivial = true;
          if (CD->isTrivialForCall())
            CopyCtorIsTrivialForCall = true;
        }
      }
    }

    if (RD->needsImplicitDestructor()) {
      if (!RD->defaultedDestructorIsDeleted() &&
          RD->hasTrivialDestructorForCall())
        DtorIsTrivialForCall = true;
    } else if (const auto *D = RD->getDestructor()) {
      if (!D->isDeleted() && D->isTrivialForCall())
        DtorIsTrivialForCall = true;
    }

    // If the copy ctor and dtor are both trivial-for-calls, pass direct.
    if (CopyCtorIsTrivialForCall && DtorIsTrivialForCall)
      return RAA_Default;

    // If a class has a destructor, we'd really like to pass it indirectly
    // because it allows us to elide copies.  Unfortunately, MSVC makes that
    // impossible for small types, which it will pass in a single register or
    // stack slot. Most objects with dtors are large-ish, so handle that early.
    // We can't call out all large objects as being indirect because there are
    // multiple x64 calling conventions and the C++ ABI code shouldn't dictate
    // how we pass large POD types.

    // Note: This permits small classes with nontrivial destructors to be
    // passed in registers, which is non-conforming.
    if (CopyCtorIsTrivial &&
        getContext().getTypeSize(RD->getTypeForDecl()) <= 64)
      return RAA_Default;
    return RAA_Indirect;
>>>>>>> 793912eb
  }

  llvm_unreachable("invalid enum");
}

void MicrosoftCXXABI::emitVirtualObjectDelete(CodeGenFunction &CGF,
                                              const CXXDeleteExpr *DE,
                                              Address Ptr,
                                              QualType ElementType,
                                              const CXXDestructorDecl *Dtor) {
  // FIXME: Provide a source location here even though there's no
  // CXXMemberCallExpr for dtor call.
  bool UseGlobalDelete = DE->isGlobalDelete();
  CXXDtorType DtorType = UseGlobalDelete ? Dtor_Complete : Dtor_Deleting;
  llvm::Value *MDThis =
      EmitVirtualDestructorCall(CGF, Dtor, DtorType, Ptr, /*CE=*/nullptr);
  if (UseGlobalDelete)
    CGF.EmitDeleteCall(DE->getOperatorDelete(), MDThis, ElementType);
}

void MicrosoftCXXABI::emitRethrow(CodeGenFunction &CGF, bool isNoReturn) {
  llvm::Value *Args[] = {
      llvm::ConstantPointerNull::get(CGM.Int8PtrTy),
      llvm::ConstantPointerNull::get(getThrowInfoType()->getPointerTo())};
  auto *Fn = getThrowFn();
  if (isNoReturn)
    CGF.EmitNoreturnRuntimeCallOrInvoke(Fn, Args);
  else
    CGF.EmitRuntimeCallOrInvoke(Fn, Args);
}

void MicrosoftCXXABI::emitBeginCatch(CodeGenFunction &CGF,
                                     const CXXCatchStmt *S) {
  // In the MS ABI, the runtime handles the copy, and the catch handler is
  // responsible for destruction.
  VarDecl *CatchParam = S->getExceptionDecl();
  llvm::BasicBlock *CatchPadBB = CGF.Builder.GetInsertBlock();
  llvm::CatchPadInst *CPI =
      cast<llvm::CatchPadInst>(CatchPadBB->getFirstNonPHI());
  CGF.CurrentFuncletPad = CPI;

  // If this is a catch-all or the catch parameter is unnamed, we don't need to
  // emit an alloca to the object.
  if (!CatchParam || !CatchParam->getDeclName()) {
    CGF.EHStack.pushCleanup<CatchRetScope>(NormalCleanup, CPI);
    return;
  }

  CodeGenFunction::AutoVarEmission var = CGF.EmitAutoVarAlloca(*CatchParam);
  CPI->setArgOperand(2, var.getObjectAddress(CGF).getPointer());
  CGF.EHStack.pushCleanup<CatchRetScope>(NormalCleanup, CPI);
  CGF.EmitAutoVarCleanups(var);
}

/// We need to perform a generic polymorphic operation (like a typeid
/// or a cast), which requires an object with a vfptr.  Adjust the
/// address to point to an object with a vfptr.
std::tuple<Address, llvm::Value *, const CXXRecordDecl *>
MicrosoftCXXABI::performBaseAdjustment(CodeGenFunction &CGF, Address Value,
                                       QualType SrcRecordTy) {
  Value = CGF.Builder.CreateBitCast(Value, CGF.Int8PtrTy);
  const CXXRecordDecl *SrcDecl = SrcRecordTy->getAsCXXRecordDecl();
  const ASTContext &Context = getContext();

  // If the class itself has a vfptr, great.  This check implicitly
  // covers non-virtual base subobjects: a class with its own virtual
  // functions would be a candidate to be a primary base.
  if (Context.getASTRecordLayout(SrcDecl).hasExtendableVFPtr())
    return std::make_tuple(Value, llvm::ConstantInt::get(CGF.Int32Ty, 0),
                           SrcDecl);

  // Okay, one of the vbases must have a vfptr, or else this isn't
  // actually a polymorphic class.
  const CXXRecordDecl *PolymorphicBase = nullptr;
  for (auto &Base : SrcDecl->vbases()) {
    const CXXRecordDecl *BaseDecl = Base.getType()->getAsCXXRecordDecl();
    if (Context.getASTRecordLayout(BaseDecl).hasExtendableVFPtr()) {
      PolymorphicBase = BaseDecl;
      break;
    }
  }
  assert(PolymorphicBase && "polymorphic class has no apparent vfptr?");

  llvm::Value *Offset =
    GetVirtualBaseClassOffset(CGF, Value, SrcDecl, PolymorphicBase);
  llvm::Value *Ptr = CGF.Builder.CreateInBoundsGEP(Value.getPointer(), Offset);
  CharUnits VBaseAlign =
    CGF.CGM.getVBaseAlignment(Value.getAlignment(), SrcDecl, PolymorphicBase);
  return std::make_tuple(Address(Ptr, VBaseAlign), Offset, PolymorphicBase);
}

bool MicrosoftCXXABI::shouldTypeidBeNullChecked(bool IsDeref,
                                                QualType SrcRecordTy) {
  const CXXRecordDecl *SrcDecl = SrcRecordTy->getAsCXXRecordDecl();
  return IsDeref &&
         !getContext().getASTRecordLayout(SrcDecl).hasExtendableVFPtr();
}

static llvm::CallSite emitRTtypeidCall(CodeGenFunction &CGF,
                                       llvm::Value *Argument) {
  llvm::Type *ArgTypes[] = {CGF.Int8PtrTy};
  llvm::FunctionType *FTy =
      llvm::FunctionType::get(CGF.Int8PtrTy, ArgTypes, false);
  llvm::Value *Args[] = {Argument};
  llvm::Constant *Fn = CGF.CGM.CreateRuntimeFunction(FTy, "__RTtypeid");
  return CGF.EmitRuntimeCallOrInvoke(Fn, Args);
}

void MicrosoftCXXABI::EmitBadTypeidCall(CodeGenFunction &CGF) {
  llvm::CallSite Call =
      emitRTtypeidCall(CGF, llvm::Constant::getNullValue(CGM.VoidPtrTy));
  Call.setDoesNotReturn();
  CGF.Builder.CreateUnreachable();
}

llvm::Value *MicrosoftCXXABI::EmitTypeid(CodeGenFunction &CGF,
                                         QualType SrcRecordTy,
                                         Address ThisPtr,
                                         llvm::Type *StdTypeInfoPtrTy) {
  std::tie(ThisPtr, std::ignore, std::ignore) =
      performBaseAdjustment(CGF, ThisPtr, SrcRecordTy);
  auto Typeid = emitRTtypeidCall(CGF, ThisPtr.getPointer()).getInstruction();
  return CGF.Builder.CreateBitCast(Typeid, StdTypeInfoPtrTy);
}

bool MicrosoftCXXABI::shouldDynamicCastCallBeNullChecked(bool SrcIsPtr,
                                                         QualType SrcRecordTy) {
  const CXXRecordDecl *SrcDecl = SrcRecordTy->getAsCXXRecordDecl();
  return SrcIsPtr &&
         !getContext().getASTRecordLayout(SrcDecl).hasExtendableVFPtr();
}

llvm::Value *MicrosoftCXXABI::EmitDynamicCastCall(
    CodeGenFunction &CGF, Address This, QualType SrcRecordTy,
    QualType DestTy, QualType DestRecordTy, llvm::BasicBlock *CastEnd) {
  llvm::Type *DestLTy = CGF.ConvertType(DestTy);

  llvm::Value *SrcRTTI =
      CGF.CGM.GetAddrOfRTTIDescriptor(SrcRecordTy.getUnqualifiedType());
  llvm::Value *DestRTTI =
      CGF.CGM.GetAddrOfRTTIDescriptor(DestRecordTy.getUnqualifiedType());

  llvm::Value *Offset;
  std::tie(This, Offset, std::ignore) =
      performBaseAdjustment(CGF, This, SrcRecordTy);
  llvm::Value *ThisPtr = This.getPointer();
  Offset = CGF.Builder.CreateTrunc(Offset, CGF.Int32Ty);

  // PVOID __RTDynamicCast(
  //   PVOID inptr,
  //   LONG VfDelta,
  //   PVOID SrcType,
  //   PVOID TargetType,
  //   BOOL isReference)
  llvm::Type *ArgTypes[] = {CGF.Int8PtrTy, CGF.Int32Ty, CGF.Int8PtrTy,
                            CGF.Int8PtrTy, CGF.Int32Ty};
  llvm::Constant *Function = CGF.CGM.CreateRuntimeFunction(
      llvm::FunctionType::get(CGF.Int8PtrTy, ArgTypes, false),
      "__RTDynamicCast");
  llvm::Value *Args[] = {
      ThisPtr, Offset, SrcRTTI, DestRTTI,
      llvm::ConstantInt::get(CGF.Int32Ty, DestTy->isReferenceType())};
  ThisPtr = CGF.EmitRuntimeCallOrInvoke(Function, Args).getInstruction();
  return CGF.Builder.CreateBitCast(ThisPtr, DestLTy);
}

llvm::Value *
MicrosoftCXXABI::EmitDynamicCastToVoid(CodeGenFunction &CGF, Address Value,
                                       QualType SrcRecordTy,
                                       QualType DestTy) {
  std::tie(Value, std::ignore, std::ignore) =
      performBaseAdjustment(CGF, Value, SrcRecordTy);

  // PVOID __RTCastToVoid(
  //   PVOID inptr)
  llvm::Type *ArgTypes[] = {CGF.Int8PtrTy};
  llvm::Constant *Function = CGF.CGM.CreateRuntimeFunction(
      llvm::FunctionType::get(CGF.Int8PtrTy, ArgTypes, false),
      "__RTCastToVoid");
  llvm::Value *Args[] = {Value.getPointer()};
  return CGF.EmitRuntimeCall(Function, Args);
}

bool MicrosoftCXXABI::EmitBadCastCall(CodeGenFunction &CGF) {
  return false;
}

llvm::Value *MicrosoftCXXABI::GetVirtualBaseClassOffset(
    CodeGenFunction &CGF, Address This, const CXXRecordDecl *ClassDecl,
    const CXXRecordDecl *BaseClassDecl) {
  const ASTContext &Context = getContext();
  int64_t VBPtrChars =
      Context.getASTRecordLayout(ClassDecl).getVBPtrOffset().getQuantity();
  llvm::Value *VBPtrOffset = llvm::ConstantInt::get(CGM.PtrDiffTy, VBPtrChars);
  CharUnits IntSize = Context.getTypeSizeInChars(Context.IntTy);
  CharUnits VBTableChars =
      IntSize *
      CGM.getMicrosoftVTableContext().getVBTableIndex(ClassDecl, BaseClassDecl);
  llvm::Value *VBTableOffset =
      llvm::ConstantInt::get(CGM.IntTy, VBTableChars.getQuantity());

  llvm::Value *VBPtrToNewBase =
      GetVBaseOffsetFromVBPtr(CGF, This, VBPtrOffset, VBTableOffset);
  VBPtrToNewBase =
      CGF.Builder.CreateSExtOrBitCast(VBPtrToNewBase, CGM.PtrDiffTy);
  return CGF.Builder.CreateNSWAdd(VBPtrOffset, VBPtrToNewBase);
}

bool MicrosoftCXXABI::HasThisReturn(GlobalDecl GD) const {
  return isa<CXXConstructorDecl>(GD.getDecl());
}

static bool isDeletingDtor(GlobalDecl GD) {
  return isa<CXXDestructorDecl>(GD.getDecl()) &&
         GD.getDtorType() == Dtor_Deleting;
}

bool MicrosoftCXXABI::hasMostDerivedReturn(GlobalDecl GD) const {
  return isDeletingDtor(GD);
}

bool MicrosoftCXXABI::classifyReturnType(CGFunctionInfo &FI) const {
  const CXXRecordDecl *RD = FI.getReturnType()->getAsCXXRecordDecl();
  if (!RD)
    return false;

  CharUnits Align = CGM.getContext().getTypeAlignInChars(FI.getReturnType());
  if (FI.isInstanceMethod()) {
    // If it's an instance method, aggregates are always returned indirectly via
    // the second parameter.
    FI.getReturnInfo() = ABIArgInfo::getIndirect(Align, /*ByVal=*/false);
    FI.getReturnInfo().setSRetAfterThis(FI.isInstanceMethod());
    return true;
  } else if (!RD->isPOD()) {
    // If it's a free function, non-POD types are returned indirectly.
    FI.getReturnInfo() = ABIArgInfo::getIndirect(Align, /*ByVal=*/false);
    return true;
  }

  // Otherwise, use the C ABI rules.
  return false;
}

llvm::BasicBlock *
MicrosoftCXXABI::EmitCtorCompleteObjectHandler(CodeGenFunction &CGF,
                                               const CXXRecordDecl *RD) {
  llvm::Value *IsMostDerivedClass = getStructorImplicitParamValue(CGF);
  assert(IsMostDerivedClass &&
         "ctor for a class with virtual bases must have an implicit parameter");
  llvm::Value *IsCompleteObject =
    CGF.Builder.CreateIsNotNull(IsMostDerivedClass, "is_complete_object");

  llvm::BasicBlock *CallVbaseCtorsBB = CGF.createBasicBlock("ctor.init_vbases");
  llvm::BasicBlock *SkipVbaseCtorsBB = CGF.createBasicBlock("ctor.skip_vbases");
  CGF.Builder.CreateCondBr(IsCompleteObject,
                           CallVbaseCtorsBB, SkipVbaseCtorsBB);

  CGF.EmitBlock(CallVbaseCtorsBB);

  // Fill in the vbtable pointers here.
  EmitVBPtrStores(CGF, RD);

  // CGF will put the base ctor calls in this basic block for us later.

  return SkipVbaseCtorsBB;
}

llvm::BasicBlock *
MicrosoftCXXABI::EmitDtorCompleteObjectHandler(CodeGenFunction &CGF) {
  llvm::Value *IsMostDerivedClass = getStructorImplicitParamValue(CGF);
  assert(IsMostDerivedClass &&
         "ctor for a class with virtual bases must have an implicit parameter");
  llvm::Value *IsCompleteObject =
      CGF.Builder.CreateIsNotNull(IsMostDerivedClass, "is_complete_object");

  llvm::BasicBlock *CallVbaseDtorsBB = CGF.createBasicBlock("Dtor.dtor_vbases");
  llvm::BasicBlock *SkipVbaseDtorsBB = CGF.createBasicBlock("Dtor.skip_vbases");
  CGF.Builder.CreateCondBr(IsCompleteObject,
                           CallVbaseDtorsBB, SkipVbaseDtorsBB);

  CGF.EmitBlock(CallVbaseDtorsBB);
  // CGF will put the base dtor calls in this basic block for us later.
    
  return SkipVbaseDtorsBB;
}

void MicrosoftCXXABI::initializeHiddenVirtualInheritanceMembers(
    CodeGenFunction &CGF, const CXXRecordDecl *RD) {
  // In most cases, an override for a vbase virtual method can adjust
  // the "this" parameter by applying a constant offset.
  // However, this is not enough while a constructor or a destructor of some
  // class X is being executed if all the following conditions are met:
  //  - X has virtual bases, (1)
  //  - X overrides a virtual method M of a vbase Y, (2)
  //  - X itself is a vbase of the most derived class.
  //
  // If (1) and (2) are true, the vtorDisp for vbase Y is a hidden member of X
  // which holds the extra amount of "this" adjustment we must do when we use
  // the X vftables (i.e. during X ctor or dtor).
  // Outside the ctors and dtors, the values of vtorDisps are zero.

  const ASTRecordLayout &Layout = getContext().getASTRecordLayout(RD);
  typedef ASTRecordLayout::VBaseOffsetsMapTy VBOffsets;
  const VBOffsets &VBaseMap = Layout.getVBaseOffsetsMap();
  CGBuilderTy &Builder = CGF.Builder;

  unsigned AS = getThisAddress(CGF).getAddressSpace();
  llvm::Value *Int8This = nullptr;  // Initialize lazily.

  for (const CXXBaseSpecifier &S : RD->vbases()) {
    const CXXRecordDecl *VBase = S.getType()->getAsCXXRecordDecl();
    auto I = VBaseMap.find(VBase);
    assert(I != VBaseMap.end());
    if (!I->second.hasVtorDisp())
      continue;

    llvm::Value *VBaseOffset =
        GetVirtualBaseClassOffset(CGF, getThisAddress(CGF), RD, VBase);
    uint64_t ConstantVBaseOffset = I->second.VBaseOffset.getQuantity();

    // vtorDisp_for_vbase = vbptr[vbase_idx] - offsetof(RD, vbase).
    llvm::Value *VtorDispValue = Builder.CreateSub(
        VBaseOffset, llvm::ConstantInt::get(CGM.PtrDiffTy, ConstantVBaseOffset),
        "vtordisp.value");
    VtorDispValue = Builder.CreateTruncOrBitCast(VtorDispValue, CGF.Int32Ty);

    if (!Int8This)
      Int8This = Builder.CreateBitCast(getThisValue(CGF),
                                       CGF.Int8Ty->getPointerTo(AS));
    llvm::Value *VtorDispPtr = Builder.CreateInBoundsGEP(Int8This, VBaseOffset);
    // vtorDisp is always the 32-bits before the vbase in the class layout.
    VtorDispPtr = Builder.CreateConstGEP1_32(VtorDispPtr, -4);
    VtorDispPtr = Builder.CreateBitCast(
        VtorDispPtr, CGF.Int32Ty->getPointerTo(AS), "vtordisp.ptr");

    Builder.CreateAlignedStore(VtorDispValue, VtorDispPtr,
                               CharUnits::fromQuantity(4));
  }
}

static bool hasDefaultCXXMethodCC(ASTContext &Context,
                                  const CXXMethodDecl *MD) {
  CallingConv ExpectedCallingConv = Context.getDefaultCallingConvention(
      /*IsVariadic=*/false, /*IsCXXMethod=*/true);
  CallingConv ActualCallingConv =
      MD->getType()->getAs<FunctionProtoType>()->getCallConv();
  return ExpectedCallingConv == ActualCallingConv;
}

void MicrosoftCXXABI::EmitCXXConstructors(const CXXConstructorDecl *D) {
  // There's only one constructor type in this ABI.
  CGM.EmitGlobal(GlobalDecl(D, Ctor_Complete));

  // Exported default constructors either have a simple call-site where they use
  // the typical calling convention and have a single 'this' pointer for an
  // argument -or- they get a wrapper function which appropriately thunks to the
  // real default constructor.  This thunk is the default constructor closure.
  if (D->hasAttr<DLLExportAttr>() && D->isDefaultConstructor())
    if (!hasDefaultCXXMethodCC(getContext(), D) || D->getNumParams() != 0) {
      llvm::Function *Fn = getAddrOfCXXCtorClosure(D, Ctor_DefaultClosure);
      Fn->setLinkage(llvm::GlobalValue::WeakODRLinkage);
      CGM.setGVProperties(Fn, D);
    }
}

void MicrosoftCXXABI::EmitVBPtrStores(CodeGenFunction &CGF,
                                      const CXXRecordDecl *RD) {
  Address This = getThisAddress(CGF);
  This = CGF.Builder.CreateElementBitCast(This, CGM.Int8Ty, "this.int8");
  const ASTContext &Context = getContext();
  const ASTRecordLayout &Layout = Context.getASTRecordLayout(RD);

  const VBTableGlobals &VBGlobals = enumerateVBTables(RD);
  for (unsigned I = 0, E = VBGlobals.VBTables->size(); I != E; ++I) {
    const std::unique_ptr<VPtrInfo> &VBT = (*VBGlobals.VBTables)[I];
    llvm::GlobalVariable *GV = VBGlobals.Globals[I];
    const ASTRecordLayout &SubobjectLayout =
        Context.getASTRecordLayout(VBT->IntroducingObject);
    CharUnits Offs = VBT->NonVirtualOffset;
    Offs += SubobjectLayout.getVBPtrOffset();
    if (VBT->getVBaseWithVPtr())
      Offs += Layout.getVBaseClassOffset(VBT->getVBaseWithVPtr());
    Address VBPtr = CGF.Builder.CreateConstInBoundsByteGEP(This, Offs);
    llvm::Value *GVPtr =
        CGF.Builder.CreateConstInBoundsGEP2_32(GV->getValueType(), GV, 0, 0);
    VBPtr = CGF.Builder.CreateElementBitCast(VBPtr, GVPtr->getType(),
                                      "vbptr." + VBT->ObjectWithVPtr->getName());
    CGF.Builder.CreateStore(GVPtr, VBPtr);
  }
}

CGCXXABI::AddedStructorArgs
MicrosoftCXXABI::buildStructorSignature(const CXXMethodDecl *MD, StructorType T,
                                        SmallVectorImpl<CanQualType> &ArgTys) {
  AddedStructorArgs Added;
  // TODO: 'for base' flag
  if (T == StructorType::Deleting) {
    // The scalar deleting destructor takes an implicit int parameter.
    ArgTys.push_back(getContext().IntTy);
    ++Added.Suffix;
  }
  auto *CD = dyn_cast<CXXConstructorDecl>(MD);
  if (!CD)
    return Added;

  // All parameters are already in place except is_most_derived, which goes
  // after 'this' if it's variadic and last if it's not.

  const CXXRecordDecl *Class = CD->getParent();
  const FunctionProtoType *FPT = CD->getType()->castAs<FunctionProtoType>();
  if (Class->getNumVBases()) {
    if (FPT->isVariadic()) {
      ArgTys.insert(ArgTys.begin() + 1, getContext().IntTy);
      ++Added.Prefix;
    } else {
      ArgTys.push_back(getContext().IntTy);
      ++Added.Suffix;
    }
  }

  return Added;
}

void MicrosoftCXXABI::setCXXDestructorDLLStorage(llvm::GlobalValue *GV,
                                                 const CXXDestructorDecl *Dtor,
                                                 CXXDtorType DT) const {
  // Deleting destructor variants are never imported or exported. Give them the
  // default storage class.
  if (DT == Dtor_Deleting) {
    GV->setDLLStorageClass(llvm::GlobalValue::DefaultStorageClass);
  } else {
    const NamedDecl *ND = Dtor;
    CGM.setDLLImportDLLExport(GV, ND);
  }
}

llvm::GlobalValue::LinkageTypes MicrosoftCXXABI::getCXXDestructorLinkage(
    GVALinkage Linkage, const CXXDestructorDecl *Dtor, CXXDtorType DT) const {
  // Internal things are always internal, regardless of attributes. After this,
  // we know the thunk is externally visible.
  if (Linkage == GVA_Internal)
    return llvm::GlobalValue::InternalLinkage;

  switch (DT) {
  case Dtor_Base:
    // The base destructor most closely tracks the user-declared constructor, so
    // we delegate back to the normal declarator case.
    return CGM.getLLVMLinkageForDeclarator(Dtor, Linkage,
                                           /*isConstantVariable=*/false);
  case Dtor_Complete:
    // The complete destructor is like an inline function, but it may be
    // imported and therefore must be exported as well. This requires changing
    // the linkage if a DLL attribute is present.
    if (Dtor->hasAttr<DLLExportAttr>())
      return llvm::GlobalValue::WeakODRLinkage;
    if (Dtor->hasAttr<DLLImportAttr>())
      return llvm::GlobalValue::AvailableExternallyLinkage;
    return llvm::GlobalValue::LinkOnceODRLinkage;
  case Dtor_Deleting:
    // Deleting destructors are like inline functions. They have vague linkage
    // and are emitted everywhere they are used. They are internal if the class
    // is internal.
    return llvm::GlobalValue::LinkOnceODRLinkage;
  case Dtor_Comdat:
    llvm_unreachable("MS C++ ABI does not support comdat dtors");
  }
  llvm_unreachable("invalid dtor type");
}

void MicrosoftCXXABI::EmitCXXDestructors(const CXXDestructorDecl *D) {
  // The TU defining a dtor is only guaranteed to emit a base destructor.  All
  // other destructor variants are delegating thunks.
  CGM.EmitGlobal(GlobalDecl(D, Dtor_Base));
}

CharUnits
MicrosoftCXXABI::getVirtualFunctionPrologueThisAdjustment(GlobalDecl GD) {
  const CXXMethodDecl *MD = cast<CXXMethodDecl>(GD.getDecl());

  if (const CXXDestructorDecl *DD = dyn_cast<CXXDestructorDecl>(MD)) {
    // Complete destructors take a pointer to the complete object as a
    // parameter, thus don't need this adjustment.
    if (GD.getDtorType() == Dtor_Complete)
      return CharUnits();

    // There's no Dtor_Base in vftable but it shares the this adjustment with
    // the deleting one, so look it up instead.
    GD = GlobalDecl(DD, Dtor_Deleting);
  }

  MethodVFTableLocation ML =
      CGM.getMicrosoftVTableContext().getMethodVFTableLocation(GD);
  CharUnits Adjustment = ML.VFPtrOffset;

  // Normal virtual instance methods need to adjust from the vfptr that first
  // defined the virtual method to the virtual base subobject, but destructors
  // do not.  The vector deleting destructor thunk applies this adjustment for
  // us if necessary.
  if (isa<CXXDestructorDecl>(MD))
    Adjustment = CharUnits::Zero();

  if (ML.VBase) {
    const ASTRecordLayout &DerivedLayout =
        getContext().getASTRecordLayout(MD->getParent());
    Adjustment += DerivedLayout.getVBaseClassOffset(ML.VBase);
  }

  return Adjustment;
}

Address MicrosoftCXXABI::adjustThisArgumentForVirtualFunctionCall(
    CodeGenFunction &CGF, GlobalDecl GD, Address This,
    bool VirtualCall) {
  if (!VirtualCall) {
    // If the call of a virtual function is not virtual, we just have to
    // compensate for the adjustment the virtual function does in its prologue.
    CharUnits Adjustment = getVirtualFunctionPrologueThisAdjustment(GD);
    if (Adjustment.isZero())
      return This;

    This = CGF.Builder.CreateElementBitCast(This, CGF.Int8Ty);
    assert(Adjustment.isPositive());
    return CGF.Builder.CreateConstByteGEP(This, Adjustment);
  }

  const CXXMethodDecl *MD = cast<CXXMethodDecl>(GD.getDecl());

  GlobalDecl LookupGD = GD;
  if (const CXXDestructorDecl *DD = dyn_cast<CXXDestructorDecl>(MD)) {
    // Complete dtors take a pointer to the complete object,
    // thus don't need adjustment.
    if (GD.getDtorType() == Dtor_Complete)
      return This;

    // There's only Dtor_Deleting in vftable but it shares the this adjustment
    // with the base one, so look up the deleting one instead.
    LookupGD = GlobalDecl(DD, Dtor_Deleting);
  }
  MethodVFTableLocation ML =
      CGM.getMicrosoftVTableContext().getMethodVFTableLocation(LookupGD);

  CharUnits StaticOffset = ML.VFPtrOffset;

  // Base destructors expect 'this' to point to the beginning of the base
  // subobject, not the first vfptr that happens to contain the virtual dtor.
  // However, we still need to apply the virtual base adjustment.
  if (isa<CXXDestructorDecl>(MD) && GD.getDtorType() == Dtor_Base)
    StaticOffset = CharUnits::Zero();

  Address Result = This;
  if (ML.VBase) {
    Result = CGF.Builder.CreateElementBitCast(Result, CGF.Int8Ty);
    
    const CXXRecordDecl *Derived = MD->getParent();
    const CXXRecordDecl *VBase = ML.VBase;
    llvm::Value *VBaseOffset =
      GetVirtualBaseClassOffset(CGF, Result, Derived, VBase);
    llvm::Value *VBasePtr =
      CGF.Builder.CreateInBoundsGEP(Result.getPointer(), VBaseOffset);
    CharUnits VBaseAlign =
      CGF.CGM.getVBaseAlignment(Result.getAlignment(), Derived, VBase);
    Result = Address(VBasePtr, VBaseAlign);
  }
  if (!StaticOffset.isZero()) {
    assert(StaticOffset.isPositive());
    Result = CGF.Builder.CreateElementBitCast(Result, CGF.Int8Ty);
    if (ML.VBase) {
      // Non-virtual adjustment might result in a pointer outside the allocated
      // object, e.g. if the final overrider class is laid out after the virtual
      // base that declares a method in the most derived class.
      // FIXME: Update the code that emits this adjustment in thunks prologues.
      Result = CGF.Builder.CreateConstByteGEP(Result, StaticOffset);
    } else {
      Result = CGF.Builder.CreateConstInBoundsByteGEP(Result, StaticOffset);
    }
  }
  return Result;
}

void MicrosoftCXXABI::addImplicitStructorParams(CodeGenFunction &CGF,
                                                QualType &ResTy,
                                                FunctionArgList &Params) {
  ASTContext &Context = getContext();
  const CXXMethodDecl *MD = cast<CXXMethodDecl>(CGF.CurGD.getDecl());
  assert(isa<CXXConstructorDecl>(MD) || isa<CXXDestructorDecl>(MD));
  if (isa<CXXConstructorDecl>(MD) && MD->getParent()->getNumVBases()) {
    auto *IsMostDerived = ImplicitParamDecl::Create(
        Context, /*DC=*/nullptr, CGF.CurGD.getDecl()->getLocation(),
        &Context.Idents.get("is_most_derived"), Context.IntTy,
        ImplicitParamDecl::Other);
    // The 'most_derived' parameter goes second if the ctor is variadic and last
    // if it's not.  Dtors can't be variadic.
    const FunctionProtoType *FPT = MD->getType()->castAs<FunctionProtoType>();
    if (FPT->isVariadic())
      Params.insert(Params.begin() + 1, IsMostDerived);
    else
      Params.push_back(IsMostDerived);
    getStructorImplicitParamDecl(CGF) = IsMostDerived;
  } else if (isDeletingDtor(CGF.CurGD)) {
    auto *ShouldDelete = ImplicitParamDecl::Create(
        Context, /*DC=*/nullptr, CGF.CurGD.getDecl()->getLocation(),
        &Context.Idents.get("should_call_delete"), Context.IntTy,
        ImplicitParamDecl::Other);
    Params.push_back(ShouldDelete);
    getStructorImplicitParamDecl(CGF) = ShouldDelete;
  }
}

void MicrosoftCXXABI::EmitInstanceFunctionProlog(CodeGenFunction &CGF) {
  // Naked functions have no prolog.
  if (CGF.CurFuncDecl && CGF.CurFuncDecl->hasAttr<NakedAttr>())
    return;

  // Overridden virtual methods of non-primary bases need to adjust the incoming
  // 'this' pointer in the prologue. In this hierarchy, C::b will subtract
  // sizeof(void*) to adjust from B* to C*:
  //   struct A { virtual void a(); };
  //   struct B { virtual void b(); };
  //   struct C : A, B { virtual void b(); };
  //
  // Leave the value stored in the 'this' alloca unadjusted, so that the
  // debugger sees the unadjusted value. Microsoft debuggers require this, and
  // will apply the ThisAdjustment in the method type information.
  // FIXME: Do something better for DWARF debuggers, which won't expect this,
  // without making our codegen depend on debug info settings.
  llvm::Value *This = loadIncomingCXXThis(CGF);
  const CXXMethodDecl *MD = cast<CXXMethodDecl>(CGF.CurGD.getDecl());
  if (!CGF.CurFuncIsThunk && MD->isVirtual()) {
    CharUnits Adjustment = getVirtualFunctionPrologueThisAdjustment(CGF.CurGD);
    if (!Adjustment.isZero()) {
      unsigned AS = cast<llvm::PointerType>(This->getType())->getAddressSpace();
      llvm::Type *charPtrTy = CGF.Int8Ty->getPointerTo(AS),
                 *thisTy = This->getType();
      This = CGF.Builder.CreateBitCast(This, charPtrTy);
      assert(Adjustment.isPositive());
      This = CGF.Builder.CreateConstInBoundsGEP1_32(CGF.Int8Ty, This,
                                                    -Adjustment.getQuantity());
      This = CGF.Builder.CreateBitCast(This, thisTy, "this.adjusted");
    }
  }
  setCXXABIThisValue(CGF, This);

  // If this is a function that the ABI specifies returns 'this', initialize
  // the return slot to 'this' at the start of the function.
  //
  // Unlike the setting of return types, this is done within the ABI
  // implementation instead of by clients of CGCXXABI because:
  // 1) getThisValue is currently protected
  // 2) in theory, an ABI could implement 'this' returns some other way;
  //    HasThisReturn only specifies a contract, not the implementation
  if (HasThisReturn(CGF.CurGD))
    CGF.Builder.CreateStore(getThisValue(CGF), CGF.ReturnValue);
  else if (hasMostDerivedReturn(CGF.CurGD))
    CGF.Builder.CreateStore(CGF.EmitCastToVoidPtr(getThisValue(CGF)),
                            CGF.ReturnValue);

  if (isa<CXXConstructorDecl>(MD) && MD->getParent()->getNumVBases()) {
    assert(getStructorImplicitParamDecl(CGF) &&
           "no implicit parameter for a constructor with virtual bases?");
    getStructorImplicitParamValue(CGF)
      = CGF.Builder.CreateLoad(
          CGF.GetAddrOfLocalVar(getStructorImplicitParamDecl(CGF)),
          "is_most_derived");
  }

  if (isDeletingDtor(CGF.CurGD)) {
    assert(getStructorImplicitParamDecl(CGF) &&
           "no implicit parameter for a deleting destructor?");
    getStructorImplicitParamValue(CGF)
      = CGF.Builder.CreateLoad(
          CGF.GetAddrOfLocalVar(getStructorImplicitParamDecl(CGF)),
          "should_call_delete");
  }
}

CGCXXABI::AddedStructorArgs MicrosoftCXXABI::addImplicitConstructorArgs(
    CodeGenFunction &CGF, const CXXConstructorDecl *D, CXXCtorType Type,
    bool ForVirtualBase, bool Delegating, CallArgList &Args) {
  assert(Type == Ctor_Complete || Type == Ctor_Base);

  // Check if we need a 'most_derived' parameter.
  if (!D->getParent()->getNumVBases())
    return AddedStructorArgs{};

  // Add the 'most_derived' argument second if we are variadic or last if not.
  const FunctionProtoType *FPT = D->getType()->castAs<FunctionProtoType>();
  llvm::Value *MostDerivedArg;
  if (Delegating) {
    MostDerivedArg = getStructorImplicitParamValue(CGF);
  } else {
    MostDerivedArg = llvm::ConstantInt::get(CGM.Int32Ty, Type == Ctor_Complete);
  }
  RValue RV = RValue::get(MostDerivedArg);
  if (FPT->isVariadic()) {
    Args.insert(Args.begin() + 1, CallArg(RV, getContext().IntTy));
    return AddedStructorArgs::prefix(1);
  }
  Args.add(RV, getContext().IntTy);
  return AddedStructorArgs::suffix(1);
}

void MicrosoftCXXABI::EmitDestructorCall(CodeGenFunction &CGF,
                                         const CXXDestructorDecl *DD,
                                         CXXDtorType Type, bool ForVirtualBase,
                                         bool Delegating, Address This) {
  // Use the base destructor variant in place of the complete destructor variant
  // if the class has no virtual bases. This effectively implements some of the
  // -mconstructor-aliases optimization, but as part of the MS C++ ABI.
  if (Type == Dtor_Complete && DD->getParent()->getNumVBases() == 0)
    Type = Dtor_Base;

  CGCallee Callee = CGCallee::forDirect(
                          CGM.getAddrOfCXXStructor(DD, getFromDtorType(Type)),
                                        DD);

  if (DD->isVirtual()) {
    assert(Type != CXXDtorType::Dtor_Deleting &&
           "The deleting destructor should only be called via a virtual call");
    This = adjustThisArgumentForVirtualFunctionCall(CGF, GlobalDecl(DD, Type),
                                                    This, false);
  }
  
  llvm::BasicBlock *BaseDtorEndBB = nullptr;
  if (ForVirtualBase && isa<CXXConstructorDecl>(CGF.CurCodeDecl)) {
    BaseDtorEndBB = EmitDtorCompleteObjectHandler(CGF);
  }  

  CGF.EmitCXXDestructorCall(DD, Callee, This.getPointer(),
                            /*ImplicitParam=*/nullptr,
                            /*ImplicitParamTy=*/QualType(), nullptr,
                            getFromDtorType(Type));
  if (BaseDtorEndBB) {
    // Complete object handler should continue to be the remaining 
    CGF.Builder.CreateBr(BaseDtorEndBB);
    CGF.EmitBlock(BaseDtorEndBB);
  } 
}

void MicrosoftCXXABI::emitVTableTypeMetadata(const VPtrInfo &Info,
                                             const CXXRecordDecl *RD,
                                             llvm::GlobalVariable *VTable) {
  if (!CGM.getCodeGenOpts().LTOUnit)
    return;

  // The location of the first virtual function pointer in the virtual table,
  // aka the "address point" on Itanium. This is at offset 0 if RTTI is
  // disabled, or sizeof(void*) if RTTI is enabled.
  CharUnits AddressPoint =
      getContext().getLangOpts().RTTIData
          ? getContext().toCharUnitsFromBits(
                getContext().getTargetInfo().getPointerWidth(0))
          : CharUnits::Zero();

  if (Info.PathToIntroducingObject.empty()) {
    CGM.AddVTableTypeMetadata(VTable, AddressPoint, RD);
    return;
  }

  // Add a bitset entry for the least derived base belonging to this vftable.
  CGM.AddVTableTypeMetadata(VTable, AddressPoint,
                            Info.PathToIntroducingObject.back());

  // Add a bitset entry for each derived class that is laid out at the same
  // offset as the least derived base.
  for (unsigned I = Info.PathToIntroducingObject.size() - 1; I != 0; --I) {
    const CXXRecordDecl *DerivedRD = Info.PathToIntroducingObject[I - 1];
    const CXXRecordDecl *BaseRD = Info.PathToIntroducingObject[I];

    const ASTRecordLayout &Layout =
        getContext().getASTRecordLayout(DerivedRD);
    CharUnits Offset;
    auto VBI = Layout.getVBaseOffsetsMap().find(BaseRD);
    if (VBI == Layout.getVBaseOffsetsMap().end())
      Offset = Layout.getBaseClassOffset(BaseRD);
    else
      Offset = VBI->second.VBaseOffset;
    if (!Offset.isZero())
      return;
    CGM.AddVTableTypeMetadata(VTable, AddressPoint, DerivedRD);
  }

  // Finally do the same for the most derived class.
  if (Info.FullOffsetInMDC.isZero())
    CGM.AddVTableTypeMetadata(VTable, AddressPoint, RD);
}

void MicrosoftCXXABI::emitVTableDefinitions(CodeGenVTables &CGVT,
                                            const CXXRecordDecl *RD) {
  MicrosoftVTableContext &VFTContext = CGM.getMicrosoftVTableContext();
  const VPtrInfoVector &VFPtrs = VFTContext.getVFPtrOffsets(RD);

  for (const std::unique_ptr<VPtrInfo>& Info : VFPtrs) {
    llvm::GlobalVariable *VTable = getAddrOfVTable(RD, Info->FullOffsetInMDC);
    if (VTable->hasInitializer())
      continue;

    const VTableLayout &VTLayout =
      VFTContext.getVFTableLayout(RD, Info->FullOffsetInMDC);

    llvm::Constant *RTTI = nullptr;
    if (any_of(VTLayout.vtable_components(),
               [](const VTableComponent &VTC) { return VTC.isRTTIKind(); }))
      RTTI = getMSCompleteObjectLocator(RD, *Info);

    ConstantInitBuilder Builder(CGM);
    auto Components = Builder.beginStruct();
    CGVT.createVTableInitializer(Components, VTLayout, RTTI);
    Components.finishAndSetAsInitializer(VTable);

    emitVTableTypeMetadata(*Info, RD, VTable);
  }
}

bool MicrosoftCXXABI::isVirtualOffsetNeededForVTableField(
    CodeGenFunction &CGF, CodeGenFunction::VPtr Vptr) {
  return Vptr.NearestVBase != nullptr;
}

llvm::Value *MicrosoftCXXABI::getVTableAddressPointInStructor(
    CodeGenFunction &CGF, const CXXRecordDecl *VTableClass, BaseSubobject Base,
    const CXXRecordDecl *NearestVBase) {
  llvm::Constant *VTableAddressPoint = getVTableAddressPoint(Base, VTableClass);
  if (!VTableAddressPoint) {
    assert(Base.getBase()->getNumVBases() &&
           !getContext().getASTRecordLayout(Base.getBase()).hasOwnVFPtr());
  }
  return VTableAddressPoint;
}

static void mangleVFTableName(MicrosoftMangleContext &MangleContext,
                              const CXXRecordDecl *RD, const VPtrInfo &VFPtr,
                              SmallString<256> &Name) {
  llvm::raw_svector_ostream Out(Name);
  MangleContext.mangleCXXVFTable(RD, VFPtr.MangledPath, Out);
}

llvm::Constant *
MicrosoftCXXABI::getVTableAddressPoint(BaseSubobject Base,
                                       const CXXRecordDecl *VTableClass) {
  (void)getAddrOfVTable(VTableClass, Base.getBaseOffset());
  VFTableIdTy ID(VTableClass, Base.getBaseOffset());
  return VFTablesMap[ID];
}

llvm::Constant *MicrosoftCXXABI::getVTableAddressPointForConstExpr(
    BaseSubobject Base, const CXXRecordDecl *VTableClass) {
  llvm::Constant *VFTable = getVTableAddressPoint(Base, VTableClass);
  assert(VFTable && "Couldn't find a vftable for the given base?");
  return VFTable;
}

llvm::GlobalVariable *MicrosoftCXXABI::getAddrOfVTable(const CXXRecordDecl *RD,
                                                       CharUnits VPtrOffset) {
  // getAddrOfVTable may return 0 if asked to get an address of a vtable which
  // shouldn't be used in the given record type. We want to cache this result in
  // VFTablesMap, thus a simple zero check is not sufficient.

  VFTableIdTy ID(RD, VPtrOffset);
  VTablesMapTy::iterator I;
  bool Inserted;
  std::tie(I, Inserted) = VTablesMap.insert(std::make_pair(ID, nullptr));
  if (!Inserted)
    return I->second;

  llvm::GlobalVariable *&VTable = I->second;

  MicrosoftVTableContext &VTContext = CGM.getMicrosoftVTableContext();
  const VPtrInfoVector &VFPtrs = VTContext.getVFPtrOffsets(RD);

  if (DeferredVFTables.insert(RD).second) {
    // We haven't processed this record type before.
    // Queue up this vtable for possible deferred emission.
    CGM.addDeferredVTable(RD);

#ifndef NDEBUG
    // Create all the vftables at once in order to make sure each vftable has
    // a unique mangled name.
    llvm::StringSet<> ObservedMangledNames;
    for (size_t J = 0, F = VFPtrs.size(); J != F; ++J) {
      SmallString<256> Name;
      mangleVFTableName(getMangleContext(), RD, *VFPtrs[J], Name);
      if (!ObservedMangledNames.insert(Name.str()).second)
        llvm_unreachable("Already saw this mangling before?");
    }
#endif
  }

  const std::unique_ptr<VPtrInfo> *VFPtrI = std::find_if(
      VFPtrs.begin(), VFPtrs.end(), [&](const std::unique_ptr<VPtrInfo>& VPI) {
        return VPI->FullOffsetInMDC == VPtrOffset;
      });
  if (VFPtrI == VFPtrs.end()) {
    VFTablesMap[ID] = nullptr;
    return nullptr;
  }
  const std::unique_ptr<VPtrInfo> &VFPtr = *VFPtrI;

  SmallString<256> VFTableName;
  mangleVFTableName(getMangleContext(), RD, *VFPtr, VFTableName);

  // Classes marked __declspec(dllimport) need vftables generated on the
  // import-side in order to support features like constexpr.  No other
  // translation unit relies on the emission of the local vftable, translation
  // units are expected to generate them as needed.
  //
  // Because of this unique behavior, we maintain this logic here instead of
  // getVTableLinkage.
  llvm::GlobalValue::LinkageTypes VFTableLinkage =
      RD->hasAttr<DLLImportAttr>() ? llvm::GlobalValue::LinkOnceODRLinkage
                                   : CGM.getVTableLinkage(RD);
  bool VFTableComesFromAnotherTU =
      llvm::GlobalValue::isAvailableExternallyLinkage(VFTableLinkage) ||
      llvm::GlobalValue::isExternalLinkage(VFTableLinkage);
  bool VTableAliasIsRequred =
      !VFTableComesFromAnotherTU && getContext().getLangOpts().RTTIData;

  if (llvm::GlobalValue *VFTable =
          CGM.getModule().getNamedGlobal(VFTableName)) {
    VFTablesMap[ID] = VFTable;
    VTable = VTableAliasIsRequred
                 ? cast<llvm::GlobalVariable>(
                       cast<llvm::GlobalAlias>(VFTable)->getBaseObject())
                 : cast<llvm::GlobalVariable>(VFTable);
    return VTable;
  }

  const VTableLayout &VTLayout =
      VTContext.getVFTableLayout(RD, VFPtr->FullOffsetInMDC);
  llvm::GlobalValue::LinkageTypes VTableLinkage =
      VTableAliasIsRequred ? llvm::GlobalValue::PrivateLinkage : VFTableLinkage;

  StringRef VTableName = VTableAliasIsRequred ? StringRef() : VFTableName.str();

  llvm::Type *VTableType = CGM.getVTables().getVTableType(VTLayout);

  // Create a backing variable for the contents of VTable.  The VTable may
  // or may not include space for a pointer to RTTI data.
  llvm::GlobalValue *VFTable;
  VTable = new llvm::GlobalVariable(CGM.getModule(), VTableType,
                                    /*isConstant=*/true, VTableLinkage,
                                    /*Initializer=*/nullptr, VTableName);
  VTable->setUnnamedAddr(llvm::GlobalValue::UnnamedAddr::Global);

  llvm::Comdat *C = nullptr;
  if (!VFTableComesFromAnotherTU &&
      (llvm::GlobalValue::isWeakForLinker(VFTableLinkage) ||
       (llvm::GlobalValue::isLocalLinkage(VFTableLinkage) &&
        VTableAliasIsRequred)))
    C = CGM.getModule().getOrInsertComdat(VFTableName.str());

  // Only insert a pointer into the VFTable for RTTI data if we are not
  // importing it.  We never reference the RTTI data directly so there is no
  // need to make room for it.
  if (VTableAliasIsRequred) {
    llvm::Value *GEPIndices[] = {llvm::ConstantInt::get(CGM.Int32Ty, 0),
                                 llvm::ConstantInt::get(CGM.Int32Ty, 0),
                                 llvm::ConstantInt::get(CGM.Int32Ty, 1)};
    // Create a GEP which points just after the first entry in the VFTable,
    // this should be the location of the first virtual method.
    llvm::Constant *VTableGEP = llvm::ConstantExpr::getInBoundsGetElementPtr(
        VTable->getValueType(), VTable, GEPIndices);
    if (llvm::GlobalValue::isWeakForLinker(VFTableLinkage)) {
      VFTableLinkage = llvm::GlobalValue::ExternalLinkage;
      if (C)
        C->setSelectionKind(llvm::Comdat::Largest);
    }
    VFTable = llvm::GlobalAlias::create(CGM.Int8PtrTy,
                                        /*AddressSpace=*/0, VFTableLinkage,
                                        VFTableName.str(), VTableGEP,
                                        &CGM.getModule());
    VFTable->setUnnamedAddr(llvm::GlobalValue::UnnamedAddr::Global);
  } else {
    // We don't need a GlobalAlias to be a symbol for the VTable if we won't
    // be referencing any RTTI data.
    // The GlobalVariable will end up being an appropriate definition of the
    // VFTable.
    VFTable = VTable;
  }
  if (C)
    VTable->setComdat(C);

  if (RD->hasAttr<DLLExportAttr>())
    VFTable->setDLLStorageClass(llvm::GlobalValue::DLLExportStorageClass);

  VFTablesMap[ID] = VFTable;
  return VTable;
}

CGCallee MicrosoftCXXABI::getVirtualFunctionPointer(CodeGenFunction &CGF,
                                                    GlobalDecl GD,
                                                    Address This,
                                                    llvm::Type *Ty,
                                                    SourceLocation Loc) {
  CGBuilderTy &Builder = CGF.Builder;

  Ty = Ty->getPointerTo()->getPointerTo();
  Address VPtr =
      adjustThisArgumentForVirtualFunctionCall(CGF, GD, This, true);

  auto *MethodDecl = cast<CXXMethodDecl>(GD.getDecl());
  llvm::Value *VTable = CGF.GetVTablePtr(VPtr, Ty, MethodDecl->getParent());

  MicrosoftVTableContext &VFTContext = CGM.getMicrosoftVTableContext();
  MethodVFTableLocation ML = VFTContext.getMethodVFTableLocation(GD);

  // Compute the identity of the most derived class whose virtual table is
  // located at the MethodVFTableLocation ML.
  auto getObjectWithVPtr = [&] {
    return llvm::find_if(VFTContext.getVFPtrOffsets(
                             ML.VBase ? ML.VBase : MethodDecl->getParent()),
                         [&](const std::unique_ptr<VPtrInfo> &Info) {
                           return Info->FullOffsetInMDC == ML.VFPtrOffset;
                         })
        ->get()
        ->ObjectWithVPtr;
  };

  llvm::Value *VFunc;
  if (CGF.ShouldEmitVTableTypeCheckedLoad(MethodDecl->getParent())) {
    VFunc = CGF.EmitVTableTypeCheckedLoad(
        getObjectWithVPtr(), VTable,
        ML.Index * CGM.getContext().getTargetInfo().getPointerWidth(0) / 8);
  } else {
    if (CGM.getCodeGenOpts().PrepareForLTO)
      CGF.EmitTypeMetadataCodeForVCall(getObjectWithVPtr(), VTable, Loc);

    llvm::Value *VFuncPtr =
        Builder.CreateConstInBoundsGEP1_64(VTable, ML.Index, "vfn");
    VFunc = Builder.CreateAlignedLoad(VFuncPtr, CGF.getPointerAlign());
  }

  CGCallee Callee(MethodDecl->getCanonicalDecl(), VFunc);
  return Callee;
}

llvm::Value *MicrosoftCXXABI::EmitVirtualDestructorCall(
    CodeGenFunction &CGF, const CXXDestructorDecl *Dtor, CXXDtorType DtorType,
    Address This, const CXXMemberCallExpr *CE) {
  assert(CE == nullptr || CE->arg_begin() == CE->arg_end());
  assert(DtorType == Dtor_Deleting || DtorType == Dtor_Complete);

  // We have only one destructor in the vftable but can get both behaviors
  // by passing an implicit int parameter.
  GlobalDecl GD(Dtor, Dtor_Deleting);
  const CGFunctionInfo *FInfo = &CGM.getTypes().arrangeCXXStructorDeclaration(
      Dtor, StructorType::Deleting);
  llvm::FunctionType *Ty = CGF.CGM.getTypes().GetFunctionType(*FInfo);
  CGCallee Callee = CGCallee::forVirtual(CE, GD, This, Ty);

  ASTContext &Context = getContext();
  llvm::Value *ImplicitParam = llvm::ConstantInt::get(
      llvm::IntegerType::getInt32Ty(CGF.getLLVMContext()),
      DtorType == Dtor_Deleting);

  This = adjustThisArgumentForVirtualFunctionCall(CGF, GD, This, true);
  RValue RV =
      CGF.EmitCXXDestructorCall(Dtor, Callee, This.getPointer(), ImplicitParam,
                                Context.IntTy, CE, StructorType::Deleting);
  return RV.getScalarVal();
}

const VBTableGlobals &
MicrosoftCXXABI::enumerateVBTables(const CXXRecordDecl *RD) {
  // At this layer, we can key the cache off of a single class, which is much
  // easier than caching each vbtable individually.
  llvm::DenseMap<const CXXRecordDecl*, VBTableGlobals>::iterator Entry;
  bool Added;
  std::tie(Entry, Added) =
      VBTablesMap.insert(std::make_pair(RD, VBTableGlobals()));
  VBTableGlobals &VBGlobals = Entry->second;
  if (!Added)
    return VBGlobals;

  MicrosoftVTableContext &Context = CGM.getMicrosoftVTableContext();
  VBGlobals.VBTables = &Context.enumerateVBTables(RD);

  // Cache the globals for all vbtables so we don't have to recompute the
  // mangled names.
  llvm::GlobalVariable::LinkageTypes Linkage = CGM.getVTableLinkage(RD);
  for (VPtrInfoVector::const_iterator I = VBGlobals.VBTables->begin(),
                                      E = VBGlobals.VBTables->end();
       I != E; ++I) {
    VBGlobals.Globals.push_back(getAddrOfVBTable(**I, RD, Linkage));
  }

  return VBGlobals;
}

llvm::Function *
MicrosoftCXXABI::EmitVirtualMemPtrThunk(const CXXMethodDecl *MD,
                                        const MethodVFTableLocation &ML) {
  assert(!isa<CXXConstructorDecl>(MD) && !isa<CXXDestructorDecl>(MD) &&
         "can't form pointers to ctors or virtual dtors");

  // Calculate the mangled name.
  SmallString<256> ThunkName;
  llvm::raw_svector_ostream Out(ThunkName);
  getMangleContext().mangleVirtualMemPtrThunk(MD, ML, Out);

  // If the thunk has been generated previously, just return it.
  if (llvm::GlobalValue *GV = CGM.getModule().getNamedValue(ThunkName))
    return cast<llvm::Function>(GV);

  // Create the llvm::Function.
  const CGFunctionInfo &FnInfo =
      CGM.getTypes().arrangeUnprototypedMustTailThunk(MD);
  llvm::FunctionType *ThunkTy = CGM.getTypes().GetFunctionType(FnInfo);
  llvm::Function *ThunkFn =
      llvm::Function::Create(ThunkTy, llvm::Function::ExternalLinkage,
                             ThunkName.str(), &CGM.getModule());
  assert(ThunkFn->getName() == ThunkName && "name was uniqued!");

  ThunkFn->setLinkage(MD->isExternallyVisible()
                          ? llvm::GlobalValue::LinkOnceODRLinkage
                          : llvm::GlobalValue::InternalLinkage);
  if (MD->isExternallyVisible())
    ThunkFn->setComdat(CGM.getModule().getOrInsertComdat(ThunkFn->getName()));

  CGM.SetLLVMFunctionAttributes(MD, FnInfo, ThunkFn);
  CGM.SetLLVMFunctionAttributesForDefinition(MD, ThunkFn);

  // Add the "thunk" attribute so that LLVM knows that the return type is
  // meaningless. These thunks can be used to call functions with differing
  // return types, and the caller is required to cast the prototype
  // appropriately to extract the correct value.
  ThunkFn->addFnAttr("thunk");

  // These thunks can be compared, so they are not unnamed.
  ThunkFn->setUnnamedAddr(llvm::GlobalValue::UnnamedAddr::None);

  // Start codegen.
  CodeGenFunction CGF(CGM);
  CGF.CurGD = GlobalDecl(MD);
  CGF.CurFuncIsThunk = true;

  // Build FunctionArgs, but only include the implicit 'this' parameter
  // declaration.
  FunctionArgList FunctionArgs;
  buildThisParam(CGF, FunctionArgs);

  // Start defining the function.
  CGF.StartFunction(GlobalDecl(), FnInfo.getReturnType(), ThunkFn, FnInfo,
                    FunctionArgs, MD->getLocation(), SourceLocation());
  setCXXABIThisValue(CGF, loadIncomingCXXThis(CGF));

  // Load the vfptr and then callee from the vftable.  The callee should have
  // adjusted 'this' so that the vfptr is at offset zero.
  llvm::Value *VTable = CGF.GetVTablePtr(
      getThisAddress(CGF), ThunkTy->getPointerTo()->getPointerTo(), MD->getParent());

  llvm::Value *VFuncPtr =
      CGF.Builder.CreateConstInBoundsGEP1_64(VTable, ML.Index, "vfn");
  llvm::Value *Callee =
    CGF.Builder.CreateAlignedLoad(VFuncPtr, CGF.getPointerAlign());

  CGF.EmitMustTailThunk(MD, getThisValue(CGF), Callee);

  return ThunkFn;
}

void MicrosoftCXXABI::emitVirtualInheritanceTables(const CXXRecordDecl *RD) {
  const VBTableGlobals &VBGlobals = enumerateVBTables(RD);
  for (unsigned I = 0, E = VBGlobals.VBTables->size(); I != E; ++I) {
    const std::unique_ptr<VPtrInfo>& VBT = (*VBGlobals.VBTables)[I];
    llvm::GlobalVariable *GV = VBGlobals.Globals[I];
    if (GV->isDeclaration())
      emitVBTableDefinition(*VBT, RD, GV);
  }
}

llvm::GlobalVariable *
MicrosoftCXXABI::getAddrOfVBTable(const VPtrInfo &VBT, const CXXRecordDecl *RD,
                                  llvm::GlobalVariable::LinkageTypes Linkage) {
  SmallString<256> OutName;
  llvm::raw_svector_ostream Out(OutName);
  getMangleContext().mangleCXXVBTable(RD, VBT.MangledPath, Out);
  StringRef Name = OutName.str();

  llvm::ArrayType *VBTableType =
      llvm::ArrayType::get(CGM.IntTy, 1 + VBT.ObjectWithVPtr->getNumVBases());

  assert(!CGM.getModule().getNamedGlobal(Name) &&
         "vbtable with this name already exists: mangling bug?");
  llvm::GlobalVariable *GV =
      CGM.CreateOrReplaceCXXRuntimeVariable(Name, VBTableType, Linkage);
  GV->setUnnamedAddr(llvm::GlobalValue::UnnamedAddr::Global);

  if (RD->hasAttr<DLLImportAttr>())
    GV->setDLLStorageClass(llvm::GlobalValue::DLLImportStorageClass);
  else if (RD->hasAttr<DLLExportAttr>())
    GV->setDLLStorageClass(llvm::GlobalValue::DLLExportStorageClass);

  if (!GV->hasExternalLinkage())
    emitVBTableDefinition(VBT, RD, GV);

  return GV;
}

void MicrosoftCXXABI::emitVBTableDefinition(const VPtrInfo &VBT,
                                            const CXXRecordDecl *RD,
                                            llvm::GlobalVariable *GV) const {
  const CXXRecordDecl *ObjectWithVPtr = VBT.ObjectWithVPtr;

  assert(RD->getNumVBases() && ObjectWithVPtr->getNumVBases() &&
         "should only emit vbtables for classes with vbtables");

  const ASTRecordLayout &BaseLayout =
      getContext().getASTRecordLayout(VBT.IntroducingObject);
  const ASTRecordLayout &DerivedLayout = getContext().getASTRecordLayout(RD);

  SmallVector<llvm::Constant *, 4> Offsets(1 + ObjectWithVPtr->getNumVBases(),
                                           nullptr);

  // The offset from ObjectWithVPtr's vbptr to itself always leads.
  CharUnits VBPtrOffset = BaseLayout.getVBPtrOffset();
  Offsets[0] = llvm::ConstantInt::get(CGM.IntTy, -VBPtrOffset.getQuantity());

  MicrosoftVTableContext &Context = CGM.getMicrosoftVTableContext();
  for (const auto &I : ObjectWithVPtr->vbases()) {
    const CXXRecordDecl *VBase = I.getType()->getAsCXXRecordDecl();
    CharUnits Offset = DerivedLayout.getVBaseClassOffset(VBase);
    assert(!Offset.isNegative());

    // Make it relative to the subobject vbptr.
    CharUnits CompleteVBPtrOffset = VBT.NonVirtualOffset + VBPtrOffset;
    if (VBT.getVBaseWithVPtr())
      CompleteVBPtrOffset +=
          DerivedLayout.getVBaseClassOffset(VBT.getVBaseWithVPtr());
    Offset -= CompleteVBPtrOffset;

    unsigned VBIndex = Context.getVBTableIndex(ObjectWithVPtr, VBase);
    assert(Offsets[VBIndex] == nullptr && "The same vbindex seen twice?");
    Offsets[VBIndex] = llvm::ConstantInt::get(CGM.IntTy, Offset.getQuantity());
  }

  assert(Offsets.size() ==
         cast<llvm::ArrayType>(cast<llvm::PointerType>(GV->getType())
                               ->getElementType())->getNumElements());
  llvm::ArrayType *VBTableType =
    llvm::ArrayType::get(CGM.IntTy, Offsets.size());
  llvm::Constant *Init = llvm::ConstantArray::get(VBTableType, Offsets);
  GV->setInitializer(Init);

  if (RD->hasAttr<DLLImportAttr>())
    GV->setLinkage(llvm::GlobalVariable::AvailableExternallyLinkage);
}

llvm::Value *MicrosoftCXXABI::performThisAdjustment(CodeGenFunction &CGF,
                                                    Address This,
                                                    const ThisAdjustment &TA) {
  if (TA.isEmpty())
    return This.getPointer();

  This = CGF.Builder.CreateElementBitCast(This, CGF.Int8Ty);

  llvm::Value *V;
  if (TA.Virtual.isEmpty()) {
    V = This.getPointer();
  } else {
    assert(TA.Virtual.Microsoft.VtordispOffset < 0);
    // Adjust the this argument based on the vtordisp value.
    Address VtorDispPtr =
        CGF.Builder.CreateConstInBoundsByteGEP(This,
                 CharUnits::fromQuantity(TA.Virtual.Microsoft.VtordispOffset));
    VtorDispPtr = CGF.Builder.CreateElementBitCast(VtorDispPtr, CGF.Int32Ty);
    llvm::Value *VtorDisp = CGF.Builder.CreateLoad(VtorDispPtr, "vtordisp");
    V = CGF.Builder.CreateGEP(This.getPointer(),
                              CGF.Builder.CreateNeg(VtorDisp));

    // Unfortunately, having applied the vtordisp means that we no
    // longer really have a known alignment for the vbptr step.
    // We'll assume the vbptr is pointer-aligned.

    if (TA.Virtual.Microsoft.VBPtrOffset) {
      // If the final overrider is defined in a virtual base other than the one
      // that holds the vfptr, we have to use a vtordispex thunk which looks up
      // the vbtable of the derived class.
      assert(TA.Virtual.Microsoft.VBPtrOffset > 0);
      assert(TA.Virtual.Microsoft.VBOffsetOffset >= 0);
      llvm::Value *VBPtr;
      llvm::Value *VBaseOffset =
          GetVBaseOffsetFromVBPtr(CGF, Address(V, CGF.getPointerAlign()),
                                  -TA.Virtual.Microsoft.VBPtrOffset,
                                  TA.Virtual.Microsoft.VBOffsetOffset, &VBPtr);
      V = CGF.Builder.CreateInBoundsGEP(VBPtr, VBaseOffset);
    }
  }

  if (TA.NonVirtual) {
    // Non-virtual adjustment might result in a pointer outside the allocated
    // object, e.g. if the final overrider class is laid out after the virtual
    // base that declares a method in the most derived class.
    V = CGF.Builder.CreateConstGEP1_32(V, TA.NonVirtual);
  }

  // Don't need to bitcast back, the call CodeGen will handle this.
  return V;
}

llvm::Value *
MicrosoftCXXABI::performReturnAdjustment(CodeGenFunction &CGF, Address Ret,
                                         const ReturnAdjustment &RA) {
  if (RA.isEmpty())
    return Ret.getPointer();

  auto OrigTy = Ret.getType();
  Ret = CGF.Builder.CreateElementBitCast(Ret, CGF.Int8Ty);

  llvm::Value *V = Ret.getPointer();
  if (RA.Virtual.Microsoft.VBIndex) {
    assert(RA.Virtual.Microsoft.VBIndex > 0);
    int32_t IntSize = CGF.getIntSize().getQuantity();
    llvm::Value *VBPtr;
    llvm::Value *VBaseOffset =
        GetVBaseOffsetFromVBPtr(CGF, Ret, RA.Virtual.Microsoft.VBPtrOffset,
                                IntSize * RA.Virtual.Microsoft.VBIndex, &VBPtr);
    V = CGF.Builder.CreateInBoundsGEP(VBPtr, VBaseOffset);
  }

  if (RA.NonVirtual)
    V = CGF.Builder.CreateConstInBoundsGEP1_32(CGF.Int8Ty, V, RA.NonVirtual);

  // Cast back to the original type.
  return CGF.Builder.CreateBitCast(V, OrigTy);
}

bool MicrosoftCXXABI::requiresArrayCookie(const CXXDeleteExpr *expr,
                                   QualType elementType) {
  // Microsoft seems to completely ignore the possibility of a
  // two-argument usual deallocation function.
  return elementType.isDestructedType();
}

bool MicrosoftCXXABI::requiresArrayCookie(const CXXNewExpr *expr) {
  // Microsoft seems to completely ignore the possibility of a
  // two-argument usual deallocation function.
  return expr->getAllocatedType().isDestructedType();
}

CharUnits MicrosoftCXXABI::getArrayCookieSizeImpl(QualType type) {
  // The array cookie is always a size_t; we then pad that out to the
  // alignment of the element type.
  ASTContext &Ctx = getContext();
  return std::max(Ctx.getTypeSizeInChars(Ctx.getSizeType()),
                  Ctx.getTypeAlignInChars(type));
}

llvm::Value *MicrosoftCXXABI::readArrayCookieImpl(CodeGenFunction &CGF,
                                                  Address allocPtr,
                                                  CharUnits cookieSize) {
  Address numElementsPtr =
    CGF.Builder.CreateElementBitCast(allocPtr, CGF.SizeTy);
  return CGF.Builder.CreateLoad(numElementsPtr);
}

Address MicrosoftCXXABI::InitializeArrayCookie(CodeGenFunction &CGF,
                                               Address newPtr,
                                               llvm::Value *numElements,
                                               const CXXNewExpr *expr,
                                               QualType elementType) {
  assert(requiresArrayCookie(expr));

  // The size of the cookie.
  CharUnits cookieSize = getArrayCookieSizeImpl(elementType);

  // Compute an offset to the cookie.
  Address cookiePtr = newPtr;

  // Write the number of elements into the appropriate slot.
  Address numElementsPtr
    = CGF.Builder.CreateElementBitCast(cookiePtr, CGF.SizeTy);
  CGF.Builder.CreateStore(numElements, numElementsPtr);

  // Finally, compute a pointer to the actual data buffer by skipping
  // over the cookie completely.
  return CGF.Builder.CreateConstInBoundsByteGEP(newPtr, cookieSize);
}

static void emitGlobalDtorWithTLRegDtor(CodeGenFunction &CGF, const VarDecl &VD,
                                        llvm::Constant *Dtor,
                                        llvm::Constant *Addr) {
  // Create a function which calls the destructor.
  llvm::Constant *DtorStub = CGF.createAtExitStub(VD, Dtor, Addr);

  // extern "C" int __tlregdtor(void (*f)(void));
  llvm::FunctionType *TLRegDtorTy = llvm::FunctionType::get(
      CGF.IntTy, DtorStub->getType(), /*IsVarArg=*/false);

  llvm::Constant *TLRegDtor = CGF.CGM.CreateRuntimeFunction(
      TLRegDtorTy, "__tlregdtor", llvm::AttributeList(), /*Local=*/true);
  if (llvm::Function *TLRegDtorFn = dyn_cast<llvm::Function>(TLRegDtor))
    TLRegDtorFn->setDoesNotThrow();

  CGF.EmitNounwindRuntimeCall(TLRegDtor, DtorStub);
}

void MicrosoftCXXABI::registerGlobalDtor(CodeGenFunction &CGF, const VarDecl &D,
                                         llvm::Constant *Dtor,
                                         llvm::Constant *Addr) {
  if (D.getTLSKind())
    return emitGlobalDtorWithTLRegDtor(CGF, D, Dtor, Addr);

  // The default behavior is to use atexit.
  CGF.registerGlobalDtorWithAtExit(D, Dtor, Addr);
}

void MicrosoftCXXABI::EmitThreadLocalInitFuncs(
    CodeGenModule &CGM, ArrayRef<const VarDecl *> CXXThreadLocals,
    ArrayRef<llvm::Function *> CXXThreadLocalInits,
    ArrayRef<const VarDecl *> CXXThreadLocalInitVars) {
  if (CXXThreadLocalInits.empty())
    return;

  CGM.AppendLinkerOptions(CGM.getTarget().getTriple().getArch() ==
                                  llvm::Triple::x86
                              ? "/include:___dyn_tls_init@12"
                              : "/include:__dyn_tls_init");

  // This will create a GV in the .CRT$XDU section.  It will point to our
  // initialization function.  The CRT will call all of these function
  // pointers at start-up time and, eventually, at thread-creation time.
  auto AddToXDU = [&CGM](llvm::Function *InitFunc) {
    llvm::GlobalVariable *InitFuncPtr = new llvm::GlobalVariable(
        CGM.getModule(), InitFunc->getType(), /*IsConstant=*/true,
        llvm::GlobalVariable::InternalLinkage, InitFunc,
        Twine(InitFunc->getName(), "$initializer$"));
    InitFuncPtr->setSection(".CRT$XDU");
    // This variable has discardable linkage, we have to add it to @llvm.used to
    // ensure it won't get discarded.
    CGM.addUsedGlobal(InitFuncPtr);
    return InitFuncPtr;
  };

  std::vector<llvm::Function *> NonComdatInits;
  for (size_t I = 0, E = CXXThreadLocalInitVars.size(); I != E; ++I) {
    llvm::GlobalVariable *GV = cast<llvm::GlobalVariable>(
        CGM.GetGlobalValue(CGM.getMangledName(CXXThreadLocalInitVars[I])));
    llvm::Function *F = CXXThreadLocalInits[I];

    // If the GV is already in a comdat group, then we have to join it.
    if (llvm::Comdat *C = GV->getComdat())
      AddToXDU(F)->setComdat(C);
    else
      NonComdatInits.push_back(F);
  }

  if (!NonComdatInits.empty()) {
    llvm::FunctionType *FTy =
        llvm::FunctionType::get(CGM.VoidTy, /*isVarArg=*/false);
    llvm::Function *InitFunc = CGM.CreateGlobalInitOrDestructFunction(
        FTy, "__tls_init", CGM.getTypes().arrangeNullaryFunction(),
        SourceLocation(), /*TLS=*/true);
    CodeGenFunction(CGM).GenerateCXXGlobalInitFunc(InitFunc, NonComdatInits);

    AddToXDU(InitFunc);
  }
}

LValue MicrosoftCXXABI::EmitThreadLocalVarDeclLValue(CodeGenFunction &CGF,
                                                     const VarDecl *VD,
                                                     QualType LValType) {
  CGF.CGM.ErrorUnsupported(VD, "thread wrappers");
  return LValue();
}

static ConstantAddress getInitThreadEpochPtr(CodeGenModule &CGM) {
  StringRef VarName("_Init_thread_epoch");
  CharUnits Align = CGM.getIntAlign();
  if (auto *GV = CGM.getModule().getNamedGlobal(VarName))
    return ConstantAddress(GV, Align);
  auto *GV = new llvm::GlobalVariable(
      CGM.getModule(), CGM.IntTy,
      /*Constant=*/false, llvm::GlobalVariable::ExternalLinkage,
      /*Initializer=*/nullptr, VarName,
      /*InsertBefore=*/nullptr, llvm::GlobalVariable::GeneralDynamicTLSModel);
  GV->setAlignment(Align.getQuantity());
  return ConstantAddress(GV, Align);
}

static llvm::Constant *getInitThreadHeaderFn(CodeGenModule &CGM) {
  llvm::FunctionType *FTy =
      llvm::FunctionType::get(llvm::Type::getVoidTy(CGM.getLLVMContext()),
                              CGM.IntTy->getPointerTo(), /*isVarArg=*/false);
  return CGM.CreateRuntimeFunction(
      FTy, "_Init_thread_header",
      llvm::AttributeList::get(CGM.getLLVMContext(),
                               llvm::AttributeList::FunctionIndex,
                               llvm::Attribute::NoUnwind),
      /*Local=*/true);
}

static llvm::Constant *getInitThreadFooterFn(CodeGenModule &CGM) {
  llvm::FunctionType *FTy =
      llvm::FunctionType::get(llvm::Type::getVoidTy(CGM.getLLVMContext()),
                              CGM.IntTy->getPointerTo(), /*isVarArg=*/false);
  return CGM.CreateRuntimeFunction(
      FTy, "_Init_thread_footer",
      llvm::AttributeList::get(CGM.getLLVMContext(),
                               llvm::AttributeList::FunctionIndex,
                               llvm::Attribute::NoUnwind),
      /*Local=*/true);
}

static llvm::Constant *getInitThreadAbortFn(CodeGenModule &CGM) {
  llvm::FunctionType *FTy =
      llvm::FunctionType::get(llvm::Type::getVoidTy(CGM.getLLVMContext()),
                              CGM.IntTy->getPointerTo(), /*isVarArg=*/false);
  return CGM.CreateRuntimeFunction(
      FTy, "_Init_thread_abort",
      llvm::AttributeList::get(CGM.getLLVMContext(),
                               llvm::AttributeList::FunctionIndex,
                               llvm::Attribute::NoUnwind),
      /*Local=*/true);
}

namespace {
struct ResetGuardBit final : EHScopeStack::Cleanup {
  Address Guard;
  unsigned GuardNum;
  ResetGuardBit(Address Guard, unsigned GuardNum)
      : Guard(Guard), GuardNum(GuardNum) {}

  void Emit(CodeGenFunction &CGF, Flags flags) override {
    // Reset the bit in the mask so that the static variable may be
    // reinitialized.
    CGBuilderTy &Builder = CGF.Builder;
    llvm::LoadInst *LI = Builder.CreateLoad(Guard);
    llvm::ConstantInt *Mask =
        llvm::ConstantInt::get(CGF.IntTy, ~(1ULL << GuardNum));
    Builder.CreateStore(Builder.CreateAnd(LI, Mask), Guard);
  }
};

struct CallInitThreadAbort final : EHScopeStack::Cleanup {
  llvm::Value *Guard;
  CallInitThreadAbort(Address Guard) : Guard(Guard.getPointer()) {}

  void Emit(CodeGenFunction &CGF, Flags flags) override {
    // Calling _Init_thread_abort will reset the guard's state.
    CGF.EmitNounwindRuntimeCall(getInitThreadAbortFn(CGF.CGM), Guard);
  }
};
}

void MicrosoftCXXABI::EmitGuardedInit(CodeGenFunction &CGF, const VarDecl &D,
                                      llvm::GlobalVariable *GV,
                                      bool PerformInit) {
  // MSVC only uses guards for static locals.
  if (!D.isStaticLocal()) {
    assert(GV->hasWeakLinkage() || GV->hasLinkOnceLinkage());
    // GlobalOpt is allowed to discard the initializer, so use linkonce_odr.
    llvm::Function *F = CGF.CurFn;
    F->setLinkage(llvm::GlobalValue::LinkOnceODRLinkage);
    F->setComdat(CGM.getModule().getOrInsertComdat(F->getName()));
    CGF.EmitCXXGlobalVarDeclInit(D, GV, PerformInit);
    return;
  }

  bool ThreadlocalStatic = D.getTLSKind();
  bool ThreadsafeStatic = getContext().getLangOpts().ThreadsafeStatics;

  // Thread-safe static variables which aren't thread-specific have a
  // per-variable guard.
  bool HasPerVariableGuard = ThreadsafeStatic && !ThreadlocalStatic;

  CGBuilderTy &Builder = CGF.Builder;
  llvm::IntegerType *GuardTy = CGF.Int32Ty;
  llvm::ConstantInt *Zero = llvm::ConstantInt::get(GuardTy, 0);
  CharUnits GuardAlign = CharUnits::fromQuantity(4);

  // Get the guard variable for this function if we have one already.
  GuardInfo *GI = nullptr;
  if (ThreadlocalStatic)
    GI = &ThreadLocalGuardVariableMap[D.getDeclContext()];
  else if (!ThreadsafeStatic)
    GI = &GuardVariableMap[D.getDeclContext()];

  llvm::GlobalVariable *GuardVar = GI ? GI->Guard : nullptr;
  unsigned GuardNum;
  if (D.isExternallyVisible()) {
    // Externally visible variables have to be numbered in Sema to properly
    // handle unreachable VarDecls.
    GuardNum = getContext().getStaticLocalNumber(&D);
    assert(GuardNum > 0);
    GuardNum--;
  } else if (HasPerVariableGuard) {
    GuardNum = ThreadSafeGuardNumMap[D.getDeclContext()]++;
  } else {
    // Non-externally visible variables are numbered here in CodeGen.
    GuardNum = GI->BitIndex++;
  }

  if (!HasPerVariableGuard && GuardNum >= 32) {
    if (D.isExternallyVisible())
      ErrorUnsupportedABI(CGF, "more than 32 guarded initializations");
    GuardNum %= 32;
    GuardVar = nullptr;
  }

  if (!GuardVar) {
    // Mangle the name for the guard.
    SmallString<256> GuardName;
    {
      llvm::raw_svector_ostream Out(GuardName);
      if (HasPerVariableGuard)
        getMangleContext().mangleThreadSafeStaticGuardVariable(&D, GuardNum,
                                                               Out);
      else
        getMangleContext().mangleStaticGuardVariable(&D, Out);
    }

    // Create the guard variable with a zero-initializer. Just absorb linkage,
    // visibility and dll storage class from the guarded variable.
    GuardVar =
        new llvm::GlobalVariable(CGM.getModule(), GuardTy, /*isConstant=*/false,
                                 GV->getLinkage(), Zero, GuardName.str());
    GuardVar->setVisibility(GV->getVisibility());
    GuardVar->setDLLStorageClass(GV->getDLLStorageClass());
    GuardVar->setAlignment(GuardAlign.getQuantity());
    if (GuardVar->isWeakForLinker())
      GuardVar->setComdat(
          CGM.getModule().getOrInsertComdat(GuardVar->getName()));
    if (D.getTLSKind())
      GuardVar->setThreadLocal(true);
    if (GI && !HasPerVariableGuard)
      GI->Guard = GuardVar;
  }

  ConstantAddress GuardAddr(GuardVar, GuardAlign);

  assert(GuardVar->getLinkage() == GV->getLinkage() &&
         "static local from the same function had different linkage");

  if (!HasPerVariableGuard) {
    // Pseudo code for the test:
    // if (!(GuardVar & MyGuardBit)) {
    //   GuardVar |= MyGuardBit;
    //   ... initialize the object ...;
    // }

    // Test our bit from the guard variable.
    llvm::ConstantInt *Bit = llvm::ConstantInt::get(GuardTy, 1ULL << GuardNum);
    llvm::LoadInst *LI = Builder.CreateLoad(GuardAddr);
    llvm::Value *NeedsInit =
        Builder.CreateICmpEQ(Builder.CreateAnd(LI, Bit), Zero);
    llvm::BasicBlock *InitBlock = CGF.createBasicBlock("init");
    llvm::BasicBlock *EndBlock = CGF.createBasicBlock("init.end");
    CGF.EmitCXXGuardedInitBranch(NeedsInit, InitBlock, EndBlock,
                                 CodeGenFunction::GuardKind::VariableGuard, &D);

    // Set our bit in the guard variable and emit the initializer and add a global
    // destructor if appropriate.
    CGF.EmitBlock(InitBlock);
    Builder.CreateStore(Builder.CreateOr(LI, Bit), GuardAddr);
    CGF.EHStack.pushCleanup<ResetGuardBit>(EHCleanup, GuardAddr, GuardNum);
    CGF.EmitCXXGlobalVarDeclInit(D, GV, PerformInit);
    CGF.PopCleanupBlock();
    Builder.CreateBr(EndBlock);

    // Continue.
    CGF.EmitBlock(EndBlock);
  } else {
    // Pseudo code for the test:
    // if (TSS > _Init_thread_epoch) {
    //   _Init_thread_header(&TSS);
    //   if (TSS == -1) {
    //     ... initialize the object ...;
    //     _Init_thread_footer(&TSS);
    //   }
    // }
    //
    // The algorithm is almost identical to what can be found in the appendix
    // found in N2325.

    // This BasicBLock determines whether or not we have any work to do.
    llvm::LoadInst *FirstGuardLoad = Builder.CreateLoad(GuardAddr);
    FirstGuardLoad->setOrdering(llvm::AtomicOrdering::Unordered);
    llvm::LoadInst *InitThreadEpoch =
        Builder.CreateLoad(getInitThreadEpochPtr(CGM));
    llvm::Value *IsUninitialized =
        Builder.CreateICmpSGT(FirstGuardLoad, InitThreadEpoch);
    llvm::BasicBlock *AttemptInitBlock = CGF.createBasicBlock("init.attempt");
    llvm::BasicBlock *EndBlock = CGF.createBasicBlock("init.end");
    CGF.EmitCXXGuardedInitBranch(IsUninitialized, AttemptInitBlock, EndBlock,
                                 CodeGenFunction::GuardKind::VariableGuard, &D);

    // This BasicBlock attempts to determine whether or not this thread is
    // responsible for doing the initialization.
    CGF.EmitBlock(AttemptInitBlock);
    CGF.EmitNounwindRuntimeCall(getInitThreadHeaderFn(CGM),
                                GuardAddr.getPointer());
    llvm::LoadInst *SecondGuardLoad = Builder.CreateLoad(GuardAddr);
    SecondGuardLoad->setOrdering(llvm::AtomicOrdering::Unordered);
    llvm::Value *ShouldDoInit =
        Builder.CreateICmpEQ(SecondGuardLoad, getAllOnesInt());
    llvm::BasicBlock *InitBlock = CGF.createBasicBlock("init");
    Builder.CreateCondBr(ShouldDoInit, InitBlock, EndBlock);

    // Ok, we ended up getting selected as the initializing thread.
    CGF.EmitBlock(InitBlock);
    CGF.EHStack.pushCleanup<CallInitThreadAbort>(EHCleanup, GuardAddr);
    CGF.EmitCXXGlobalVarDeclInit(D, GV, PerformInit);
    CGF.PopCleanupBlock();
    CGF.EmitNounwindRuntimeCall(getInitThreadFooterFn(CGM),
                                GuardAddr.getPointer());
    Builder.CreateBr(EndBlock);

    CGF.EmitBlock(EndBlock);
  }
}

bool MicrosoftCXXABI::isZeroInitializable(const MemberPointerType *MPT) {
  // Null-ness for function memptrs only depends on the first field, which is
  // the function pointer.  The rest don't matter, so we can zero initialize.
  if (MPT->isMemberFunctionPointer())
    return true;

  // The virtual base adjustment field is always -1 for null, so if we have one
  // we can't zero initialize.  The field offset is sometimes also -1 if 0 is a
  // valid field offset.
  const CXXRecordDecl *RD = MPT->getMostRecentCXXRecordDecl();
  MSInheritanceAttr::Spelling Inheritance = RD->getMSInheritanceModel();
  return (!MSInheritanceAttr::hasVBTableOffsetField(Inheritance) &&
          RD->nullFieldOffsetIsZero());
}

llvm::Type *
MicrosoftCXXABI::ConvertMemberPointerType(const MemberPointerType *MPT) {
  const CXXRecordDecl *RD = MPT->getMostRecentCXXRecordDecl();
  MSInheritanceAttr::Spelling Inheritance = RD->getMSInheritanceModel();
  llvm::SmallVector<llvm::Type *, 4> fields;
  if (MPT->isMemberFunctionPointer())
    fields.push_back(CGM.VoidPtrTy);  // FunctionPointerOrVirtualThunk
  else
    fields.push_back(CGM.IntTy);  // FieldOffset

  if (MSInheritanceAttr::hasNVOffsetField(MPT->isMemberFunctionPointer(),
                                          Inheritance))
    fields.push_back(CGM.IntTy);
  if (MSInheritanceAttr::hasVBPtrOffsetField(Inheritance))
    fields.push_back(CGM.IntTy);
  if (MSInheritanceAttr::hasVBTableOffsetField(Inheritance))
    fields.push_back(CGM.IntTy);  // VirtualBaseAdjustmentOffset

  if (fields.size() == 1)
    return fields[0];
  return llvm::StructType::get(CGM.getLLVMContext(), fields);
}

void MicrosoftCXXABI::
GetNullMemberPointerFields(const MemberPointerType *MPT,
                           llvm::SmallVectorImpl<llvm::Constant *> &fields) {
  assert(fields.empty());
  const CXXRecordDecl *RD = MPT->getMostRecentCXXRecordDecl();
  MSInheritanceAttr::Spelling Inheritance = RD->getMSInheritanceModel();
  if (MPT->isMemberFunctionPointer()) {
    // FunctionPointerOrVirtualThunk
    fields.push_back(llvm::Constant::getNullValue(CGM.VoidPtrTy));
  } else {
    if (RD->nullFieldOffsetIsZero())
      fields.push_back(getZeroInt());  // FieldOffset
    else
      fields.push_back(getAllOnesInt());  // FieldOffset
  }

  if (MSInheritanceAttr::hasNVOffsetField(MPT->isMemberFunctionPointer(),
                                          Inheritance))
    fields.push_back(getZeroInt());
  if (MSInheritanceAttr::hasVBPtrOffsetField(Inheritance))
    fields.push_back(getZeroInt());
  if (MSInheritanceAttr::hasVBTableOffsetField(Inheritance))
    fields.push_back(getAllOnesInt());
}

llvm::Constant *
MicrosoftCXXABI::EmitNullMemberPointer(const MemberPointerType *MPT) {
  llvm::SmallVector<llvm::Constant *, 4> fields;
  GetNullMemberPointerFields(MPT, fields);
  if (fields.size() == 1)
    return fields[0];
  llvm::Constant *Res = llvm::ConstantStruct::getAnon(fields);
  assert(Res->getType() == ConvertMemberPointerType(MPT));
  return Res;
}

llvm::Constant *
MicrosoftCXXABI::EmitFullMemberPointer(llvm::Constant *FirstField,
                                       bool IsMemberFunction,
                                       const CXXRecordDecl *RD,
                                       CharUnits NonVirtualBaseAdjustment,
                                       unsigned VBTableIndex) {
  MSInheritanceAttr::Spelling Inheritance = RD->getMSInheritanceModel();

  // Single inheritance class member pointer are represented as scalars instead
  // of aggregates.
  if (MSInheritanceAttr::hasOnlyOneField(IsMemberFunction, Inheritance))
    return FirstField;

  llvm::SmallVector<llvm::Constant *, 4> fields;
  fields.push_back(FirstField);

  if (MSInheritanceAttr::hasNVOffsetField(IsMemberFunction, Inheritance))
    fields.push_back(llvm::ConstantInt::get(
      CGM.IntTy, NonVirtualBaseAdjustment.getQuantity()));

  if (MSInheritanceAttr::hasVBPtrOffsetField(Inheritance)) {
    CharUnits Offs = CharUnits::Zero();
    if (VBTableIndex)
      Offs = getContext().getASTRecordLayout(RD).getVBPtrOffset();
    fields.push_back(llvm::ConstantInt::get(CGM.IntTy, Offs.getQuantity()));
  }

  // The rest of the fields are adjusted by conversions to a more derived class.
  if (MSInheritanceAttr::hasVBTableOffsetField(Inheritance))
    fields.push_back(llvm::ConstantInt::get(CGM.IntTy, VBTableIndex));

  return llvm::ConstantStruct::getAnon(fields);
}

llvm::Constant *
MicrosoftCXXABI::EmitMemberDataPointer(const MemberPointerType *MPT,
                                       CharUnits offset) {
  const CXXRecordDecl *RD = MPT->getMostRecentCXXRecordDecl();
  if (RD->getMSInheritanceModel() ==
      MSInheritanceAttr::Keyword_virtual_inheritance)
    offset -= getContext().getOffsetOfBaseWithVBPtr(RD);
  llvm::Constant *FirstField =
    llvm::ConstantInt::get(CGM.IntTy, offset.getQuantity());
  return EmitFullMemberPointer(FirstField, /*IsMemberFunction=*/false, RD,
                               CharUnits::Zero(), /*VBTableIndex=*/0);
}

llvm::Constant *MicrosoftCXXABI::EmitMemberPointer(const APValue &MP,
                                                   QualType MPType) {
  const MemberPointerType *DstTy = MPType->castAs<MemberPointerType>();
  const ValueDecl *MPD = MP.getMemberPointerDecl();
  if (!MPD)
    return EmitNullMemberPointer(DstTy);

  ASTContext &Ctx = getContext();
  ArrayRef<const CXXRecordDecl *> MemberPointerPath = MP.getMemberPointerPath();

  llvm::Constant *C;
  if (const CXXMethodDecl *MD = dyn_cast<CXXMethodDecl>(MPD)) {
    C = EmitMemberFunctionPointer(MD);
  } else {
    CharUnits FieldOffset = Ctx.toCharUnitsFromBits(Ctx.getFieldOffset(MPD));
    C = EmitMemberDataPointer(DstTy, FieldOffset);
  }

  if (!MemberPointerPath.empty()) {
    const CXXRecordDecl *SrcRD = cast<CXXRecordDecl>(MPD->getDeclContext());
    const Type *SrcRecTy = Ctx.getTypeDeclType(SrcRD).getTypePtr();
    const MemberPointerType *SrcTy =
        Ctx.getMemberPointerType(DstTy->getPointeeType(), SrcRecTy)
            ->castAs<MemberPointerType>();

    bool DerivedMember = MP.isMemberPointerToDerivedMember();
    SmallVector<const CXXBaseSpecifier *, 4> DerivedToBasePath;
    const CXXRecordDecl *PrevRD = SrcRD;
    for (const CXXRecordDecl *PathElem : MemberPointerPath) {
      const CXXRecordDecl *Base = nullptr;
      const CXXRecordDecl *Derived = nullptr;
      if (DerivedMember) {
        Base = PathElem;
        Derived = PrevRD;
      } else {
        Base = PrevRD;
        Derived = PathElem;
      }
      for (const CXXBaseSpecifier &BS : Derived->bases())
        if (BS.getType()->getAsCXXRecordDecl()->getCanonicalDecl() ==
            Base->getCanonicalDecl())
          DerivedToBasePath.push_back(&BS);
      PrevRD = PathElem;
    }
    assert(DerivedToBasePath.size() == MemberPointerPath.size());

    CastKind CK = DerivedMember ? CK_DerivedToBaseMemberPointer
                                : CK_BaseToDerivedMemberPointer;
    C = EmitMemberPointerConversion(SrcTy, DstTy, CK, DerivedToBasePath.begin(),
                                    DerivedToBasePath.end(), C);
  }
  return C;
}

llvm::Constant *
MicrosoftCXXABI::EmitMemberFunctionPointer(const CXXMethodDecl *MD) {
  assert(MD->isInstance() && "Member function must not be static!");

  CharUnits NonVirtualBaseAdjustment = CharUnits::Zero();
  const CXXRecordDecl *RD = MD->getParent()->getMostRecentNonInjectedDecl();
  CodeGenTypes &Types = CGM.getTypes();

  unsigned VBTableIndex = 0;
  llvm::Constant *FirstField;
  const FunctionProtoType *FPT = MD->getType()->castAs<FunctionProtoType>();
  if (!MD->isVirtual()) {
    llvm::Type *Ty;
    // Check whether the function has a computable LLVM signature.
    if (Types.isFuncTypeConvertible(FPT)) {
      // The function has a computable LLVM signature; use the correct type.
      Ty = Types.GetFunctionType(Types.arrangeCXXMethodDeclaration(MD));
    } else {
      // Use an arbitrary non-function type to tell GetAddrOfFunction that the
      // function type is incomplete.
      Ty = CGM.PtrDiffTy;
    }
    FirstField = CGM.GetAddrOfFunction(MD, Ty);
  } else {
    auto &VTableContext = CGM.getMicrosoftVTableContext();
    MethodVFTableLocation ML = VTableContext.getMethodVFTableLocation(MD);
    FirstField = EmitVirtualMemPtrThunk(MD, ML);
    // Include the vfptr adjustment if the method is in a non-primary vftable.
    NonVirtualBaseAdjustment += ML.VFPtrOffset;
    if (ML.VBase)
      VBTableIndex = VTableContext.getVBTableIndex(RD, ML.VBase) * 4;
  }

  if (VBTableIndex == 0 &&
      RD->getMSInheritanceModel() ==
          MSInheritanceAttr::Keyword_virtual_inheritance)
    NonVirtualBaseAdjustment -= getContext().getOffsetOfBaseWithVBPtr(RD);

  // The rest of the fields are common with data member pointers.
  FirstField = llvm::ConstantExpr::getBitCast(FirstField, CGM.VoidPtrTy);
  return EmitFullMemberPointer(FirstField, /*IsMemberFunction=*/true, RD,
                               NonVirtualBaseAdjustment, VBTableIndex);
}

/// Member pointers are the same if they're either bitwise identical *or* both
/// null.  Null-ness for function members is determined by the first field,
/// while for data member pointers we must compare all fields.
llvm::Value *
MicrosoftCXXABI::EmitMemberPointerComparison(CodeGenFunction &CGF,
                                             llvm::Value *L,
                                             llvm::Value *R,
                                             const MemberPointerType *MPT,
                                             bool Inequality) {
  CGBuilderTy &Builder = CGF.Builder;

  // Handle != comparisons by switching the sense of all boolean operations.
  llvm::ICmpInst::Predicate Eq;
  llvm::Instruction::BinaryOps And, Or;
  if (Inequality) {
    Eq = llvm::ICmpInst::ICMP_NE;
    And = llvm::Instruction::Or;
    Or = llvm::Instruction::And;
  } else {
    Eq = llvm::ICmpInst::ICMP_EQ;
    And = llvm::Instruction::And;
    Or = llvm::Instruction::Or;
  }

  // If this is a single field member pointer (single inheritance), this is a
  // single icmp.
  const CXXRecordDecl *RD = MPT->getMostRecentCXXRecordDecl();
  MSInheritanceAttr::Spelling Inheritance = RD->getMSInheritanceModel();
  if (MSInheritanceAttr::hasOnlyOneField(MPT->isMemberFunctionPointer(),
                                         Inheritance))
    return Builder.CreateICmp(Eq, L, R);

  // Compare the first field.
  llvm::Value *L0 = Builder.CreateExtractValue(L, 0, "lhs.0");
  llvm::Value *R0 = Builder.CreateExtractValue(R, 0, "rhs.0");
  llvm::Value *Cmp0 = Builder.CreateICmp(Eq, L0, R0, "memptr.cmp.first");

  // Compare everything other than the first field.
  llvm::Value *Res = nullptr;
  llvm::StructType *LType = cast<llvm::StructType>(L->getType());
  for (unsigned I = 1, E = LType->getNumElements(); I != E; ++I) {
    llvm::Value *LF = Builder.CreateExtractValue(L, I);
    llvm::Value *RF = Builder.CreateExtractValue(R, I);
    llvm::Value *Cmp = Builder.CreateICmp(Eq, LF, RF, "memptr.cmp.rest");
    if (Res)
      Res = Builder.CreateBinOp(And, Res, Cmp);
    else
      Res = Cmp;
  }

  // Check if the first field is 0 if this is a function pointer.
  if (MPT->isMemberFunctionPointer()) {
    // (l1 == r1 && ...) || l0 == 0
    llvm::Value *Zero = llvm::Constant::getNullValue(L0->getType());
    llvm::Value *IsZero = Builder.CreateICmp(Eq, L0, Zero, "memptr.cmp.iszero");
    Res = Builder.CreateBinOp(Or, Res, IsZero);
  }

  // Combine the comparison of the first field, which must always be true for
  // this comparison to succeeed.
  return Builder.CreateBinOp(And, Res, Cmp0, "memptr.cmp");
}

llvm::Value *
MicrosoftCXXABI::EmitMemberPointerIsNotNull(CodeGenFunction &CGF,
                                            llvm::Value *MemPtr,
                                            const MemberPointerType *MPT) {
  CGBuilderTy &Builder = CGF.Builder;
  llvm::SmallVector<llvm::Constant *, 4> fields;
  // We only need one field for member functions.
  if (MPT->isMemberFunctionPointer())
    fields.push_back(llvm::Constant::getNullValue(CGM.VoidPtrTy));
  else
    GetNullMemberPointerFields(MPT, fields);
  assert(!fields.empty());
  llvm::Value *FirstField = MemPtr;
  if (MemPtr->getType()->isStructTy())
    FirstField = Builder.CreateExtractValue(MemPtr, 0);
  llvm::Value *Res = Builder.CreateICmpNE(FirstField, fields[0], "memptr.cmp0");

  // For function member pointers, we only need to test the function pointer
  // field.  The other fields if any can be garbage.
  if (MPT->isMemberFunctionPointer())
    return Res;

  // Otherwise, emit a series of compares and combine the results.
  for (int I = 1, E = fields.size(); I < E; ++I) {
    llvm::Value *Field = Builder.CreateExtractValue(MemPtr, I);
    llvm::Value *Next = Builder.CreateICmpNE(Field, fields[I], "memptr.cmp");
    Res = Builder.CreateOr(Res, Next, "memptr.tobool");
  }
  return Res;
}

bool MicrosoftCXXABI::MemberPointerConstantIsNull(const MemberPointerType *MPT,
                                                  llvm::Constant *Val) {
  // Function pointers are null if the pointer in the first field is null.
  if (MPT->isMemberFunctionPointer()) {
    llvm::Constant *FirstField = Val->getType()->isStructTy() ?
      Val->getAggregateElement(0U) : Val;
    return FirstField->isNullValue();
  }

  // If it's not a function pointer and it's zero initializable, we can easily
  // check zero.
  if (isZeroInitializable(MPT) && Val->isNullValue())
    return true;

  // Otherwise, break down all the fields for comparison.  Hopefully these
  // little Constants are reused, while a big null struct might not be.
  llvm::SmallVector<llvm::Constant *, 4> Fields;
  GetNullMemberPointerFields(MPT, Fields);
  if (Fields.size() == 1) {
    assert(Val->getType()->isIntegerTy());
    return Val == Fields[0];
  }

  unsigned I, E;
  for (I = 0, E = Fields.size(); I != E; ++I) {
    if (Val->getAggregateElement(I) != Fields[I])
      break;
  }
  return I == E;
}

llvm::Value *
MicrosoftCXXABI::GetVBaseOffsetFromVBPtr(CodeGenFunction &CGF,
                                         Address This,
                                         llvm::Value *VBPtrOffset,
                                         llvm::Value *VBTableOffset,
                                         llvm::Value **VBPtrOut) {
  CGBuilderTy &Builder = CGF.Builder;
  // Load the vbtable pointer from the vbptr in the instance.
  This = Builder.CreateElementBitCast(This, CGM.Int8Ty);
  llvm::Value *VBPtr =
    Builder.CreateInBoundsGEP(This.getPointer(), VBPtrOffset, "vbptr");
  if (VBPtrOut) *VBPtrOut = VBPtr;
  VBPtr = Builder.CreateBitCast(VBPtr,
            CGM.Int32Ty->getPointerTo(0)->getPointerTo(This.getAddressSpace()));

  CharUnits VBPtrAlign;
  if (auto CI = dyn_cast<llvm::ConstantInt>(VBPtrOffset)) {
    VBPtrAlign = This.getAlignment().alignmentAtOffset(
                                   CharUnits::fromQuantity(CI->getSExtValue()));
  } else {
    VBPtrAlign = CGF.getPointerAlign();
  }

  llvm::Value *VBTable = Builder.CreateAlignedLoad(VBPtr, VBPtrAlign, "vbtable");

  // Translate from byte offset to table index. It improves analyzability.
  llvm::Value *VBTableIndex = Builder.CreateAShr(
      VBTableOffset, llvm::ConstantInt::get(VBTableOffset->getType(), 2),
      "vbtindex", /*isExact=*/true);

  // Load an i32 offset from the vb-table.
  llvm::Value *VBaseOffs = Builder.CreateInBoundsGEP(VBTable, VBTableIndex);
  VBaseOffs = Builder.CreateBitCast(VBaseOffs, CGM.Int32Ty->getPointerTo(0));
  return Builder.CreateAlignedLoad(VBaseOffs, CharUnits::fromQuantity(4),
                                   "vbase_offs");
}

// Returns an adjusted base cast to i8*, since we do more address arithmetic on
// it.
llvm::Value *MicrosoftCXXABI::AdjustVirtualBase(
    CodeGenFunction &CGF, const Expr *E, const CXXRecordDecl *RD,
    Address Base, llvm::Value *VBTableOffset, llvm::Value *VBPtrOffset) {
  CGBuilderTy &Builder = CGF.Builder;
  Base = Builder.CreateElementBitCast(Base, CGM.Int8Ty);
  llvm::BasicBlock *OriginalBB = nullptr;
  llvm::BasicBlock *SkipAdjustBB = nullptr;
  llvm::BasicBlock *VBaseAdjustBB = nullptr;

  // In the unspecified inheritance model, there might not be a vbtable at all,
  // in which case we need to skip the virtual base lookup.  If there is a
  // vbtable, the first entry is a no-op entry that gives back the original
  // base, so look for a virtual base adjustment offset of zero.
  if (VBPtrOffset) {
    OriginalBB = Builder.GetInsertBlock();
    VBaseAdjustBB = CGF.createBasicBlock("memptr.vadjust");
    SkipAdjustBB = CGF.createBasicBlock("memptr.skip_vadjust");
    llvm::Value *IsVirtual =
      Builder.CreateICmpNE(VBTableOffset, getZeroInt(),
                           "memptr.is_vbase");
    Builder.CreateCondBr(IsVirtual, VBaseAdjustBB, SkipAdjustBB);
    CGF.EmitBlock(VBaseAdjustBB);
  }

  // If we weren't given a dynamic vbptr offset, RD should be complete and we'll
  // know the vbptr offset.
  if (!VBPtrOffset) {
    CharUnits offs = CharUnits::Zero();
    if (!RD->hasDefinition()) {
      DiagnosticsEngine &Diags = CGF.CGM.getDiags();
      unsigned DiagID = Diags.getCustomDiagID(
          DiagnosticsEngine::Error,
          "member pointer representation requires a "
          "complete class type for %0 to perform this expression");
      Diags.Report(E->getExprLoc(), DiagID) << RD << E->getSourceRange();
    } else if (RD->getNumVBases())
      offs = getContext().getASTRecordLayout(RD).getVBPtrOffset();
    VBPtrOffset = llvm::ConstantInt::get(CGM.IntTy, offs.getQuantity());
  }
  llvm::Value *VBPtr = nullptr;
  llvm::Value *VBaseOffs =
    GetVBaseOffsetFromVBPtr(CGF, Base, VBPtrOffset, VBTableOffset, &VBPtr);
  llvm::Value *AdjustedBase = Builder.CreateInBoundsGEP(VBPtr, VBaseOffs);

  // Merge control flow with the case where we didn't have to adjust.
  if (VBaseAdjustBB) {
    Builder.CreateBr(SkipAdjustBB);
    CGF.EmitBlock(SkipAdjustBB);
    llvm::PHINode *Phi = Builder.CreatePHI(CGM.Int8PtrTy, 2, "memptr.base");
    Phi->addIncoming(Base.getPointer(), OriginalBB);
    Phi->addIncoming(AdjustedBase, VBaseAdjustBB);
    return Phi;
  }
  return AdjustedBase;
}

llvm::Value *MicrosoftCXXABI::EmitMemberDataPointerAddress(
    CodeGenFunction &CGF, const Expr *E, Address Base, llvm::Value *MemPtr,
    const MemberPointerType *MPT) {
  assert(MPT->isMemberDataPointer());
  unsigned AS = Base.getAddressSpace();
  llvm::Type *PType =
      CGF.ConvertTypeForMem(MPT->getPointeeType())->getPointerTo(AS);
  CGBuilderTy &Builder = CGF.Builder;
  const CXXRecordDecl *RD = MPT->getMostRecentCXXRecordDecl();
  MSInheritanceAttr::Spelling Inheritance = RD->getMSInheritanceModel();

  // Extract the fields we need, regardless of model.  We'll apply them if we
  // have them.
  llvm::Value *FieldOffset = MemPtr;
  llvm::Value *VirtualBaseAdjustmentOffset = nullptr;
  llvm::Value *VBPtrOffset = nullptr;
  if (MemPtr->getType()->isStructTy()) {
    // We need to extract values.
    unsigned I = 0;
    FieldOffset = Builder.CreateExtractValue(MemPtr, I++);
    if (MSInheritanceAttr::hasVBPtrOffsetField(Inheritance))
      VBPtrOffset = Builder.CreateExtractValue(MemPtr, I++);
    if (MSInheritanceAttr::hasVBTableOffsetField(Inheritance))
      VirtualBaseAdjustmentOffset = Builder.CreateExtractValue(MemPtr, I++);
  }

  llvm::Value *Addr;
  if (VirtualBaseAdjustmentOffset) {
    Addr = AdjustVirtualBase(CGF, E, RD, Base, VirtualBaseAdjustmentOffset,
                             VBPtrOffset);
  } else {
    Addr = Base.getPointer();
  }

  // Cast to char*.
  Addr = Builder.CreateBitCast(Addr, CGF.Int8Ty->getPointerTo(AS));

  // Apply the offset, which we assume is non-null.
  Addr = Builder.CreateInBoundsGEP(Addr, FieldOffset, "memptr.offset");

  // Cast the address to the appropriate pointer type, adopting the address
  // space of the base pointer.
  return Builder.CreateBitCast(Addr, PType);
}

llvm::Value *
MicrosoftCXXABI::EmitMemberPointerConversion(CodeGenFunction &CGF,
                                             const CastExpr *E,
                                             llvm::Value *Src) {
  assert(E->getCastKind() == CK_DerivedToBaseMemberPointer ||
         E->getCastKind() == CK_BaseToDerivedMemberPointer ||
         E->getCastKind() == CK_ReinterpretMemberPointer);

  // Use constant emission if we can.
  if (isa<llvm::Constant>(Src))
    return EmitMemberPointerConversion(E, cast<llvm::Constant>(Src));

  // We may be adding or dropping fields from the member pointer, so we need
  // both types and the inheritance models of both records.
  const MemberPointerType *SrcTy =
    E->getSubExpr()->getType()->castAs<MemberPointerType>();
  const MemberPointerType *DstTy = E->getType()->castAs<MemberPointerType>();
  bool IsFunc = SrcTy->isMemberFunctionPointer();

  // If the classes use the same null representation, reinterpret_cast is a nop.
  bool IsReinterpret = E->getCastKind() == CK_ReinterpretMemberPointer;
  if (IsReinterpret && IsFunc)
    return Src;

  CXXRecordDecl *SrcRD = SrcTy->getMostRecentCXXRecordDecl();
  CXXRecordDecl *DstRD = DstTy->getMostRecentCXXRecordDecl();
  if (IsReinterpret &&
      SrcRD->nullFieldOffsetIsZero() == DstRD->nullFieldOffsetIsZero())
    return Src;

  CGBuilderTy &Builder = CGF.Builder;

  // Branch past the conversion if Src is null.
  llvm::Value *IsNotNull = EmitMemberPointerIsNotNull(CGF, Src, SrcTy);
  llvm::Constant *DstNull = EmitNullMemberPointer(DstTy);

  // C++ 5.2.10p9: The null member pointer value is converted to the null member
  //   pointer value of the destination type.
  if (IsReinterpret) {
    // For reinterpret casts, sema ensures that src and dst are both functions
    // or data and have the same size, which means the LLVM types should match.
    assert(Src->getType() == DstNull->getType());
    return Builder.CreateSelect(IsNotNull, Src, DstNull);
  }

  llvm::BasicBlock *OriginalBB = Builder.GetInsertBlock();
  llvm::BasicBlock *ConvertBB = CGF.createBasicBlock("memptr.convert");
  llvm::BasicBlock *ContinueBB = CGF.createBasicBlock("memptr.converted");
  Builder.CreateCondBr(IsNotNull, ConvertBB, ContinueBB);
  CGF.EmitBlock(ConvertBB);

  llvm::Value *Dst = EmitNonNullMemberPointerConversion(
      SrcTy, DstTy, E->getCastKind(), E->path_begin(), E->path_end(), Src,
      Builder);

  Builder.CreateBr(ContinueBB);

  // In the continuation, choose between DstNull and Dst.
  CGF.EmitBlock(ContinueBB);
  llvm::PHINode *Phi = Builder.CreatePHI(DstNull->getType(), 2, "memptr.converted");
  Phi->addIncoming(DstNull, OriginalBB);
  Phi->addIncoming(Dst, ConvertBB);
  return Phi;
}

llvm::Value *MicrosoftCXXABI::EmitNonNullMemberPointerConversion(
    const MemberPointerType *SrcTy, const MemberPointerType *DstTy, CastKind CK,
    CastExpr::path_const_iterator PathBegin,
    CastExpr::path_const_iterator PathEnd, llvm::Value *Src,
    CGBuilderTy &Builder) {
  const CXXRecordDecl *SrcRD = SrcTy->getMostRecentCXXRecordDecl();
  const CXXRecordDecl *DstRD = DstTy->getMostRecentCXXRecordDecl();
  MSInheritanceAttr::Spelling SrcInheritance = SrcRD->getMSInheritanceModel();
  MSInheritanceAttr::Spelling DstInheritance = DstRD->getMSInheritanceModel();
  bool IsFunc = SrcTy->isMemberFunctionPointer();
  bool IsConstant = isa<llvm::Constant>(Src);

  // Decompose src.
  llvm::Value *FirstField = Src;
  llvm::Value *NonVirtualBaseAdjustment = getZeroInt();
  llvm::Value *VirtualBaseAdjustmentOffset = getZeroInt();
  llvm::Value *VBPtrOffset = getZeroInt();
  if (!MSInheritanceAttr::hasOnlyOneField(IsFunc, SrcInheritance)) {
    // We need to extract values.
    unsigned I = 0;
    FirstField = Builder.CreateExtractValue(Src, I++);
    if (MSInheritanceAttr::hasNVOffsetField(IsFunc, SrcInheritance))
      NonVirtualBaseAdjustment = Builder.CreateExtractValue(Src, I++);
    if (MSInheritanceAttr::hasVBPtrOffsetField(SrcInheritance))
      VBPtrOffset = Builder.CreateExtractValue(Src, I++);
    if (MSInheritanceAttr::hasVBTableOffsetField(SrcInheritance))
      VirtualBaseAdjustmentOffset = Builder.CreateExtractValue(Src, I++);
  }

  bool IsDerivedToBase = (CK == CK_DerivedToBaseMemberPointer);
  const MemberPointerType *DerivedTy = IsDerivedToBase ? SrcTy : DstTy;
  const CXXRecordDecl *DerivedClass = DerivedTy->getMostRecentCXXRecordDecl();

  // For data pointers, we adjust the field offset directly.  For functions, we
  // have a separate field.
  llvm::Value *&NVAdjustField = IsFunc ? NonVirtualBaseAdjustment : FirstField;

  // The virtual inheritance model has a quirk: the virtual base table is always
  // referenced when dereferencing a member pointer even if the member pointer
  // is non-virtual.  This is accounted for by adjusting the non-virtual offset
  // to point backwards to the top of the MDC from the first VBase.  Undo this
  // adjustment to normalize the member pointer.
  llvm::Value *SrcVBIndexEqZero =
      Builder.CreateICmpEQ(VirtualBaseAdjustmentOffset, getZeroInt());
  if (SrcInheritance == MSInheritanceAttr::Keyword_virtual_inheritance) {
    if (int64_t SrcOffsetToFirstVBase =
            getContext().getOffsetOfBaseWithVBPtr(SrcRD).getQuantity()) {
      llvm::Value *UndoSrcAdjustment = Builder.CreateSelect(
          SrcVBIndexEqZero,
          llvm::ConstantInt::get(CGM.IntTy, SrcOffsetToFirstVBase),
          getZeroInt());
      NVAdjustField = Builder.CreateNSWAdd(NVAdjustField, UndoSrcAdjustment);
    }
  }

  // A non-zero vbindex implies that we are dealing with a source member in a
  // floating virtual base in addition to some non-virtual offset.  If the
  // vbindex is zero, we are dealing with a source that exists in a non-virtual,
  // fixed, base.  The difference between these two cases is that the vbindex +
  // nvoffset *always* point to the member regardless of what context they are
  // evaluated in so long as the vbindex is adjusted.  A member inside a fixed
  // base requires explicit nv adjustment.
  llvm::Constant *BaseClassOffset = llvm::ConstantInt::get(
      CGM.IntTy,
      CGM.computeNonVirtualBaseClassOffset(DerivedClass, PathBegin, PathEnd)
          .getQuantity());

  llvm::Value *NVDisp;
  if (IsDerivedToBase)
    NVDisp = Builder.CreateNSWSub(NVAdjustField, BaseClassOffset, "adj");
  else
    NVDisp = Builder.CreateNSWAdd(NVAdjustField, BaseClassOffset, "adj");

  NVAdjustField = Builder.CreateSelect(SrcVBIndexEqZero, NVDisp, getZeroInt());

  // Update the vbindex to an appropriate value in the destination because
  // SrcRD's vbtable might not be a strict prefix of the one in DstRD.
  llvm::Value *DstVBIndexEqZero = SrcVBIndexEqZero;
  if (MSInheritanceAttr::hasVBTableOffsetField(DstInheritance) &&
      MSInheritanceAttr::hasVBTableOffsetField(SrcInheritance)) {
    if (llvm::GlobalVariable *VDispMap =
            getAddrOfVirtualDisplacementMap(SrcRD, DstRD)) {
      llvm::Value *VBIndex = Builder.CreateExactUDiv(
          VirtualBaseAdjustmentOffset, llvm::ConstantInt::get(CGM.IntTy, 4));
      if (IsConstant) {
        llvm::Constant *Mapping = VDispMap->getInitializer();
        VirtualBaseAdjustmentOffset =
            Mapping->getAggregateElement(cast<llvm::Constant>(VBIndex));
      } else {
        llvm::Value *Idxs[] = {getZeroInt(), VBIndex};
        VirtualBaseAdjustmentOffset =
            Builder.CreateAlignedLoad(Builder.CreateInBoundsGEP(VDispMap, Idxs),
                                      CharUnits::fromQuantity(4));
      }

      DstVBIndexEqZero =
          Builder.CreateICmpEQ(VirtualBaseAdjustmentOffset, getZeroInt());
    }
  }

  // Set the VBPtrOffset to zero if the vbindex is zero.  Otherwise, initialize
  // it to the offset of the vbptr.
  if (MSInheritanceAttr::hasVBPtrOffsetField(DstInheritance)) {
    llvm::Value *DstVBPtrOffset = llvm::ConstantInt::get(
        CGM.IntTy,
        getContext().getASTRecordLayout(DstRD).getVBPtrOffset().getQuantity());
    VBPtrOffset =
        Builder.CreateSelect(DstVBIndexEqZero, getZeroInt(), DstVBPtrOffset);
  }

  // Likewise, apply a similar adjustment so that dereferencing the member
  // pointer correctly accounts for the distance between the start of the first
  // virtual base and the top of the MDC.
  if (DstInheritance == MSInheritanceAttr::Keyword_virtual_inheritance) {
    if (int64_t DstOffsetToFirstVBase =
            getContext().getOffsetOfBaseWithVBPtr(DstRD).getQuantity()) {
      llvm::Value *DoDstAdjustment = Builder.CreateSelect(
          DstVBIndexEqZero,
          llvm::ConstantInt::get(CGM.IntTy, DstOffsetToFirstVBase),
          getZeroInt());
      NVAdjustField = Builder.CreateNSWSub(NVAdjustField, DoDstAdjustment);
    }
  }

  // Recompose dst from the null struct and the adjusted fields from src.
  llvm::Value *Dst;
  if (MSInheritanceAttr::hasOnlyOneField(IsFunc, DstInheritance)) {
    Dst = FirstField;
  } else {
    Dst = llvm::UndefValue::get(ConvertMemberPointerType(DstTy));
    unsigned Idx = 0;
    Dst = Builder.CreateInsertValue(Dst, FirstField, Idx++);
    if (MSInheritanceAttr::hasNVOffsetField(IsFunc, DstInheritance))
      Dst = Builder.CreateInsertValue(Dst, NonVirtualBaseAdjustment, Idx++);
    if (MSInheritanceAttr::hasVBPtrOffsetField(DstInheritance))
      Dst = Builder.CreateInsertValue(Dst, VBPtrOffset, Idx++);
    if (MSInheritanceAttr::hasVBTableOffsetField(DstInheritance))
      Dst = Builder.CreateInsertValue(Dst, VirtualBaseAdjustmentOffset, Idx++);
  }
  return Dst;
}

llvm::Constant *
MicrosoftCXXABI::EmitMemberPointerConversion(const CastExpr *E,
                                             llvm::Constant *Src) {
  const MemberPointerType *SrcTy =
      E->getSubExpr()->getType()->castAs<MemberPointerType>();
  const MemberPointerType *DstTy = E->getType()->castAs<MemberPointerType>();

  CastKind CK = E->getCastKind();

  return EmitMemberPointerConversion(SrcTy, DstTy, CK, E->path_begin(),
                                     E->path_end(), Src);
}

llvm::Constant *MicrosoftCXXABI::EmitMemberPointerConversion(
    const MemberPointerType *SrcTy, const MemberPointerType *DstTy, CastKind CK,
    CastExpr::path_const_iterator PathBegin,
    CastExpr::path_const_iterator PathEnd, llvm::Constant *Src) {
  assert(CK == CK_DerivedToBaseMemberPointer ||
         CK == CK_BaseToDerivedMemberPointer ||
         CK == CK_ReinterpretMemberPointer);
  // If src is null, emit a new null for dst.  We can't return src because dst
  // might have a new representation.
  if (MemberPointerConstantIsNull(SrcTy, Src))
    return EmitNullMemberPointer(DstTy);

  // We don't need to do anything for reinterpret_casts of non-null member
  // pointers.  We should only get here when the two type representations have
  // the same size.
  if (CK == CK_ReinterpretMemberPointer)
    return Src;

  CGBuilderTy Builder(CGM, CGM.getLLVMContext());
  auto *Dst = cast<llvm::Constant>(EmitNonNullMemberPointerConversion(
      SrcTy, DstTy, CK, PathBegin, PathEnd, Src, Builder));

  return Dst;
}

CGCallee MicrosoftCXXABI::EmitLoadOfMemberFunctionPointer(
    CodeGenFunction &CGF, const Expr *E, Address This,
    llvm::Value *&ThisPtrForCall, llvm::Value *MemPtr,
    const MemberPointerType *MPT) {
  assert(MPT->isMemberFunctionPointer());
  const FunctionProtoType *FPT =
    MPT->getPointeeType()->castAs<FunctionProtoType>();
  const CXXRecordDecl *RD = MPT->getMostRecentCXXRecordDecl();
  llvm::FunctionType *FTy = CGM.getTypes().GetFunctionType(
      CGM.getTypes().arrangeCXXMethodType(RD, FPT, /*FD=*/nullptr));
  CGBuilderTy &Builder = CGF.Builder;

  MSInheritanceAttr::Spelling Inheritance = RD->getMSInheritanceModel();

  // Extract the fields we need, regardless of model.  We'll apply them if we
  // have them.
  llvm::Value *FunctionPointer = MemPtr;
  llvm::Value *NonVirtualBaseAdjustment = nullptr;
  llvm::Value *VirtualBaseAdjustmentOffset = nullptr;
  llvm::Value *VBPtrOffset = nullptr;
  if (MemPtr->getType()->isStructTy()) {
    // We need to extract values.
    unsigned I = 0;
    FunctionPointer = Builder.CreateExtractValue(MemPtr, I++);
    if (MSInheritanceAttr::hasNVOffsetField(MPT, Inheritance))
      NonVirtualBaseAdjustment = Builder.CreateExtractValue(MemPtr, I++);
    if (MSInheritanceAttr::hasVBPtrOffsetField(Inheritance))
      VBPtrOffset = Builder.CreateExtractValue(MemPtr, I++);
    if (MSInheritanceAttr::hasVBTableOffsetField(Inheritance))
      VirtualBaseAdjustmentOffset = Builder.CreateExtractValue(MemPtr, I++);
  }

  if (VirtualBaseAdjustmentOffset) {
    ThisPtrForCall = AdjustVirtualBase(CGF, E, RD, This,
                                   VirtualBaseAdjustmentOffset, VBPtrOffset);
  } else {
    ThisPtrForCall = This.getPointer();
  }

  if (NonVirtualBaseAdjustment) {
    // Apply the adjustment and cast back to the original struct type.
    llvm::Value *Ptr = Builder.CreateBitCast(ThisPtrForCall, CGF.Int8PtrTy);
    Ptr = Builder.CreateInBoundsGEP(Ptr, NonVirtualBaseAdjustment);
    ThisPtrForCall = Builder.CreateBitCast(Ptr, ThisPtrForCall->getType(),
                                           "this.adjusted");
  }

  FunctionPointer =
    Builder.CreateBitCast(FunctionPointer, FTy->getPointerTo());
  CGCallee Callee(FPT, FunctionPointer);
  return Callee;
}

CGCXXABI *clang::CodeGen::CreateMicrosoftCXXABI(CodeGenModule &CGM) {
  return new MicrosoftCXXABI(CGM);
}

// MS RTTI Overview:
// The run time type information emitted by cl.exe contains 5 distinct types of
// structures.  Many of them reference each other.
//
// TypeInfo:  Static classes that are returned by typeid.
//
// CompleteObjectLocator:  Referenced by vftables.  They contain information
//   required for dynamic casting, including OffsetFromTop.  They also contain
//   a reference to the TypeInfo for the type and a reference to the
//   CompleteHierarchyDescriptor for the type.
//
// ClassHierarchyDescriptor: Contains information about a class hierarchy.
//   Used during dynamic_cast to walk a class hierarchy.  References a base
//   class array and the size of said array.
//
// BaseClassArray: Contains a list of classes in a hierarchy.  BaseClassArray is
//   somewhat of a misnomer because the most derived class is also in the list
//   as well as multiple copies of virtual bases (if they occur multiple times
//   in the hierarchy.)  The BaseClassArray contains one BaseClassDescriptor for
//   every path in the hierarchy, in pre-order depth first order.  Note, we do
//   not declare a specific llvm type for BaseClassArray, it's merely an array
//   of BaseClassDescriptor pointers.
//
// BaseClassDescriptor: Contains information about a class in a class hierarchy.
//   BaseClassDescriptor is also somewhat of a misnomer for the same reason that
//   BaseClassArray is.  It contains information about a class within a
//   hierarchy such as: is this base is ambiguous and what is its offset in the
//   vbtable.  The names of the BaseClassDescriptors have all of their fields
//   mangled into them so they can be aggressively deduplicated by the linker.

static llvm::GlobalVariable *getTypeInfoVTable(CodeGenModule &CGM) {
  StringRef MangledName("??_7type_info@@6B@");
  if (auto VTable = CGM.getModule().getNamedGlobal(MangledName))
    return VTable;
  return new llvm::GlobalVariable(CGM.getModule(), CGM.Int8PtrTy,
                                  /*Constant=*/true,
                                  llvm::GlobalVariable::ExternalLinkage,
                                  /*Initializer=*/nullptr, MangledName);
}

namespace {

/// A Helper struct that stores information about a class in a class
/// hierarchy.  The information stored in these structs struct is used during
/// the generation of ClassHierarchyDescriptors and BaseClassDescriptors.
// During RTTI creation, MSRTTIClasses are stored in a contiguous array with
// implicit depth first pre-order tree connectivity.  getFirstChild and
// getNextSibling allow us to walk the tree efficiently.
struct MSRTTIClass {
  enum {
    IsPrivateOnPath = 1 | 8,
    IsAmbiguous = 2,
    IsPrivate = 4,
    IsVirtual = 16,
    HasHierarchyDescriptor = 64
  };
  MSRTTIClass(const CXXRecordDecl *RD) : RD(RD) {}
  uint32_t initialize(const MSRTTIClass *Parent,
                      const CXXBaseSpecifier *Specifier);

  MSRTTIClass *getFirstChild() { return this + 1; }
  static MSRTTIClass *getNextChild(MSRTTIClass *Child) {
    return Child + 1 + Child->NumBases;
  }

  const CXXRecordDecl *RD, *VirtualRoot;
  uint32_t Flags, NumBases, OffsetInVBase;
};

/// Recursively initialize the base class array.
uint32_t MSRTTIClass::initialize(const MSRTTIClass *Parent,
                                 const CXXBaseSpecifier *Specifier) {
  Flags = HasHierarchyDescriptor;
  if (!Parent) {
    VirtualRoot = nullptr;
    OffsetInVBase = 0;
  } else {
    if (Specifier->getAccessSpecifier() != AS_public)
      Flags |= IsPrivate | IsPrivateOnPath;
    if (Specifier->isVirtual()) {
      Flags |= IsVirtual;
      VirtualRoot = RD;
      OffsetInVBase = 0;
    } else {
      if (Parent->Flags & IsPrivateOnPath)
        Flags |= IsPrivateOnPath;
      VirtualRoot = Parent->VirtualRoot;
      OffsetInVBase = Parent->OffsetInVBase + RD->getASTContext()
          .getASTRecordLayout(Parent->RD).getBaseClassOffset(RD).getQuantity();
    }
  }
  NumBases = 0;
  MSRTTIClass *Child = getFirstChild();
  for (const CXXBaseSpecifier &Base : RD->bases()) {
    NumBases += Child->initialize(this, &Base) + 1;
    Child = getNextChild(Child);
  }
  return NumBases;
}

static llvm::GlobalValue::LinkageTypes getLinkageForRTTI(QualType Ty) {
  switch (Ty->getLinkage()) {
  case NoLinkage:
  case InternalLinkage:
  case UniqueExternalLinkage:
    return llvm::GlobalValue::InternalLinkage;

  case VisibleNoLinkage:
  case ModuleInternalLinkage:
  case ModuleLinkage:
  case ExternalLinkage:
    return llvm::GlobalValue::LinkOnceODRLinkage;
  }
  llvm_unreachable("Invalid linkage!");
}

/// An ephemeral helper class for building MS RTTI types.  It caches some
/// calls to the module and information about the most derived class in a
/// hierarchy.
struct MSRTTIBuilder {
  enum {
    HasBranchingHierarchy = 1,
    HasVirtualBranchingHierarchy = 2,
    HasAmbiguousBases = 4
  };

  MSRTTIBuilder(MicrosoftCXXABI &ABI, const CXXRecordDecl *RD)
      : CGM(ABI.CGM), Context(CGM.getContext()),
        VMContext(CGM.getLLVMContext()), Module(CGM.getModule()), RD(RD),
        Linkage(getLinkageForRTTI(CGM.getContext().getTagDeclType(RD))),
        ABI(ABI) {}

  llvm::GlobalVariable *getBaseClassDescriptor(const MSRTTIClass &Classes);
  llvm::GlobalVariable *
  getBaseClassArray(SmallVectorImpl<MSRTTIClass> &Classes);
  llvm::GlobalVariable *getClassHierarchyDescriptor();
  llvm::GlobalVariable *getCompleteObjectLocator(const VPtrInfo &Info);

  CodeGenModule &CGM;
  ASTContext &Context;
  llvm::LLVMContext &VMContext;
  llvm::Module &Module;
  const CXXRecordDecl *RD;
  llvm::GlobalVariable::LinkageTypes Linkage;
  MicrosoftCXXABI &ABI;
};

} // namespace

/// Recursively serializes a class hierarchy in pre-order depth first
/// order.
static void serializeClassHierarchy(SmallVectorImpl<MSRTTIClass> &Classes,
                                    const CXXRecordDecl *RD) {
  Classes.push_back(MSRTTIClass(RD));
  for (const CXXBaseSpecifier &Base : RD->bases())
    serializeClassHierarchy(Classes, Base.getType()->getAsCXXRecordDecl());
}

/// Find ambiguity among base classes.
static void
detectAmbiguousBases(SmallVectorImpl<MSRTTIClass> &Classes) {
  llvm::SmallPtrSet<const CXXRecordDecl *, 8> VirtualBases;
  llvm::SmallPtrSet<const CXXRecordDecl *, 8> UniqueBases;
  llvm::SmallPtrSet<const CXXRecordDecl *, 8> AmbiguousBases;
  for (MSRTTIClass *Class = &Classes.front(); Class <= &Classes.back();) {
    if ((Class->Flags & MSRTTIClass::IsVirtual) &&
        !VirtualBases.insert(Class->RD).second) {
      Class = MSRTTIClass::getNextChild(Class);
      continue;
    }
    if (!UniqueBases.insert(Class->RD).second)
      AmbiguousBases.insert(Class->RD);
    Class++;
  }
  if (AmbiguousBases.empty())
    return;
  for (MSRTTIClass &Class : Classes)
    if (AmbiguousBases.count(Class.RD))
      Class.Flags |= MSRTTIClass::IsAmbiguous;
}

llvm::GlobalVariable *MSRTTIBuilder::getClassHierarchyDescriptor() {
  SmallString<256> MangledName;
  {
    llvm::raw_svector_ostream Out(MangledName);
    ABI.getMangleContext().mangleCXXRTTIClassHierarchyDescriptor(RD, Out);
  }

  // Check to see if we've already declared this ClassHierarchyDescriptor.
  if (auto CHD = Module.getNamedGlobal(MangledName))
    return CHD;

  // Serialize the class hierarchy and initialize the CHD Fields.
  SmallVector<MSRTTIClass, 8> Classes;
  serializeClassHierarchy(Classes, RD);
  Classes.front().initialize(/*Parent=*/nullptr, /*Specifier=*/nullptr);
  detectAmbiguousBases(Classes);
  int Flags = 0;
  for (auto Class : Classes) {
    if (Class.RD->getNumBases() > 1)
      Flags |= HasBranchingHierarchy;
    // Note: cl.exe does not calculate "HasAmbiguousBases" correctly.  We
    // believe the field isn't actually used.
    if (Class.Flags & MSRTTIClass::IsAmbiguous)
      Flags |= HasAmbiguousBases;
  }
  if ((Flags & HasBranchingHierarchy) && RD->getNumVBases() != 0)
    Flags |= HasVirtualBranchingHierarchy;
  // These gep indices are used to get the address of the first element of the
  // base class array.
  llvm::Value *GEPIndices[] = {llvm::ConstantInt::get(CGM.IntTy, 0),
                               llvm::ConstantInt::get(CGM.IntTy, 0)};

  // Forward-declare the class hierarchy descriptor
  auto Type = ABI.getClassHierarchyDescriptorType();
  auto CHD = new llvm::GlobalVariable(Module, Type, /*Constant=*/true, Linkage,
                                      /*Initializer=*/nullptr,
                                      MangledName);
  if (CHD->isWeakForLinker())
    CHD->setComdat(CGM.getModule().getOrInsertComdat(CHD->getName()));

  auto *Bases = getBaseClassArray(Classes);

  // Initialize the base class ClassHierarchyDescriptor.
  llvm::Constant *Fields[] = {
      llvm::ConstantInt::get(CGM.IntTy, 0), // reserved by the runtime
      llvm::ConstantInt::get(CGM.IntTy, Flags),
      llvm::ConstantInt::get(CGM.IntTy, Classes.size()),
      ABI.getImageRelativeConstant(llvm::ConstantExpr::getInBoundsGetElementPtr(
          Bases->getValueType(), Bases,
          llvm::ArrayRef<llvm::Value *>(GEPIndices))),
  };
  CHD->setInitializer(llvm::ConstantStruct::get(Type, Fields));
  return CHD;
}

llvm::GlobalVariable *
MSRTTIBuilder::getBaseClassArray(SmallVectorImpl<MSRTTIClass> &Classes) {
  SmallString<256> MangledName;
  {
    llvm::raw_svector_ostream Out(MangledName);
    ABI.getMangleContext().mangleCXXRTTIBaseClassArray(RD, Out);
  }

  // Forward-declare the base class array.
  // cl.exe pads the base class array with 1 (in 32 bit mode) or 4 (in 64 bit
  // mode) bytes of padding.  We provide a pointer sized amount of padding by
  // adding +1 to Classes.size().  The sections have pointer alignment and are
  // marked pick-any so it shouldn't matter.
  llvm::Type *PtrType = ABI.getImageRelativeType(
      ABI.getBaseClassDescriptorType()->getPointerTo());
  auto *ArrType = llvm::ArrayType::get(PtrType, Classes.size() + 1);
  auto *BCA =
      new llvm::GlobalVariable(Module, ArrType,
                               /*Constant=*/true, Linkage,
                               /*Initializer=*/nullptr, MangledName);
  if (BCA->isWeakForLinker())
    BCA->setComdat(CGM.getModule().getOrInsertComdat(BCA->getName()));

  // Initialize the BaseClassArray.
  SmallVector<llvm::Constant *, 8> BaseClassArrayData;
  for (MSRTTIClass &Class : Classes)
    BaseClassArrayData.push_back(
        ABI.getImageRelativeConstant(getBaseClassDescriptor(Class)));
  BaseClassArrayData.push_back(llvm::Constant::getNullValue(PtrType));
  BCA->setInitializer(llvm::ConstantArray::get(ArrType, BaseClassArrayData));
  return BCA;
}

llvm::GlobalVariable *
MSRTTIBuilder::getBaseClassDescriptor(const MSRTTIClass &Class) {
  // Compute the fields for the BaseClassDescriptor.  They are computed up front
  // because they are mangled into the name of the object.
  uint32_t OffsetInVBTable = 0;
  int32_t VBPtrOffset = -1;
  if (Class.VirtualRoot) {
    auto &VTableContext = CGM.getMicrosoftVTableContext();
    OffsetInVBTable = VTableContext.getVBTableIndex(RD, Class.VirtualRoot) * 4;
    VBPtrOffset = Context.getASTRecordLayout(RD).getVBPtrOffset().getQuantity();
  }

  SmallString<256> MangledName;
  {
    llvm::raw_svector_ostream Out(MangledName);
    ABI.getMangleContext().mangleCXXRTTIBaseClassDescriptor(
        Class.RD, Class.OffsetInVBase, VBPtrOffset, OffsetInVBTable,
        Class.Flags, Out);
  }

  // Check to see if we've already declared this object.
  if (auto BCD = Module.getNamedGlobal(MangledName))
    return BCD;

  // Forward-declare the base class descriptor.
  auto Type = ABI.getBaseClassDescriptorType();
  auto BCD =
      new llvm::GlobalVariable(Module, Type, /*Constant=*/true, Linkage,
                               /*Initializer=*/nullptr, MangledName);
  if (BCD->isWeakForLinker())
    BCD->setComdat(CGM.getModule().getOrInsertComdat(BCD->getName()));

  // Initialize the BaseClassDescriptor.
  llvm::Constant *Fields[] = {
      ABI.getImageRelativeConstant(
          ABI.getAddrOfRTTIDescriptor(Context.getTypeDeclType(Class.RD))),
      llvm::ConstantInt::get(CGM.IntTy, Class.NumBases),
      llvm::ConstantInt::get(CGM.IntTy, Class.OffsetInVBase),
      llvm::ConstantInt::get(CGM.IntTy, VBPtrOffset),
      llvm::ConstantInt::get(CGM.IntTy, OffsetInVBTable),
      llvm::ConstantInt::get(CGM.IntTy, Class.Flags),
      ABI.getImageRelativeConstant(
          MSRTTIBuilder(ABI, Class.RD).getClassHierarchyDescriptor()),
  };
  BCD->setInitializer(llvm::ConstantStruct::get(Type, Fields));
  return BCD;
}

llvm::GlobalVariable *
MSRTTIBuilder::getCompleteObjectLocator(const VPtrInfo &Info) {
  SmallString<256> MangledName;
  {
    llvm::raw_svector_ostream Out(MangledName);
    ABI.getMangleContext().mangleCXXRTTICompleteObjectLocator(RD, Info.MangledPath, Out);
  }

  // Check to see if we've already computed this complete object locator.
  if (auto COL = Module.getNamedGlobal(MangledName))
    return COL;

  // Compute the fields of the complete object locator.
  int OffsetToTop = Info.FullOffsetInMDC.getQuantity();
  int VFPtrOffset = 0;
  // The offset includes the vtordisp if one exists.
  if (const CXXRecordDecl *VBase = Info.getVBaseWithVPtr())
    if (Context.getASTRecordLayout(RD)
      .getVBaseOffsetsMap()
      .find(VBase)
      ->second.hasVtorDisp())
      VFPtrOffset = Info.NonVirtualOffset.getQuantity() + 4;

  // Forward-declare the complete object locator.
  llvm::StructType *Type = ABI.getCompleteObjectLocatorType();
  auto COL = new llvm::GlobalVariable(Module, Type, /*Constant=*/true, Linkage,
    /*Initializer=*/nullptr, MangledName);

  // Initialize the CompleteObjectLocator.
  llvm::Constant *Fields[] = {
      llvm::ConstantInt::get(CGM.IntTy, ABI.isImageRelative()),
      llvm::ConstantInt::get(CGM.IntTy, OffsetToTop),
      llvm::ConstantInt::get(CGM.IntTy, VFPtrOffset),
      ABI.getImageRelativeConstant(
          CGM.GetAddrOfRTTIDescriptor(Context.getTypeDeclType(RD))),
      ABI.getImageRelativeConstant(getClassHierarchyDescriptor()),
      ABI.getImageRelativeConstant(COL),
  };
  llvm::ArrayRef<llvm::Constant *> FieldsRef(Fields);
  if (!ABI.isImageRelative())
    FieldsRef = FieldsRef.drop_back();
  COL->setInitializer(llvm::ConstantStruct::get(Type, FieldsRef));
  if (COL->isWeakForLinker())
    COL->setComdat(CGM.getModule().getOrInsertComdat(COL->getName()));
  return COL;
}

static QualType decomposeTypeForEH(ASTContext &Context, QualType T,
                                   bool &IsConst, bool &IsVolatile,
                                   bool &IsUnaligned) {
  T = Context.getExceptionObjectType(T);

  // C++14 [except.handle]p3:
  //   A handler is a match for an exception object of type E if [...]
  //     - the handler is of type cv T or const T& where T is a pointer type and
  //       E is a pointer type that can be converted to T by [...]
  //         - a qualification conversion
  IsConst = false;
  IsVolatile = false;
  IsUnaligned = false;
  QualType PointeeType = T->getPointeeType();
  if (!PointeeType.isNull()) {
    IsConst = PointeeType.isConstQualified();
    IsVolatile = PointeeType.isVolatileQualified();
    IsUnaligned = PointeeType.getQualifiers().hasUnaligned();
  }

  // Member pointer types like "const int A::*" are represented by having RTTI
  // for "int A::*" and separately storing the const qualifier.
  if (const auto *MPTy = T->getAs<MemberPointerType>())
    T = Context.getMemberPointerType(PointeeType.getUnqualifiedType(),
                                     MPTy->getClass());

  // Pointer types like "const int * const *" are represented by having RTTI
  // for "const int **" and separately storing the const qualifier.
  if (T->isPointerType())
    T = Context.getPointerType(PointeeType.getUnqualifiedType());

  return T;
}

CatchTypeInfo
MicrosoftCXXABI::getAddrOfCXXCatchHandlerType(QualType Type,
                                              QualType CatchHandlerType) {
  // TypeDescriptors for exceptions never have qualified pointer types,
  // qualifiers are stored separately in order to support qualification
  // conversions.
  bool IsConst, IsVolatile, IsUnaligned;
  Type =
      decomposeTypeForEH(getContext(), Type, IsConst, IsVolatile, IsUnaligned);

  bool IsReference = CatchHandlerType->isReferenceType();

  uint32_t Flags = 0;
  if (IsConst)
    Flags |= 1;
  if (IsVolatile)
    Flags |= 2;
  if (IsUnaligned)
    Flags |= 4;
  if (IsReference)
    Flags |= 8;

  return CatchTypeInfo{getAddrOfRTTIDescriptor(Type)->stripPointerCasts(),
                       Flags};
}

/// Gets a TypeDescriptor.  Returns a llvm::Constant * rather than a
/// llvm::GlobalVariable * because different type descriptors have different
/// types, and need to be abstracted.  They are abstracting by casting the
/// address to an Int8PtrTy.
llvm::Constant *MicrosoftCXXABI::getAddrOfRTTIDescriptor(QualType Type) {
  SmallString<256> MangledName;
  {
    llvm::raw_svector_ostream Out(MangledName);
    getMangleContext().mangleCXXRTTI(Type, Out);
  }

  // Check to see if we've already declared this TypeDescriptor.
  if (llvm::GlobalVariable *GV = CGM.getModule().getNamedGlobal(MangledName))
    return llvm::ConstantExpr::getBitCast(GV, CGM.Int8PtrTy);

  // Note for the future: If we would ever like to do deferred emission of
  // RTTI, check if emitting vtables opportunistically need any adjustment.

  // Compute the fields for the TypeDescriptor.
  SmallString<256> TypeInfoString;
  {
    llvm::raw_svector_ostream Out(TypeInfoString);
    getMangleContext().mangleCXXRTTIName(Type, Out);
  }

  // Declare and initialize the TypeDescriptor.
  llvm::Constant *Fields[] = {
    getTypeInfoVTable(CGM),                        // VFPtr
    llvm::ConstantPointerNull::get(CGM.Int8PtrTy), // Runtime data
    llvm::ConstantDataArray::getString(CGM.getLLVMContext(), TypeInfoString)};
  llvm::StructType *TypeDescriptorType =
      getTypeDescriptorType(TypeInfoString);
  auto *Var = new llvm::GlobalVariable(
      CGM.getModule(), TypeDescriptorType, /*Constant=*/false,
      getLinkageForRTTI(Type),
      llvm::ConstantStruct::get(TypeDescriptorType, Fields),
      MangledName);
  if (Var->isWeakForLinker())
    Var->setComdat(CGM.getModule().getOrInsertComdat(Var->getName()));
  return llvm::ConstantExpr::getBitCast(Var, CGM.Int8PtrTy);
}

/// Gets or a creates a Microsoft CompleteObjectLocator.
llvm::GlobalVariable *
MicrosoftCXXABI::getMSCompleteObjectLocator(const CXXRecordDecl *RD,
                                            const VPtrInfo &Info) {
  return MSRTTIBuilder(*this, RD).getCompleteObjectLocator(Info);
}

static void emitCXXConstructor(CodeGenModule &CGM,
                               const CXXConstructorDecl *ctor,
                               StructorType ctorType) {
  // There are no constructor variants, always emit the complete destructor.
  llvm::Function *Fn = CGM.codegenCXXStructor(ctor, StructorType::Complete);
  CGM.maybeSetTrivialComdat(*ctor, *Fn);
}

static void emitCXXDestructor(CodeGenModule &CGM, const CXXDestructorDecl *dtor,
                              StructorType dtorType) {
  // Emit the base destructor if the base and complete (vbase) destructors are
  // equivalent. This effectively implements -mconstructor-aliases as part of
  // the ABI.
  if (dtorType == StructorType::Complete &&
      dtor->getParent()->getNumVBases() == 0)
    dtorType = StructorType::Base;

  // The base destructor is equivalent to the base destructor of its
  // base class if there is exactly one non-virtual base class with a
  // non-trivial destructor, there are no fields with a non-trivial
  // destructor, and the body of the destructor is trivial.
  if (dtorType == StructorType::Base && !CGM.TryEmitBaseDestructorAsAlias(dtor))
    return;

  llvm::Function *Fn = CGM.codegenCXXStructor(dtor, dtorType);
  if (Fn->isWeakForLinker())
    Fn->setComdat(CGM.getModule().getOrInsertComdat(Fn->getName()));
}

void MicrosoftCXXABI::emitCXXStructor(const CXXMethodDecl *MD,
                                      StructorType Type) {
  if (auto *CD = dyn_cast<CXXConstructorDecl>(MD)) {
    emitCXXConstructor(CGM, CD, Type);
    return;
  }
  emitCXXDestructor(CGM, cast<CXXDestructorDecl>(MD), Type);
}

llvm::Function *
MicrosoftCXXABI::getAddrOfCXXCtorClosure(const CXXConstructorDecl *CD,
                                         CXXCtorType CT) {
  assert(CT == Ctor_CopyingClosure || CT == Ctor_DefaultClosure);

  // Calculate the mangled name.
  SmallString<256> ThunkName;
  llvm::raw_svector_ostream Out(ThunkName);
  getMangleContext().mangleCXXCtor(CD, CT, Out);

  // If the thunk has been generated previously, just return it.
  if (llvm::GlobalValue *GV = CGM.getModule().getNamedValue(ThunkName))
    return cast<llvm::Function>(GV);

  // Create the llvm::Function.
  const CGFunctionInfo &FnInfo = CGM.getTypes().arrangeMSCtorClosure(CD, CT);
  llvm::FunctionType *ThunkTy = CGM.getTypes().GetFunctionType(FnInfo);
  const CXXRecordDecl *RD = CD->getParent();
  QualType RecordTy = getContext().getRecordType(RD);
  llvm::Function *ThunkFn = llvm::Function::Create(
      ThunkTy, getLinkageForRTTI(RecordTy), ThunkName.str(), &CGM.getModule());
  ThunkFn->setCallingConv(static_cast<llvm::CallingConv::ID>(
      FnInfo.getEffectiveCallingConvention()));
  if (ThunkFn->isWeakForLinker())
    ThunkFn->setComdat(CGM.getModule().getOrInsertComdat(ThunkFn->getName()));
  bool IsCopy = CT == Ctor_CopyingClosure;

  // Start codegen.
  CodeGenFunction CGF(CGM);
  CGF.CurGD = GlobalDecl(CD, Ctor_Complete);

  // Build FunctionArgs.
  FunctionArgList FunctionArgs;

  // A constructor always starts with a 'this' pointer as its first argument.
  buildThisParam(CGF, FunctionArgs);

  // Following the 'this' pointer is a reference to the source object that we
  // are copying from.
  ImplicitParamDecl SrcParam(
      getContext(), /*DC=*/nullptr, SourceLocation(),
      &getContext().Idents.get("src"),
      getContext().getLValueReferenceType(RecordTy,
                                          /*SpelledAsLValue=*/true),
      ImplicitParamDecl::Other);
  if (IsCopy)
    FunctionArgs.push_back(&SrcParam);

  // Constructors for classes which utilize virtual bases have an additional
  // parameter which indicates whether or not it is being delegated to by a more
  // derived constructor.
  ImplicitParamDecl IsMostDerived(getContext(), /*DC=*/nullptr,
                                  SourceLocation(),
                                  &getContext().Idents.get("is_most_derived"),
                                  getContext().IntTy, ImplicitParamDecl::Other);
  // Only add the parameter to the list if the class has virtual bases.
  if (RD->getNumVBases() > 0)
    FunctionArgs.push_back(&IsMostDerived);

  // Start defining the function.
  auto NL = ApplyDebugLocation::CreateEmpty(CGF);
  CGF.StartFunction(GlobalDecl(), FnInfo.getReturnType(), ThunkFn, FnInfo,
                    FunctionArgs, CD->getLocation(), SourceLocation());
  // Create a scope with an artificial location for the body of this function.
  auto AL = ApplyDebugLocation::CreateArtificial(CGF);
  setCXXABIThisValue(CGF, loadIncomingCXXThis(CGF));
  llvm::Value *This = getThisValue(CGF);

  llvm::Value *SrcVal =
      IsCopy ? CGF.Builder.CreateLoad(CGF.GetAddrOfLocalVar(&SrcParam), "src")
             : nullptr;

  CallArgList Args;

  // Push the this ptr.
  Args.add(RValue::get(This), CD->getThisType(getContext()));

  // Push the src ptr.
  if (SrcVal)
    Args.add(RValue::get(SrcVal), SrcParam.getType());

  // Add the rest of the default arguments.
  SmallVector<const Stmt *, 4> ArgVec;
  ArrayRef<ParmVarDecl *> params = CD->parameters().drop_front(IsCopy ? 1 : 0);
  for (const ParmVarDecl *PD : params) {
    assert(PD->hasDefaultArg() && "ctor closure lacks default args");
    ArgVec.push_back(PD->getDefaultArg());
  }

  CodeGenFunction::RunCleanupsScope Cleanups(CGF);

  const auto *FPT = CD->getType()->castAs<FunctionProtoType>();
  CGF.EmitCallArgs(Args, FPT, llvm::makeArrayRef(ArgVec), CD, IsCopy ? 1 : 0);

  // Insert any ABI-specific implicit constructor arguments.
  AddedStructorArgs ExtraArgs =
      addImplicitConstructorArgs(CGF, CD, Ctor_Complete,
                                 /*ForVirtualBase=*/false,
                                 /*Delegating=*/false, Args);
  // Call the destructor with our arguments.
  llvm::Constant *CalleePtr =
    CGM.getAddrOfCXXStructor(CD, StructorType::Complete);
  CGCallee Callee = CGCallee::forDirect(CalleePtr, CD);
  const CGFunctionInfo &CalleeInfo = CGM.getTypes().arrangeCXXConstructorCall(
      Args, CD, Ctor_Complete, ExtraArgs.Prefix, ExtraArgs.Suffix);
  CGF.EmitCall(CalleeInfo, Callee, ReturnValueSlot(), Args);

  Cleanups.ForceCleanup();

  // Emit the ret instruction, remove any temporary instructions created for the
  // aid of CodeGen.
  CGF.FinishFunction(SourceLocation());

  return ThunkFn;
}

llvm::Constant *MicrosoftCXXABI::getCatchableType(QualType T,
                                                  uint32_t NVOffset,
                                                  int32_t VBPtrOffset,
                                                  uint32_t VBIndex) {
  assert(!T->isReferenceType());

  CXXRecordDecl *RD = T->getAsCXXRecordDecl();
  const CXXConstructorDecl *CD =
      RD ? CGM.getContext().getCopyConstructorForExceptionObject(RD) : nullptr;
  CXXCtorType CT = Ctor_Complete;
  if (CD)
    if (!hasDefaultCXXMethodCC(getContext(), CD) || CD->getNumParams() != 1)
      CT = Ctor_CopyingClosure;

  uint32_t Size = getContext().getTypeSizeInChars(T).getQuantity();
  SmallString<256> MangledName;
  {
    llvm::raw_svector_ostream Out(MangledName);
    getMangleContext().mangleCXXCatchableType(T, CD, CT, Size, NVOffset,
                                              VBPtrOffset, VBIndex, Out);
  }
  if (llvm::GlobalVariable *GV = CGM.getModule().getNamedGlobal(MangledName))
    return getImageRelativeConstant(GV);

  // The TypeDescriptor is used by the runtime to determine if a catch handler
  // is appropriate for the exception object.
  llvm::Constant *TD = getImageRelativeConstant(getAddrOfRTTIDescriptor(T));

  // The runtime is responsible for calling the copy constructor if the
  // exception is caught by value.
  llvm::Constant *CopyCtor;
  if (CD) {
    if (CT == Ctor_CopyingClosure)
      CopyCtor = getAddrOfCXXCtorClosure(CD, Ctor_CopyingClosure);
    else
      CopyCtor = CGM.getAddrOfCXXStructor(CD, StructorType::Complete);

    CopyCtor = llvm::ConstantExpr::getBitCast(CopyCtor, CGM.Int8PtrTy);
  } else {
    CopyCtor = llvm::Constant::getNullValue(CGM.Int8PtrTy);
  }
  CopyCtor = getImageRelativeConstant(CopyCtor);

  bool IsScalar = !RD;
  bool HasVirtualBases = false;
  bool IsStdBadAlloc = false; // std::bad_alloc is special for some reason.
  QualType PointeeType = T;
  if (T->isPointerType())
    PointeeType = T->getPointeeType();
  if (const CXXRecordDecl *RD = PointeeType->getAsCXXRecordDecl()) {
    HasVirtualBases = RD->getNumVBases() > 0;
    if (IdentifierInfo *II = RD->getIdentifier())
      IsStdBadAlloc = II->isStr("bad_alloc") && RD->isInStdNamespace();
  }

  // Encode the relevant CatchableType properties into the Flags bitfield.
  // FIXME: Figure out how bits 2 or 8 can get set.
  uint32_t Flags = 0;
  if (IsScalar)
    Flags |= 1;
  if (HasVirtualBases)
    Flags |= 4;
  if (IsStdBadAlloc)
    Flags |= 16;

  llvm::Constant *Fields[] = {
      llvm::ConstantInt::get(CGM.IntTy, Flags),       // Flags
      TD,                                             // TypeDescriptor
      llvm::ConstantInt::get(CGM.IntTy, NVOffset),    // NonVirtualAdjustment
      llvm::ConstantInt::get(CGM.IntTy, VBPtrOffset), // OffsetToVBPtr
      llvm::ConstantInt::get(CGM.IntTy, VBIndex),     // VBTableIndex
      llvm::ConstantInt::get(CGM.IntTy, Size),        // Size
      CopyCtor                                        // CopyCtor
  };
  llvm::StructType *CTType = getCatchableTypeType();
  auto *GV = new llvm::GlobalVariable(
      CGM.getModule(), CTType, /*Constant=*/true, getLinkageForRTTI(T),
      llvm::ConstantStruct::get(CTType, Fields), MangledName);
  GV->setUnnamedAddr(llvm::GlobalValue::UnnamedAddr::Global);
  GV->setSection(".xdata");
  if (GV->isWeakForLinker())
    GV->setComdat(CGM.getModule().getOrInsertComdat(GV->getName()));
  return getImageRelativeConstant(GV);
}

llvm::GlobalVariable *MicrosoftCXXABI::getCatchableTypeArray(QualType T) {
  assert(!T->isReferenceType());

  // See if we've already generated a CatchableTypeArray for this type before.
  llvm::GlobalVariable *&CTA = CatchableTypeArrays[T];
  if (CTA)
    return CTA;

  // Ensure that we don't have duplicate entries in our CatchableTypeArray by
  // using a SmallSetVector.  Duplicates may arise due to virtual bases
  // occurring more than once in the hierarchy.
  llvm::SmallSetVector<llvm::Constant *, 2> CatchableTypes;

  // C++14 [except.handle]p3:
  //   A handler is a match for an exception object of type E if [...]
  //     - the handler is of type cv T or cv T& and T is an unambiguous public
  //       base class of E, or
  //     - the handler is of type cv T or const T& where T is a pointer type and
  //       E is a pointer type that can be converted to T by [...]
  //         - a standard pointer conversion (4.10) not involving conversions to
  //           pointers to private or protected or ambiguous classes
  const CXXRecordDecl *MostDerivedClass = nullptr;
  bool IsPointer = T->isPointerType();
  if (IsPointer)
    MostDerivedClass = T->getPointeeType()->getAsCXXRecordDecl();
  else
    MostDerivedClass = T->getAsCXXRecordDecl();

  // Collect all the unambiguous public bases of the MostDerivedClass.
  if (MostDerivedClass) {
    const ASTContext &Context = getContext();
    const ASTRecordLayout &MostDerivedLayout =
        Context.getASTRecordLayout(MostDerivedClass);
    MicrosoftVTableContext &VTableContext = CGM.getMicrosoftVTableContext();
    SmallVector<MSRTTIClass, 8> Classes;
    serializeClassHierarchy(Classes, MostDerivedClass);
    Classes.front().initialize(/*Parent=*/nullptr, /*Specifier=*/nullptr);
    detectAmbiguousBases(Classes);
    for (const MSRTTIClass &Class : Classes) {
      // Skip any ambiguous or private bases.
      if (Class.Flags &
          (MSRTTIClass::IsPrivateOnPath | MSRTTIClass::IsAmbiguous))
        continue;
      // Write down how to convert from a derived pointer to a base pointer.
      uint32_t OffsetInVBTable = 0;
      int32_t VBPtrOffset = -1;
      if (Class.VirtualRoot) {
        OffsetInVBTable =
          VTableContext.getVBTableIndex(MostDerivedClass, Class.VirtualRoot)*4;
        VBPtrOffset = MostDerivedLayout.getVBPtrOffset().getQuantity();
      }

      // Turn our record back into a pointer if the exception object is a
      // pointer.
      QualType RTTITy = QualType(Class.RD->getTypeForDecl(), 0);
      if (IsPointer)
        RTTITy = Context.getPointerType(RTTITy);
      CatchableTypes.insert(getCatchableType(RTTITy, Class.OffsetInVBase,
                                             VBPtrOffset, OffsetInVBTable));
    }
  }

  // C++14 [except.handle]p3:
  //   A handler is a match for an exception object of type E if
  //     - The handler is of type cv T or cv T& and E and T are the same type
  //       (ignoring the top-level cv-qualifiers)
  CatchableTypes.insert(getCatchableType(T));

  // C++14 [except.handle]p3:
  //   A handler is a match for an exception object of type E if
  //     - the handler is of type cv T or const T& where T is a pointer type and
  //       E is a pointer type that can be converted to T by [...]
  //         - a standard pointer conversion (4.10) not involving conversions to
  //           pointers to private or protected or ambiguous classes
  //
  // C++14 [conv.ptr]p2:
  //   A prvalue of type "pointer to cv T," where T is an object type, can be
  //   converted to a prvalue of type "pointer to cv void".
  if (IsPointer && T->getPointeeType()->isObjectType())
    CatchableTypes.insert(getCatchableType(getContext().VoidPtrTy));

  // C++14 [except.handle]p3:
  //   A handler is a match for an exception object of type E if [...]
  //     - the handler is of type cv T or const T& where T is a pointer or
  //       pointer to member type and E is std::nullptr_t.
  //
  // We cannot possibly list all possible pointer types here, making this
  // implementation incompatible with the standard.  However, MSVC includes an
  // entry for pointer-to-void in this case.  Let's do the same.
  if (T->isNullPtrType())
    CatchableTypes.insert(getCatchableType(getContext().VoidPtrTy));

  uint32_t NumEntries = CatchableTypes.size();
  llvm::Type *CTType =
      getImageRelativeType(getCatchableTypeType()->getPointerTo());
  llvm::ArrayType *AT = llvm::ArrayType::get(CTType, NumEntries);
  llvm::StructType *CTAType = getCatchableTypeArrayType(NumEntries);
  llvm::Constant *Fields[] = {
      llvm::ConstantInt::get(CGM.IntTy, NumEntries),    // NumEntries
      llvm::ConstantArray::get(
          AT, llvm::makeArrayRef(CatchableTypes.begin(),
                                 CatchableTypes.end())) // CatchableTypes
  };
  SmallString<256> MangledName;
  {
    llvm::raw_svector_ostream Out(MangledName);
    getMangleContext().mangleCXXCatchableTypeArray(T, NumEntries, Out);
  }
  CTA = new llvm::GlobalVariable(
      CGM.getModule(), CTAType, /*Constant=*/true, getLinkageForRTTI(T),
      llvm::ConstantStruct::get(CTAType, Fields), MangledName);
  CTA->setUnnamedAddr(llvm::GlobalValue::UnnamedAddr::Global);
  CTA->setSection(".xdata");
  if (CTA->isWeakForLinker())
    CTA->setComdat(CGM.getModule().getOrInsertComdat(CTA->getName()));
  return CTA;
}

llvm::GlobalVariable *MicrosoftCXXABI::getThrowInfo(QualType T) {
  bool IsConst, IsVolatile, IsUnaligned;
  T = decomposeTypeForEH(getContext(), T, IsConst, IsVolatile, IsUnaligned);

  // The CatchableTypeArray enumerates the various (CV-unqualified) types that
  // the exception object may be caught as.
  llvm::GlobalVariable *CTA = getCatchableTypeArray(T);
  // The first field in a CatchableTypeArray is the number of CatchableTypes.
  // This is used as a component of the mangled name which means that we need to
  // know what it is in order to see if we have previously generated the
  // ThrowInfo.
  uint32_t NumEntries =
      cast<llvm::ConstantInt>(CTA->getInitializer()->getAggregateElement(0U))
          ->getLimitedValue();

  SmallString<256> MangledName;
  {
    llvm::raw_svector_ostream Out(MangledName);
    getMangleContext().mangleCXXThrowInfo(T, IsConst, IsVolatile, IsUnaligned,
                                          NumEntries, Out);
  }

  // Reuse a previously generated ThrowInfo if we have generated an appropriate
  // one before.
  if (llvm::GlobalVariable *GV = CGM.getModule().getNamedGlobal(MangledName))
    return GV;

  // The RTTI TypeDescriptor uses an unqualified type but catch clauses must
  // be at least as CV qualified.  Encode this requirement into the Flags
  // bitfield.
  uint32_t Flags = 0;
  if (IsConst)
    Flags |= 1;
  if (IsVolatile)
    Flags |= 2;
  if (IsUnaligned)
    Flags |= 4;

  // The cleanup-function (a destructor) must be called when the exception
  // object's lifetime ends.
  llvm::Constant *CleanupFn = llvm::Constant::getNullValue(CGM.Int8PtrTy);
  if (const CXXRecordDecl *RD = T->getAsCXXRecordDecl())
    if (CXXDestructorDecl *DtorD = RD->getDestructor())
      if (!DtorD->isTrivial())
        CleanupFn = llvm::ConstantExpr::getBitCast(
            CGM.getAddrOfCXXStructor(DtorD, StructorType::Complete),
            CGM.Int8PtrTy);
  // This is unused as far as we can tell, initialize it to null.
  llvm::Constant *ForwardCompat =
      getImageRelativeConstant(llvm::Constant::getNullValue(CGM.Int8PtrTy));
  llvm::Constant *PointerToCatchableTypes = getImageRelativeConstant(
      llvm::ConstantExpr::getBitCast(CTA, CGM.Int8PtrTy));
  llvm::StructType *TIType = getThrowInfoType();
  llvm::Constant *Fields[] = {
      llvm::ConstantInt::get(CGM.IntTy, Flags), // Flags
      getImageRelativeConstant(CleanupFn),      // CleanupFn
      ForwardCompat,                            // ForwardCompat
      PointerToCatchableTypes                   // CatchableTypeArray
  };
  auto *GV = new llvm::GlobalVariable(
      CGM.getModule(), TIType, /*Constant=*/true, getLinkageForRTTI(T),
      llvm::ConstantStruct::get(TIType, Fields), StringRef(MangledName));
  GV->setUnnamedAddr(llvm::GlobalValue::UnnamedAddr::Global);
  GV->setSection(".xdata");
  if (GV->isWeakForLinker())
    GV->setComdat(CGM.getModule().getOrInsertComdat(GV->getName()));
  return GV;
}

void MicrosoftCXXABI::emitThrow(CodeGenFunction &CGF, const CXXThrowExpr *E) {
  const Expr *SubExpr = E->getSubExpr();
  QualType ThrowType = SubExpr->getType();
  // The exception object lives on the stack and it's address is passed to the
  // runtime function.
  Address AI = CGF.CreateMemTemp(ThrowType);
  CGF.EmitAnyExprToMem(SubExpr, AI, ThrowType.getQualifiers(),
                       /*IsInit=*/true);

  // The so-called ThrowInfo is used to describe how the exception object may be
  // caught.
  llvm::GlobalVariable *TI = getThrowInfo(ThrowType);

  // Call into the runtime to throw the exception.
  llvm::Value *Args[] = {
    CGF.Builder.CreateBitCast(AI.getPointer(), CGM.Int8PtrTy),
    TI
  };
  CGF.EmitNoreturnRuntimeCallOrInvoke(getThrowFn(), Args);
}

std::pair<llvm::Value *, const CXXRecordDecl *>
MicrosoftCXXABI::LoadVTablePtr(CodeGenFunction &CGF, Address This,
                               const CXXRecordDecl *RD) {
  std::tie(This, std::ignore, RD) =
      performBaseAdjustment(CGF, This, QualType(RD->getTypeForDecl(), 0));
  return {CGF.GetVTablePtr(This, CGM.Int8PtrTy, RD), RD};
}<|MERGE_RESOLUTION|>--- conflicted
+++ resolved
@@ -216,20 +216,13 @@
     return DT != Dtor_Base;
   }
 
-  void setCXXDestructorDLLStorage(llvm::GlobalValue *GV,
-                                  const CXXDestructorDecl *Dtor,
-                                  CXXDtorType DT) const override;
-
-  llvm::GlobalValue::LinkageTypes
-  getCXXDestructorLinkage(GVALinkage Linkage, const CXXDestructorDecl *Dtor,
-                          CXXDtorType DT) const override;
-
   void EmitCXXDestructors(const CXXDestructorDecl *D) override;
 
   const CXXRecordDecl *
   getThisArgumentTypeForMethod(const CXXMethodDecl *MD) override {
+    MD = MD->getCanonicalDecl();
     if (MD->isVirtual() && !isa<CXXDestructorDecl>(MD)) {
-      MethodVFTableLocation ML =
+      MicrosoftVTableContext::MethodVFTableLocation ML =
           CGM.getMicrosoftVTableContext().getMethodVFTableLocation(MD);
       // The vbases might be ordered differently in the final overrider object
       // and the complete object, so the "this" argument may sometimes point to
@@ -364,6 +357,9 @@
 
   void setThunkLinkage(llvm::Function *Thunk, bool ForVTable,
                        GlobalDecl GD, bool ReturnAdjustment) override {
+    // Never dllimport/dllexport thunks.
+    Thunk->setDLLStorageClass(llvm::GlobalValue::DefaultStorageClass);
+
     GVALinkage Linkage =
         getContext().GetGVALinkageForFunction(cast<FunctionDecl>(GD.getDecl()));
 
@@ -374,8 +370,6 @@
     else
       Thunk->setLinkage(llvm::GlobalValue::LinkOnceODRLinkage);
   }
-
-  bool exportThunk() override { return false; }
 
   llvm::Value *performThisAdjustment(CodeGenFunction &CGF, Address This,
                                      const ThisAdjustment &TA) override;
@@ -522,12 +516,10 @@
     if (llvm::GlobalVariable *GV = CGM.getModule().getNamedGlobal(Name))
       return GV;
 
-    auto *GV = new llvm::GlobalVariable(CGM.getModule(), CGM.Int8Ty,
-                                        /*isConstant=*/true,
-                                        llvm::GlobalValue::ExternalLinkage,
-                                        /*Initializer=*/nullptr, Name);
-    CGM.setDSOLocal(GV);
-    return GV;
+    return new llvm::GlobalVariable(CGM.getModule(), CGM.Int8Ty,
+                                    /*isConstant=*/true,
+                                    llvm::GlobalValue::ExternalLinkage,
+                                    /*Initializer=*/nullptr, Name);
   }
 
   llvm::Constant *getImageRelativeConstant(llvm::Constant *PtrVal) {
@@ -566,7 +558,7 @@
   GetNullMemberPointerFields(const MemberPointerType *MPT,
                              llvm::SmallVectorImpl<llvm::Constant *> &fields);
 
-  /// Shared code for virtual base adjustment.  Returns the offset from
+  /// \brief Shared code for virtual base adjustment.  Returns the offset from
   /// the vbptr to the virtual base.  Optionally returns the address of the
   /// vbptr itself.
   llvm::Value *GetVBaseOffsetFromVBPtr(CodeGenFunction &CGF,
@@ -590,14 +582,14 @@
   performBaseAdjustment(CodeGenFunction &CGF, Address Value,
                         QualType SrcRecordTy);
 
-  /// Performs a full virtual base adjustment.  Used to dereference
+  /// \brief Performs a full virtual base adjustment.  Used to dereference
   /// pointers to members of virtual bases.
   llvm::Value *AdjustVirtualBase(CodeGenFunction &CGF, const Expr *E,
                                  const CXXRecordDecl *RD, Address Base,
                                  llvm::Value *VirtualBaseAdjustmentOffset,
                                  llvm::Value *VBPtrOffset /* optional */);
 
-  /// Emits a full member pointer with the fields common to data and
+  /// \brief Emits a full member pointer with the fields common to data and
   /// function member pointers.
   llvm::Constant *EmitFullMemberPointer(llvm::Constant *FirstField,
                                         bool IsMemberFunction,
@@ -608,15 +600,16 @@
   bool MemberPointerConstantIsNull(const MemberPointerType *MPT,
                                    llvm::Constant *MP);
 
-  /// - Initialize all vbptrs of 'this' with RD as the complete type.
+  /// \brief - Initialize all vbptrs of 'this' with RD as the complete type.
   void EmitVBPtrStores(CodeGenFunction &CGF, const CXXRecordDecl *RD);
 
-  /// Caching wrapper around VBTableBuilder::enumerateVBTables().
+  /// \brief Caching wrapper around VBTableBuilder::enumerateVBTables().
   const VBTableGlobals &enumerateVBTables(const CXXRecordDecl *RD);
 
-  /// Generate a thunk for calling a virtual member function MD.
-  llvm::Function *EmitVirtualMemPtrThunk(const CXXMethodDecl *MD,
-                                         const MethodVFTableLocation &ML);
+  /// \brief Generate a thunk for calling a virtual member function MD.
+  llvm::Function *EmitVirtualMemPtrThunk(
+      const CXXMethodDecl *MD,
+      const MicrosoftVTableContext::MethodVFTableLocation &ML);
 
 public:
   llvm::Type *ConvertMemberPointerType(const MemberPointerType *MPT) override;
@@ -760,15 +753,15 @@
   typedef std::pair<const CXXRecordDecl *, CharUnits> VFTableIdTy;
   typedef llvm::DenseMap<VFTableIdTy, llvm::GlobalVariable *> VTablesMapTy;
   typedef llvm::DenseMap<VFTableIdTy, llvm::GlobalValue *> VFTablesMapTy;
-  /// All the vftables that have been referenced.
+  /// \brief All the vftables that have been referenced.
   VFTablesMapTy VFTablesMap;
   VTablesMapTy VTablesMap;
 
-  /// This set holds the record decls we've deferred vtable emission for.
+  /// \brief This set holds the record decls we've deferred vtable emission for.
   llvm::SmallPtrSet<const CXXRecordDecl *, 4> DeferredVFTables;
 
 
-  /// All the vbtables which have been referenced.
+  /// \brief All the vbtables which have been referenced.
   llvm::DenseMap<const CXXRecordDecl *, VBTableGlobals> VBTablesMap;
 
   /// Info on the global variable used to guard initialization of static locals.
@@ -827,9 +820,6 @@
     return RAA_Default;
 
   case llvm::Triple::x86_64:
-<<<<<<< HEAD
-    return !canCopyArgument(RD) ? RAA_Indirect : RAA_Default;
-=======
     bool CopyCtorIsTrivial = false, CopyCtorIsTrivialForCall = false;
     bool DtorIsTrivialForCall = false;
 
@@ -884,7 +874,6 @@
         getContext().getTypeSize(RD->getTypeForDecl()) <= 64)
       return RAA_Default;
     return RAA_Indirect;
->>>>>>> 793912eb
   }
 
   llvm_unreachable("invalid enum");
@@ -914,6 +903,20 @@
     CGF.EmitNoreturnRuntimeCallOrInvoke(Fn, Args);
   else
     CGF.EmitRuntimeCallOrInvoke(Fn, Args);
+}
+
+namespace {
+struct CatchRetScope final : EHScopeStack::Cleanup {
+  llvm::CatchPadInst *CPI;
+
+  CatchRetScope(llvm::CatchPadInst *CPI) : CPI(CPI) {}
+
+  void Emit(CodeGenFunction &CGF, Flags flags) override {
+    llvm::BasicBlock *BB = CGF.createBasicBlock("catchret.dest");
+    CGF.Builder.CreateCatchRet(CPI, BB);
+    CGF.EmitBlock(BB);
+  }
+};
 }
 
 void MicrosoftCXXABI::emitBeginCatch(CodeGenFunction &CGF,
@@ -1194,16 +1197,15 @@
   unsigned AS = getThisAddress(CGF).getAddressSpace();
   llvm::Value *Int8This = nullptr;  // Initialize lazily.
 
-  for (const CXXBaseSpecifier &S : RD->vbases()) {
-    const CXXRecordDecl *VBase = S.getType()->getAsCXXRecordDecl();
-    auto I = VBaseMap.find(VBase);
-    assert(I != VBaseMap.end());
+  for (VBOffsets::const_iterator I = VBaseMap.begin(), E = VBaseMap.end();
+        I != E; ++I) {
     if (!I->second.hasVtorDisp())
       continue;
 
     llvm::Value *VBaseOffset =
-        GetVirtualBaseClassOffset(CGF, getThisAddress(CGF), RD, VBase);
-    uint64_t ConstantVBaseOffset = I->second.VBaseOffset.getQuantity();
+        GetVirtualBaseClassOffset(CGF, getThisAddress(CGF), RD, I->first);
+    uint64_t ConstantVBaseOffset =
+        Layout.getVBaseClassOffset(I->first).getQuantity();
 
     // vtorDisp_for_vbase = vbptr[vbase_idx] - offsetof(RD, vbase).
     llvm::Value *VtorDispValue = Builder.CreateSub(
@@ -1246,7 +1248,7 @@
     if (!hasDefaultCXXMethodCC(getContext(), D) || D->getNumParams() != 0) {
       llvm::Function *Fn = getAddrOfCXXCtorClosure(D, Ctor_DefaultClosure);
       Fn->setLinkage(llvm::GlobalValue::WeakODRLinkage);
-      CGM.setGVProperties(Fn, D);
+      Fn->setDLLStorageClass(llvm::GlobalValue::DLLExportStorageClass);
     }
 }
 
@@ -1308,52 +1310,6 @@
   return Added;
 }
 
-void MicrosoftCXXABI::setCXXDestructorDLLStorage(llvm::GlobalValue *GV,
-                                                 const CXXDestructorDecl *Dtor,
-                                                 CXXDtorType DT) const {
-  // Deleting destructor variants are never imported or exported. Give them the
-  // default storage class.
-  if (DT == Dtor_Deleting) {
-    GV->setDLLStorageClass(llvm::GlobalValue::DefaultStorageClass);
-  } else {
-    const NamedDecl *ND = Dtor;
-    CGM.setDLLImportDLLExport(GV, ND);
-  }
-}
-
-llvm::GlobalValue::LinkageTypes MicrosoftCXXABI::getCXXDestructorLinkage(
-    GVALinkage Linkage, const CXXDestructorDecl *Dtor, CXXDtorType DT) const {
-  // Internal things are always internal, regardless of attributes. After this,
-  // we know the thunk is externally visible.
-  if (Linkage == GVA_Internal)
-    return llvm::GlobalValue::InternalLinkage;
-
-  switch (DT) {
-  case Dtor_Base:
-    // The base destructor most closely tracks the user-declared constructor, so
-    // we delegate back to the normal declarator case.
-    return CGM.getLLVMLinkageForDeclarator(Dtor, Linkage,
-                                           /*isConstantVariable=*/false);
-  case Dtor_Complete:
-    // The complete destructor is like an inline function, but it may be
-    // imported and therefore must be exported as well. This requires changing
-    // the linkage if a DLL attribute is present.
-    if (Dtor->hasAttr<DLLExportAttr>())
-      return llvm::GlobalValue::WeakODRLinkage;
-    if (Dtor->hasAttr<DLLImportAttr>())
-      return llvm::GlobalValue::AvailableExternallyLinkage;
-    return llvm::GlobalValue::LinkOnceODRLinkage;
-  case Dtor_Deleting:
-    // Deleting destructors are like inline functions. They have vague linkage
-    // and are emitted everywhere they are used. They are internal if the class
-    // is internal.
-    return llvm::GlobalValue::LinkOnceODRLinkage;
-  case Dtor_Comdat:
-    llvm_unreachable("MS C++ ABI does not support comdat dtors");
-  }
-  llvm_unreachable("invalid dtor type");
-}
-
 void MicrosoftCXXABI::EmitCXXDestructors(const CXXDestructorDecl *D) {
   // The TU defining a dtor is only guaranteed to emit a base destructor.  All
   // other destructor variants are delegating thunks.
@@ -1362,8 +1318,10 @@
 
 CharUnits
 MicrosoftCXXABI::getVirtualFunctionPrologueThisAdjustment(GlobalDecl GD) {
+  GD = GD.getCanonicalDecl();
   const CXXMethodDecl *MD = cast<CXXMethodDecl>(GD.getDecl());
 
+  GlobalDecl LookupGD = GD;
   if (const CXXDestructorDecl *DD = dyn_cast<CXXDestructorDecl>(MD)) {
     // Complete destructors take a pointer to the complete object as a
     // parameter, thus don't need this adjustment.
@@ -1372,11 +1330,11 @@
 
     // There's no Dtor_Base in vftable but it shares the this adjustment with
     // the deleting one, so look it up instead.
-    GD = GlobalDecl(DD, Dtor_Deleting);
-  }
-
-  MethodVFTableLocation ML =
-      CGM.getMicrosoftVTableContext().getMethodVFTableLocation(GD);
+    LookupGD = GlobalDecl(DD, Dtor_Deleting);
+  }
+
+  MicrosoftVTableContext::MethodVFTableLocation ML =
+      CGM.getMicrosoftVTableContext().getMethodVFTableLocation(LookupGD);
   CharUnits Adjustment = ML.VFPtrOffset;
 
   // Normal virtual instance methods need to adjust from the vfptr that first
@@ -1410,6 +1368,7 @@
     return CGF.Builder.CreateConstByteGEP(This, Adjustment);
   }
 
+  GD = GD.getCanonicalDecl();
   const CXXMethodDecl *MD = cast<CXXMethodDecl>(GD.getDecl());
 
   GlobalDecl LookupGD = GD;
@@ -1423,7 +1382,7 @@
     // with the base one, so look up the deleting one instead.
     LookupGD = GlobalDecl(DD, Dtor_Deleting);
   }
-  MethodVFTableLocation ML =
+  MicrosoftVTableContext::MethodVFTableLocation ML =
       CGM.getMicrosoftVTableContext().getMethodVFTableLocation(LookupGD);
 
   CharUnits StaticOffset = ML.VFPtrOffset;
@@ -1579,7 +1538,8 @@
   }
   RValue RV = RValue::get(MostDerivedArg);
   if (FPT->isVariadic()) {
-    Args.insert(Args.begin() + 1, CallArg(RV, getContext().IntTy));
+    Args.insert(Args.begin() + 1,
+                CallArg(RV, getContext().IntTy, /*needscopy=*/false));
     return AddedStructorArgs::prefix(1);
   }
   Args.add(RV, getContext().IntTy);
@@ -1590,12 +1550,6 @@
                                          const CXXDestructorDecl *DD,
                                          CXXDtorType Type, bool ForVirtualBase,
                                          bool Delegating, Address This) {
-  // Use the base destructor variant in place of the complete destructor variant
-  // if the class has no virtual bases. This effectively implements some of the
-  // -mconstructor-aliases optimization, but as part of the MS C++ ABI.
-  if (Type == Dtor_Complete && DD->getParent()->getNumVBases() == 0)
-    Type = Dtor_Base;
-
   CGCallee Callee = CGCallee::forDirect(
                           CGM.getAddrOfCXXStructor(DD, getFromDtorType(Type)),
                                         DD);
@@ -1878,6 +1832,7 @@
                                                     Address This,
                                                     llvm::Type *Ty,
                                                     SourceLocation Loc) {
+  GD = GD.getCanonicalDecl();
   CGBuilderTy &Builder = CGF.Builder;
 
   Ty = Ty->getPointerTo()->getPointerTo();
@@ -1888,7 +1843,8 @@
   llvm::Value *VTable = CGF.GetVTablePtr(VPtr, Ty, MethodDecl->getParent());
 
   MicrosoftVTableContext &VFTContext = CGM.getMicrosoftVTableContext();
-  MethodVFTableLocation ML = VFTContext.getMethodVFTableLocation(GD);
+  MicrosoftVTableContext::MethodVFTableLocation ML =
+      VFTContext.getMethodVFTableLocation(GD);
 
   // Compute the identity of the most derived class whose virtual table is
   // located at the MethodVFTableLocation ML.
@@ -1916,7 +1872,7 @@
     VFunc = Builder.CreateAlignedLoad(VFuncPtr, CGF.getPointerAlign());
   }
 
-  CGCallee Callee(MethodDecl->getCanonicalDecl(), VFunc);
+  CGCallee Callee(MethodDecl, VFunc);
   return Callee;
 }
 
@@ -1931,8 +1887,9 @@
   GlobalDecl GD(Dtor, Dtor_Deleting);
   const CGFunctionInfo *FInfo = &CGM.getTypes().arrangeCXXStructorDeclaration(
       Dtor, StructorType::Deleting);
-  llvm::FunctionType *Ty = CGF.CGM.getTypes().GetFunctionType(*FInfo);
-  CGCallee Callee = CGCallee::forVirtual(CE, GD, This, Ty);
+  llvm::Type *Ty = CGF.CGM.getTypes().GetFunctionType(*FInfo);
+  CGCallee Callee = getVirtualFunctionPointer(
+      CGF, GD, This, Ty, CE ? CE->getLocStart() : SourceLocation());
 
   ASTContext &Context = getContext();
   llvm::Value *ImplicitParam = llvm::ConstantInt::get(
@@ -1973,24 +1930,23 @@
   return VBGlobals;
 }
 
-llvm::Function *
-MicrosoftCXXABI::EmitVirtualMemPtrThunk(const CXXMethodDecl *MD,
-                                        const MethodVFTableLocation &ML) {
+llvm::Function *MicrosoftCXXABI::EmitVirtualMemPtrThunk(
+    const CXXMethodDecl *MD,
+    const MicrosoftVTableContext::MethodVFTableLocation &ML) {
   assert(!isa<CXXConstructorDecl>(MD) && !isa<CXXDestructorDecl>(MD) &&
          "can't form pointers to ctors or virtual dtors");
 
   // Calculate the mangled name.
   SmallString<256> ThunkName;
   llvm::raw_svector_ostream Out(ThunkName);
-  getMangleContext().mangleVirtualMemPtrThunk(MD, ML, Out);
+  getMangleContext().mangleVirtualMemPtrThunk(MD, Out);
 
   // If the thunk has been generated previously, just return it.
   if (llvm::GlobalValue *GV = CGM.getModule().getNamedValue(ThunkName))
     return cast<llvm::Function>(GV);
 
   // Create the llvm::Function.
-  const CGFunctionInfo &FnInfo =
-      CGM.getTypes().arrangeUnprototypedMustTailThunk(MD);
+  const CGFunctionInfo &FnInfo = CGM.getTypes().arrangeMSMemberPointerThunk(MD);
   llvm::FunctionType *ThunkTy = CGM.getTypes().GetFunctionType(FnInfo);
   llvm::Function *ThunkFn =
       llvm::Function::Create(ThunkTy, llvm::Function::ExternalLinkage,
@@ -2775,8 +2731,9 @@
 MicrosoftCXXABI::EmitMemberFunctionPointer(const CXXMethodDecl *MD) {
   assert(MD->isInstance() && "Member function must not be static!");
 
+  MD = MD->getCanonicalDecl();
   CharUnits NonVirtualBaseAdjustment = CharUnits::Zero();
-  const CXXRecordDecl *RD = MD->getParent()->getMostRecentNonInjectedDecl();
+  const CXXRecordDecl *RD = MD->getParent()->getMostRecentDecl();
   CodeGenTypes &Types = CGM.getTypes();
 
   unsigned VBTableIndex = 0;
@@ -2796,7 +2753,8 @@
     FirstField = CGM.GetAddrOfFunction(MD, Ty);
   } else {
     auto &VTableContext = CGM.getMicrosoftVTableContext();
-    MethodVFTableLocation ML = VTableContext.getMethodVFTableLocation(MD);
+    MicrosoftVTableContext::MethodVFTableLocation ML =
+        VTableContext.getMethodVFTableLocation(MD);
     FirstField = EmitVirtualMemPtrThunk(MD, ML);
     // Include the vfptr adjustment if the method is in a non-primary vftable.
     NonVirtualBaseAdjustment += ML.VFPtrOffset;
@@ -3393,14 +3351,14 @@
 //   a reference to the TypeInfo for the type and a reference to the
 //   CompleteHierarchyDescriptor for the type.
 //
-// ClassHierarchyDescriptor: Contains information about a class hierarchy.
+// ClassHieararchyDescriptor: Contains information about a class hierarchy.
 //   Used during dynamic_cast to walk a class hierarchy.  References a base
 //   class array and the size of said array.
 //
 // BaseClassArray: Contains a list of classes in a hierarchy.  BaseClassArray is
 //   somewhat of a misnomer because the most derived class is also in the list
 //   as well as multiple copies of virtual bases (if they occur multiple times
-//   in the hierarchy.)  The BaseClassArray contains one BaseClassDescriptor for
+//   in the hiearchy.)  The BaseClassArray contains one BaseClassDescriptor for
 //   every path in the hierarchy, in pre-order depth first order.  Note, we do
 //   not declare a specific llvm type for BaseClassArray, it's merely an array
 //   of BaseClassDescriptor pointers.
@@ -3413,7 +3371,7 @@
 //   mangled into them so they can be aggressively deduplicated by the linker.
 
 static llvm::GlobalVariable *getTypeInfoVTable(CodeGenModule &CGM) {
-  StringRef MangledName("??_7type_info@@6B@");
+  StringRef MangledName("\01??_7type_info@@6B@");
   if (auto VTable = CGM.getModule().getNamedGlobal(MangledName))
     return VTable;
   return new llvm::GlobalVariable(CGM.getModule(), CGM.Int8PtrTy,
@@ -3424,7 +3382,7 @@
 
 namespace {
 
-/// A Helper struct that stores information about a class in a class
+/// \brief A Helper struct that stores information about a class in a class
 /// hierarchy.  The information stored in these structs struct is used during
 /// the generation of ClassHierarchyDescriptors and BaseClassDescriptors.
 // During RTTI creation, MSRTTIClasses are stored in a contiguous array with
@@ -3451,7 +3409,7 @@
   uint32_t Flags, NumBases, OffsetInVBase;
 };
 
-/// Recursively initialize the base class array.
+/// \brief Recursively initialize the base class array.
 uint32_t MSRTTIClass::initialize(const MSRTTIClass *Parent,
                                  const CXXBaseSpecifier *Specifier) {
   Flags = HasHierarchyDescriptor;
@@ -3498,7 +3456,7 @@
   llvm_unreachable("Invalid linkage!");
 }
 
-/// An ephemeral helper class for building MS RTTI types.  It caches some
+/// \brief An ephemeral helper class for building MS RTTI types.  It caches some
 /// calls to the module and information about the most derived class in a
 /// hierarchy.
 struct MSRTTIBuilder {
@@ -3531,7 +3489,7 @@
 
 } // namespace
 
-/// Recursively serializes a class hierarchy in pre-order depth first
+/// \brief Recursively serializes a class hierarchy in pre-order depth first
 /// order.
 static void serializeClassHierarchy(SmallVectorImpl<MSRTTIClass> &Classes,
                                     const CXXRecordDecl *RD) {
@@ -3540,7 +3498,7 @@
     serializeClassHierarchy(Classes, Base.getType()->getAsCXXRecordDecl());
 }
 
-/// Find ambiguity among base classes.
+/// \brief Find ambiguity among base classes.
 static void
 detectAmbiguousBases(SmallVectorImpl<MSRTTIClass> &Classes) {
   llvm::SmallPtrSet<const CXXRecordDecl *, 8> VirtualBases;
@@ -3806,7 +3764,7 @@
                        Flags};
 }
 
-/// Gets a TypeDescriptor.  Returns a llvm::Constant * rather than a
+/// \brief Gets a TypeDescriptor.  Returns a llvm::Constant * rather than a
 /// llvm::GlobalVariable * because different type descriptors have different
 /// types, and need to be abstracted.  They are abstracting by casting the
 /// address to an Int8PtrTy.
@@ -3848,7 +3806,7 @@
   return llvm::ConstantExpr::getBitCast(Var, CGM.Int8PtrTy);
 }
 
-/// Gets or a creates a Microsoft CompleteObjectLocator.
+/// \brief Gets or a creates a Microsoft CompleteObjectLocator.
 llvm::GlobalVariable *
 MicrosoftCXXABI::getMSCompleteObjectLocator(const CXXRecordDecl *RD,
                                             const VPtrInfo &Info) {
@@ -3865,12 +3823,19 @@
 
 static void emitCXXDestructor(CodeGenModule &CGM, const CXXDestructorDecl *dtor,
                               StructorType dtorType) {
-  // Emit the base destructor if the base and complete (vbase) destructors are
-  // equivalent. This effectively implements -mconstructor-aliases as part of
-  // the ABI.
-  if (dtorType == StructorType::Complete &&
-      dtor->getParent()->getNumVBases() == 0)
-    dtorType = StructorType::Base;
+  // The complete destructor is equivalent to the base destructor for
+  // classes with no virtual bases, so try to emit it as an alias.
+  if (!dtor->getParent()->getNumVBases() &&
+      (dtorType == StructorType::Complete || dtorType == StructorType::Base)) {
+    bool ProducedAlias = !CGM.TryEmitDefinitionAsAlias(
+        GlobalDecl(dtor, Dtor_Complete), GlobalDecl(dtor, Dtor_Base));
+    if (ProducedAlias) {
+      if (dtorType == StructorType::Complete)
+        return;
+      if (dtor->isVirtual())
+        CGM.getVTables().EmitThunks(GlobalDecl(dtor, Dtor_Complete));
+    }
+  }
 
   // The base destructor is equivalent to the base destructor of its
   // base class if there is exactly one non-virtual base class with a
@@ -3948,7 +3913,7 @@
                                   SourceLocation(),
                                   &getContext().Idents.get("is_most_derived"),
                                   getContext().IntTy, ImplicitParamDecl::Other);
-  // Only add the parameter to the list if the class has virtual bases.
+  // Only add the parameter to the list if thie class has virtual bases.
   if (RD->getNumVBases() > 0)
     FunctionArgs.push_back(&IsMostDerived);
 
