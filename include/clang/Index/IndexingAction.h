//===--- IndexingAction.h - Frontend index action -------------------------===//
//
//                     The LLVM Compiler Infrastructure
//
// This file is distributed under the University of Illinois Open Source
// License. See LICENSE.TXT for details.
//
//===----------------------------------------------------------------------===//

#ifndef LLVM_CLANG_INDEX_INDEXINGACTION_H
#define LLVM_CLANG_INDEX_INDEXINGACTION_H

#include "clang/Basic/LLVM.h"
#include "clang/Lex/PPCallbacks.h"
#include "llvm/ADT/ArrayRef.h"
#include <memory>
#include <string>

namespace clang {
  class ASTContext;
  class ASTReader;
  class ASTUnit;
  class CompilerInstance;
  class Decl;
  class FrontendAction;
  class FrontendOptions;
  class Module;

namespace serialization {
  class ModuleFile;
}

namespace index {
  class IndexDataConsumer;
  class IndexUnitWriter;

struct IndexingOptions {
  enum class SystemSymbolFilterKind {
    None,
    DeclarationsOnly,
    All,
  };

  SystemSymbolFilterKind SystemSymbolFilter
    = SystemSymbolFilterKind::DeclarationsOnly;
  bool IndexFunctionLocals = false;
  bool IndexImplicitInstantiation = false;
};

<<<<<<< HEAD
struct RecordingOptions {
  enum class IncludesRecordingKind {
    None,
    UserOnly, // only record includes inside non-system files.
    All,
  };

  std::string DataDirPath;
  bool RecordSymbolCodeGenName = false;
  bool RecordSystemDependencies = true;
  IncludesRecordingKind RecordIncludes = IncludesRecordingKind::UserOnly;
};

=======
/// Creates a frontend action that indexes all symbols (macros and AST decls).
>>>>>>> b1e72a63
/// \param WrappedAction another frontend action to wrap over or null.
std::unique_ptr<FrontendAction>
createIndexingAction(std::shared_ptr<IndexDataConsumer> DataConsumer,
                     IndexingOptions Opts,
                     std::unique_ptr<FrontendAction> WrappedAction);

/// Recursively indexes all decls in the AST.
/// Note that this does not index macros.
void indexASTUnit(ASTUnit &Unit, IndexDataConsumer &DataConsumer,
                  IndexingOptions Opts);

/// Recursively indexes \p Decls.
/// Note that this does not index macros.
void indexTopLevelDecls(ASTContext &Ctx, ArrayRef<const Decl *> Decls,
                        IndexDataConsumer &DataConsumer, IndexingOptions Opts);

/// Creates a PPCallbacks that indexes macros and feeds macros to \p Consumer.
/// The caller is responsible for calling `Consumer.setPreprocessor()`.
std::unique_ptr<PPCallbacks> indexMacrosCallback(IndexDataConsumer &Consumer,
                                                 IndexingOptions Opts);

/// Recursively indexes all top-level decls in the module.
/// FIXME: make this index macros as well.
void indexModuleFile(serialization::ModuleFile &Mod, ASTReader &Reader,
                     IndexDataConsumer &DataConsumer, IndexingOptions Opts);

/// \param WrappedAction another frontend action to wrap over or null.
std::unique_ptr<FrontendAction>
createIndexDataRecordingAction(const FrontendOptions &FEOpts,
                               std::unique_ptr<FrontendAction> WrappedAction);

/// Checks if the unit file exists for the module file, if it doesn't it
/// generates index data for it.
///
/// \returns true if the index data were generated, false otherwise.
bool emitIndexDataForModuleFile(const Module *Mod, const CompilerInstance &CI,
                                IndexUnitWriter &ParentUnitWriter);

} // namespace index
} // namespace clang

#endif<|MERGE_RESOLUTION|>--- conflicted
+++ resolved
@@ -47,7 +47,6 @@
   bool IndexImplicitInstantiation = false;
 };
 
-<<<<<<< HEAD
 struct RecordingOptions {
   enum class IncludesRecordingKind {
     None,
@@ -61,9 +60,7 @@
   IncludesRecordingKind RecordIncludes = IncludesRecordingKind::UserOnly;
 };
 
-=======
 /// Creates a frontend action that indexes all symbols (macros and AST decls).
->>>>>>> b1e72a63
 /// \param WrappedAction another frontend action to wrap over or null.
 std::unique_ptr<FrontendAction>
 createIndexingAction(std::shared_ptr<IndexDataConsumer> DataConsumer,
