--- conflicted
+++ resolved
@@ -375,7 +375,7 @@
 // or inter-procedural analysis, this is a conservative answer.
 int *f3() {
   static int *p = 0;
-  p = malloc(12);
+  p = malloc(12); 
   return p; // no-warning
 }
 
@@ -384,7 +384,7 @@
 // functions or inter-procedural analysis, this is a conservative answer.
 static int *p_f4 = 0;
 int *f4() {
-  p_f4 = malloc(12);
+  p_f4 = malloc(12); 
   return p_f4; // no-warning
 }
 
@@ -1232,7 +1232,7 @@
 
   if (myValueSize <= sizeof(stackBuffer))
     buffer = stackBuffer;
-  else
+  else 
     buffer = malloc(myValueSize);
 
   // do stuff with the buffer
@@ -1246,7 +1246,7 @@
 
   if (myValueSize <= sizeof(stackBuffer))
     buffer = stackBuffer;
-  else
+  else 
     buffer = malloc(myValueSize);
 
   // do stuff with the buffer
@@ -1254,7 +1254,8 @@
     return;
   else
     return; // expected-warning {{leak}}
-}
+}+
 // <rdar://problem/11269741> Previously this triggered a false positive
 // because malloc() is known to return uninitialized memory and the binding
 // of 'o' to 'p->n' was not getting propertly handled.  Now we report a leak.
@@ -1698,7 +1699,7 @@
 void *smallocNoWarn(size_t size) {
   if (size == 0) {
     return malloc(1); // this branch is never called
-  }
+  } 
   else {
     return malloc(size);
   }
@@ -1777,8 +1778,6 @@
   free((void *)fnptr); // expected-warning {{Argument to free() is a function pointer}}
 }
 
-<<<<<<< HEAD
-=======
 // Enabling the malloc checker enables some of the buffer-checking portions
 // of the C-string checker.
 void cstringchecker_bounds_nocrash() {
@@ -1788,17 +1787,12 @@
   free(p);
 }
 
->>>>>>> 793912eb
 void allocateSomeMemory(void *offendingParameter, void **ptr) {
   *ptr = malloc(1);
 }
 
 void testNoCrashOnOffendingParameter() {
-<<<<<<< HEAD
-  // "extern" is necessary to avoid unrelated warnings
-=======
   // "extern" is necessary to avoid unrelated warnings 
->>>>>>> 793912eb
   // on passing uninitialized value.
   extern void *offendingParameter;
   void* ptr;
