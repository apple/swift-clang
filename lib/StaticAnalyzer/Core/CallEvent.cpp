--- conflicted
+++ resolved
@@ -1,4 +1,4 @@
-//===- CallEvent.cpp - Wrapper for all function and method calls ----------===//
+//===- Calls.cpp - Wrapper for all function and method calls ------*- C++ -*--//
 //
 //                     The LLVM Compiler Infrastructure
 //
@@ -14,19 +14,7 @@
 //===----------------------------------------------------------------------===//
 
 #include "clang/StaticAnalyzer/Core/PathSensitive/CallEvent.h"
-#include "clang/AST/ASTContext.h"
-#include "clang/AST/Decl.h"
-#include "clang/AST/DeclBase.h"
-#include "clang/AST/DeclCXX.h"
-#include "clang/AST/DeclObjC.h"
-#include "clang/AST/Expr.h"
-#include "clang/AST/ExprCXX.h"
-#include "clang/AST/ExprObjC.h"
 #include "clang/AST/ParentMap.h"
-#include "clang/AST/Stmt.h"
-#include "clang/AST/Type.h"
-#include "clang/Analysis/AnalysisDeclContext.h"
-#include "clang/Analysis/CFG.h"
 #include "clang/Analysis/ProgramPoint.h"
 #include "clang/CrossTU/CrossTranslationUnit.h"
 #include "clang/Basic/IdentifierTable.h"
@@ -36,30 +24,11 @@
 #include "clang/Basic/Specifiers.h"
 #include "clang/StaticAnalyzer/Core/BugReporter/PathDiagnostic.h"
 #include "clang/StaticAnalyzer/Core/PathSensitive/CheckerContext.h"
-#include "clang/StaticAnalyzer/Core/PathSensitive/DynamicTypeInfo.h"
 #include "clang/StaticAnalyzer/Core/PathSensitive/DynamicTypeMap.h"
-#include "clang/StaticAnalyzer/Core/PathSensitive/MemRegion.h"
-#include "clang/StaticAnalyzer/Core/PathSensitive/ProgramState.h"
-#include "clang/StaticAnalyzer/Core/PathSensitive/ProgramState_Fwd.h"
-#include "clang/StaticAnalyzer/Core/PathSensitive/SVals.h"
-#include "clang/StaticAnalyzer/Core/PathSensitive/SValBuilder.h"
-#include "clang/StaticAnalyzer/Core/PathSensitive/Store.h"
-#include "llvm/ADT/ArrayRef.h"
-#include "llvm/ADT/DenseMap.h"
-#include "llvm/ADT/None.h"
-#include "llvm/ADT/Optional.h"
-#include "llvm/ADT/PointerIntPair.h"
 #include "llvm/ADT/SmallSet.h"
-#include "llvm/ADT/SmallVector.h"
 #include "llvm/ADT/StringExtras.h"
-#include "llvm/ADT/StringRef.h"
-#include "llvm/Support/Casting.h"
-#include "llvm/Support/Compiler.h"
+#include "llvm/Support/raw_ostream.h"
 #include "llvm/Support/Debug.h"
-#include "llvm/Support/ErrorHandling.h"
-#include "llvm/Support/raw_ostream.h"
-#include <cassert>
-#include <utility>
 
 #define DEBUG_TYPE "static-analyzer-call-event"
 
@@ -67,13 +36,11 @@
 using namespace ento;
 
 QualType CallEvent::getResultType() const {
+  const Expr *E = getOriginExpr();
+  assert(E && "Calls without origin expressions do not have results");
+  QualType ResultTy = E->getType();
+
   ASTContext &Ctx = getState()->getStateManager().getContext();
-  const Expr *E = getOriginExpr();
-  if (!E)
-    return Ctx.VoidTy;
-  assert(E);
-
-  QualType ResultTy = E->getType();
 
   // A function that returns a reference to 'int' will have a result type
   // of simply 'int'. Check the origin expr's value kind to recover the
@@ -118,7 +85,7 @@
 }
 
 static bool isVoidPointerToNonConst(QualType T) {
-  if (const auto *PT = T->getAs<PointerType>()) {
+  if (const PointerType *PT = T->getAs<PointerType>()) {
     QualType PointeeTy = PT->getPointeeType();
     if (PointeeTy.isConstQualified())
       return false;
@@ -159,14 +126,14 @@
 }
 
 bool CallEvent::isGlobalCFunction(StringRef FunctionName) const {
-  const auto *FD = dyn_cast_or_null<FunctionDecl>(getDecl());
+  const FunctionDecl *FD = dyn_cast_or_null<FunctionDecl>(getDecl());
   if (!FD)
     return false;
 
   return CheckerContext::isCLibraryFunction(FD, FunctionName);
 }
 
-/// Returns true if a type is a pointer-to-const or reference-to-const
+/// \brief Returns true if a type is a pointer-to-const or reference-to-const
 /// with no further indirection.
 static bool isPointerToConst(QualType Ty) {
   QualType PointeeTy = Ty->getPointeeType();
@@ -275,7 +242,7 @@
 SourceRange CallEvent::getArgSourceRange(unsigned Index) const {
   const Expr *ArgE = getArgExpr(Index);
   if (!ArgE)
-    return {};
+    return SourceRange();
   return ArgE->getSourceRange();
 }
 
@@ -306,6 +273,7 @@
   Out << "Unknown call (type " << getKind() << ")";
 }
 
+
 bool CallEvent::isCallStmt(const Stmt *S) {
   return isa<CallExpr>(S) || isa<ObjCMessageExpr>(S)
                           || isa<CXXConstructExpr>(S)
@@ -314,11 +282,11 @@
 
 QualType CallEvent::getDeclaredResultType(const Decl *D) {
   assert(D);
-  if (const auto *FD = dyn_cast<FunctionDecl>(D))
+  if (const FunctionDecl* FD = dyn_cast<FunctionDecl>(D))
     return FD->getReturnType();
-  if (const auto *MD = dyn_cast<ObjCMethodDecl>(D))
+  if (const ObjCMethodDecl* MD = dyn_cast<ObjCMethodDecl>(D))
     return MD->getReturnType();
-  if (const auto *BD = dyn_cast<BlockDecl>(D)) {
+  if (const BlockDecl *BD = dyn_cast<BlockDecl>(D)) {
     // Blocks are difficult because the return type may not be stored in the
     // BlockDecl itself. The AST should probably be enhanced, but for now we
     // just do what we can.
@@ -335,7 +303,7 @@
         return Ty;
     }
 
-    return {};
+    return QualType();
   }
 
   llvm_unreachable("unknown callable kind");
@@ -344,11 +312,11 @@
 bool CallEvent::isVariadic(const Decl *D) {
   assert(D);
 
-  if (const auto *FD = dyn_cast<FunctionDecl>(D))
+  if (const FunctionDecl *FD = dyn_cast<FunctionDecl>(D))
     return FD->isVariadic();
-  if (const auto *MD = dyn_cast<ObjCMethodDecl>(D))
+  if (const ObjCMethodDecl *MD = dyn_cast<ObjCMethodDecl>(D))
     return MD->isVariadic();
-  if (const auto *BD = dyn_cast<BlockDecl>(D))
+  if (const BlockDecl *BD = dyn_cast<BlockDecl>(D))
     return BD->isVariadic();
 
   llvm_unreachable("unknown callable kind");
@@ -389,24 +357,23 @@
 
 RuntimeDefinition AnyFunctionCall::getRuntimeDefinition() const {
   const FunctionDecl *FD = getDecl();
-  if (!FD)
-    return {};
-
   // Note that the AnalysisDeclContext will have the FunctionDecl with
   // the definition (if one exists).
-  AnalysisDeclContext *AD =
-    getLocationContext()->getAnalysisDeclContext()->
-    getManager()->getContext(FD);
-  bool IsAutosynthesized;
-  Stmt* Body = AD->getBody(IsAutosynthesized);
-  LLVM_DEBUG({
-    if (IsAutosynthesized)
-      llvm::dbgs() << "Using autosynthesized body for " << FD->getName()
-                   << "\n";
-  });
-  if (Body) {
-    const Decl* Decl = AD->getDecl();
-    return RuntimeDefinition(Decl);
+  if (FD) {
+    AnalysisDeclContext *AD =
+      getLocationContext()->getAnalysisDeclContext()->
+      getManager()->getContext(FD);
+    bool IsAutosynthesized;
+    Stmt* Body = AD->getBody(IsAutosynthesized);
+    DEBUG({
+        if (IsAutosynthesized)
+          llvm::dbgs() << "Using autosynthesized body for " << FD->getName()
+                       << "\n";
+    });
+    if (Body) {
+      const Decl* Decl = AD->getDecl();
+      return RuntimeDefinition(Decl);
+    }
   }
 
   SubEngine *Engine = getState()->getStateManager().getOwningEngine();
@@ -414,7 +381,7 @@
 
   // Try to get CTU definition only if CTUDir is provided.
   if (!Opts.naiveCTUEnabled())
-    return {};
+    return RuntimeDefinition();
 
   cross_tu::CrossTranslationUnitContext &CTUCtx =
       *Engine->getCrossTranslationUnitContext();
@@ -429,36 +396,13 @@
     return {};
   }
 
-<<<<<<< HEAD
-=======
-  SubEngine *Engine = getState()->getStateManager().getOwningEngine();
-  AnalyzerOptions &Opts = Engine->getAnalysisManager().options;
-
-  // Try to get CTU definition only if CTUDir is provided.
-  if (!Opts.naiveCTUEnabled())
-    return RuntimeDefinition();
-
-  cross_tu::CrossTranslationUnitContext &CTUCtx =
-      *Engine->getCrossTranslationUnitContext();
-  llvm::Expected<const FunctionDecl *> CTUDeclOrError =
-      CTUCtx.getCrossTUDefinition(FD, Opts.getCTUDir(), Opts.getCTUIndexName());
-
-  if (!CTUDeclOrError) {
-    handleAllErrors(CTUDeclOrError.takeError(),
-                    [&](const cross_tu::IndexError &IE) {
-                      CTUCtx.emitCrossTUDiagnostics(IE);
-                    });
-    return {};
-  }
-
->>>>>>> 793912eb
   return RuntimeDefinition(*CTUDeclOrError);
 }
 
 void AnyFunctionCall::getInitialStackFrameContents(
                                         const StackFrameContext *CalleeCtx,
                                         BindingsTy &Bindings) const {
-  const auto *D = cast<FunctionDecl>(CalleeCtx->getDecl());
+  const FunctionDecl *D = cast<FunctionDecl>(CalleeCtx->getDecl());
   SValBuilder &SVB = getState()->getStateManager().getSValBuilder();
   addParameterValuesToBindings(CalleeCtx, Bindings, SVB, *this,
                                D->parameters());
@@ -525,6 +469,7 @@
   return false;
 }
 
+
 const FunctionDecl *SimpleFunctionCall::getDecl() const {
   const FunctionDecl *D = getOriginExpr()->getDirectCallee();
   if (D)
@@ -533,8 +478,9 @@
   return getSVal(getOriginExpr()->getCallee()).getAsFunctionDecl();
 }
 
+
 const FunctionDecl *CXXInstanceCall::getDecl() const {
-  const auto *CE = cast_or_null<CallExpr>(getOriginExpr());
+  const CallExpr *CE = cast_or_null<CallExpr>(getOriginExpr());
   if (!CE)
     return AnyFunctionCall::getDecl();
 
@@ -551,20 +497,15 @@
   Values.push_back(ThisVal);
 
   // Don't invalidate if the method is const and there are no mutable fields.
-  if (const auto *D = cast_or_null<CXXMethodDecl>(getDecl())) {
+  if (const CXXMethodDecl *D = cast_or_null<CXXMethodDecl>(getDecl())) {
     if (!D->isConst())
       return;
     // Get the record decl for the class of 'This'. D->getParent() may return a
     // base class decl, rather than the class of the instance which needs to be
     // checked for mutable fields.
-    // TODO: We might as well look at the dynamic type of the object.
     const Expr *Ex = getCXXThisExpr()->ignoreParenBaseCasts();
-    QualType T = Ex->getType();
-    if (T->isPointerType()) // Arrow or implicit-this syntax?
-      T = T->getPointeeType();
-    const CXXRecordDecl *ParentRecord = T->getAsCXXRecordDecl();
-    assert(ParentRecord);
-    if (ParentRecord->hasMutableFields())
+    const CXXRecordDecl *ParentRecord = Ex->getType()->getAsCXXRecordDecl();
+    if (!ParentRecord || ParentRecord->hasMutableFields())
       return;
     // Preserve CXXThis.
     const MemRegion *ThisRegion = ThisVal.getAsRegion();
@@ -587,26 +528,27 @@
   return ThisVal;
 }
 
+
 RuntimeDefinition CXXInstanceCall::getRuntimeDefinition() const {
   // Do we have a decl at all?
   const Decl *D = getDecl();
   if (!D)
-    return {};
+    return RuntimeDefinition();
 
   // If the method is non-virtual, we know we can inline it.
-  const auto *MD = cast<CXXMethodDecl>(D);
+  const CXXMethodDecl *MD = cast<CXXMethodDecl>(D);
   if (!MD->isVirtual())
     return AnyFunctionCall::getRuntimeDefinition();
 
   // Do we know the implicit 'this' object being called?
   const MemRegion *R = getCXXThisVal().getAsRegion();
   if (!R)
-    return {};
+    return RuntimeDefinition();
 
   // Do we know anything about the type of 'this'?
   DynamicTypeInfo DynType = getDynamicTypeInfo(getState(), R);
   if (!DynType.isValid())
-    return {};
+    return RuntimeDefinition();
 
   // Is the type a C++ class? (This is mostly a defensive check.)
   QualType RegionType = DynType.getType()->getPointeeType();
@@ -614,7 +556,7 @@
 
   const CXXRecordDecl *RD = RegionType->getAsCXXRecordDecl();
   if (!RD || !RD->hasDefinition())
-    return {};
+    return RuntimeDefinition();
 
   // Find the decl for this method in that class.
   const CXXMethodDecl *Result = MD->getCorrespondingMethodInClass(RD, true);
@@ -632,13 +574,13 @@
     // this is fixed. <rdar://problem/12287087>
     //assert(!MD->getParent()->isDerivedFrom(RD) && "Bad DynamicTypeInfo");
 
-    return {};
+    return RuntimeDefinition();
   }
 
   // Does the decl that we found have an implementation?
   const FunctionDecl *Definition;
   if (!Result->hasBody(Definition))
-    return {};
+    return RuntimeDefinition();
 
   // We found a definition. If we're not sure that this devirtualization is
   // actually what will happen at runtime, make sure to provide the region so
@@ -659,7 +601,7 @@
     ProgramStateManager &StateMgr = getState()->getStateManager();
     SValBuilder &SVB = StateMgr.getSValBuilder();
 
-    const auto *MD = cast<CXXMethodDecl>(CalleeCtx->getDecl());
+    const CXXMethodDecl *MD = cast<CXXMethodDecl>(CalleeCtx->getDecl());
     Loc ThisLoc = SVB.getCXXThis(MD, CalleeCtx);
 
     // If we devirtualized to a different member function, we need to make sure
@@ -688,6 +630,8 @@
   }
 }
 
+
+
 const Expr *CXXMemberCall::getCXXThisExpr() const {
   return getOriginExpr()->getImplicitObjectArgument();
 }
@@ -697,16 +641,18 @@
   // id-expression in the class member access expression is a qualified-id,
   // that function is called. Otherwise, its final overrider in the dynamic type
   // of the object expression is called.
-  if (const auto *ME = dyn_cast<MemberExpr>(getOriginExpr()->getCallee()))
+  if (const MemberExpr *ME = dyn_cast<MemberExpr>(getOriginExpr()->getCallee()))
     if (ME->hasQualifier())
       return AnyFunctionCall::getRuntimeDefinition();
 
   return CXXInstanceCall::getRuntimeDefinition();
 }
 
+
 const Expr *CXXMemberOperatorCall::getCXXThisExpr() const {
   return getOriginExpr()->getArg(0);
 }
+
 
 const BlockDataRegion *BlockCall::getBlockRegion() const {
   const Expr *Callee = getOriginExpr()->getCallee();
@@ -752,6 +698,7 @@
                                Params);
 }
 
+
 SVal CXXConstructorCall::getCXXThisVal() const {
   if (Data)
     return loc::MemRegionVal(static_cast<const MemRegion *>(Data));
@@ -777,7 +724,7 @@
   SVal ThisVal = getCXXThisVal();
   if (!ThisVal.isUnknown()) {
     SValBuilder &SVB = getState()->getStateManager().getSValBuilder();
-    const auto *MD = cast<CXXMethodDecl>(CalleeCtx->getDecl());
+    const CXXMethodDecl *MD = cast<CXXMethodDecl>(CalleeCtx->getDecl());
     Loc ThisLoc = SVB.getCXXThis(MD, CalleeCtx);
     Bindings.push_back(std::make_pair(ThisLoc, ThisVal));
   }
@@ -878,7 +825,7 @@
   llvm_unreachable("unknown message kind");
 }
 
-using ObjCMessageDataTy = llvm::PointerIntPair<const PseudoObjectExpr *, 2>;
+typedef llvm::PointerIntPair<const PseudoObjectExpr *, 2> ObjCMessageDataTy;
 
 const PseudoObjectExpr *ObjCMethodCall::getContainingPseudoObjectExpr() const {
   assert(Data && "Lazy lookup not yet performed.");
@@ -892,7 +839,7 @@
 
   // This handles the funny case of assigning to the result of a getter.
   // This can happen if the getter returns a non-const reference.
-  if (const auto *BO = dyn_cast<BinaryOperator>(Syntactic))
+  if (const BinaryOperator *BO = dyn_cast<BinaryOperator>(Syntactic))
     Syntactic = BO->getLHS();
 
   return Syntactic;
@@ -900,12 +847,13 @@
 
 ObjCMessageKind ObjCMethodCall::getMessageKind() const {
   if (!Data) {
+
     // Find the parent, ignoring implicit casts.
     ParentMap &PM = getLocationContext()->getParentMap();
     const Stmt *S = PM.getParentIgnoreParenCasts(getOriginExpr());
 
     // Check if parent is a PseudoObjectExpr.
-    if (const auto *POE = dyn_cast_or_null<PseudoObjectExpr>(S)) {
+    if (const PseudoObjectExpr *POE = dyn_cast_or_null<PseudoObjectExpr>(S)) {
       const Expr *Syntactic = getSyntacticFromForPseudoObjectExpr(POE);
 
       ObjCMessageKind K;
@@ -967,14 +915,15 @@
 bool ObjCMethodCall::canBeOverridenInSubclass(ObjCInterfaceDecl *IDecl,
                                              Selector Sel) const {
   assert(IDecl);
-  AnalysisManager &AMgr =
-      getState()->getStateManager().getOwningEngine()->getAnalysisManager();
+  const SourceManager &SM =
+    getState()->getStateManager().getContext().getSourceManager();
+
   // If the class interface is declared inside the main file, assume it is not
   // subcassed.
   // TODO: It could actually be subclassed if the subclass is private as well.
   // This is probably very rare.
   SourceLocation InterfLoc = IDecl->getEndOfDefinitionLoc();
-  if (InterfLoc.isValid() && AMgr.isInCodeFile(InterfLoc))
+  if (InterfLoc.isValid() && SM.isInMainFile(InterfLoc))
     return false;
 
   // Assume that property accessors are not overridden.
@@ -996,7 +945,7 @@
       return false;
 
     // If outside the main file,
-    if (D->getLocation().isValid() && !AMgr.isInCodeFile(D->getLocation()))
+    if (D->getLocation().isValid() && !SM.isInMainFile(D->getLocation()))
       return true;
 
     if (D->isOverriding()) {
@@ -1056,6 +1005,7 @@
   Selector Sel = E->getSelector();
 
   if (E->isInstanceMessage()) {
+
     // Find the receiver type.
     const ObjCObjectPointerType *ReceiverT = nullptr;
     bool CanBeSubClassed = false;
@@ -1070,13 +1020,13 @@
     } else {
       Receiver = getReceiverSVal().getAsRegion();
       if (!Receiver)
-        return {};
+        return RuntimeDefinition();
 
       DynamicTypeInfo DTI = getDynamicTypeInfo(getState(), Receiver);
       if (!DTI.isValid()) {
         assert(isa<AllocaRegion>(Receiver) &&
                "Unhandled untyped region class!");
-        return {};
+        return RuntimeDefinition();
       }
 
       QualType DynType = DTI.getType();
@@ -1131,9 +1081,11 @@
         // need to revisit this someday.  In terms of memory, this table
         // stays around until clang quits, which also may be bad if we
         // need to release memory.
-        using PrivateMethodKey = std::pair<const ObjCInterfaceDecl *, Selector>;
-        using PrivateMethodCache =
-            llvm::DenseMap<PrivateMethodKey, Optional<const ObjCMethodDecl *>>;
+        typedef std::pair<const ObjCInterfaceDecl*, Selector>
+                PrivateMethodKey;
+        typedef llvm::DenseMap<PrivateMethodKey,
+                               Optional<const ObjCMethodDecl *> >
+                PrivateMethodCache;
 
         static PrivateMethodCache PMC;
         Optional<const ObjCMethodDecl *> &Val = PMC[std::make_pair(IDecl, Sel)];
@@ -1178,6 +1130,7 @@
         else
           return RuntimeDefinition(MD, nullptr);
       }
+
   } else {
     // This is a class method.
     // If we have type info for the receiver class, we are calling via
@@ -1188,7 +1141,7 @@
     }
   }
 
-  return {};
+  return RuntimeDefinition();
 }
 
 bool ObjCMethodCall::argumentsMayEscape() const {
@@ -1205,7 +1158,7 @@
 void ObjCMethodCall::getInitialStackFrameContents(
                                              const StackFrameContext *CalleeCtx,
                                              BindingsTy &Bindings) const {
-  const auto *D = cast<ObjCMethodDecl>(CalleeCtx->getDecl());
+  const ObjCMethodDecl *D = cast<ObjCMethodDecl>(CalleeCtx->getDecl());
   SValBuilder &SVB = getState()->getStateManager().getSValBuilder();
   addParameterValuesToBindings(CalleeCtx, Bindings, SVB, *this,
                                D->parameters());
@@ -1222,12 +1175,12 @@
 CallEventRef<>
 CallEventManager::getSimpleCall(const CallExpr *CE, ProgramStateRef State,
                                 const LocationContext *LCtx) {
-  if (const auto *MCE = dyn_cast<CXXMemberCallExpr>(CE))
+  if (const CXXMemberCallExpr *MCE = dyn_cast<CXXMemberCallExpr>(CE))
     return create<CXXMemberCall>(MCE, State, LCtx);
 
-  if (const auto *OpCE = dyn_cast<CXXOperatorCallExpr>(CE)) {
+  if (const CXXOperatorCallExpr *OpCE = dyn_cast<CXXOperatorCallExpr>(CE)) {
     const FunctionDecl *DirectCallee = OpCE->getDirectCallee();
-    if (const auto *MD = dyn_cast<CXXMethodDecl>(DirectCallee))
+    if (const CXXMethodDecl *MD = dyn_cast<CXXMethodDecl>(DirectCallee))
       if (MD->isInstance())
         return create<CXXMemberOperatorCall>(OpCE, State, LCtx);
 
@@ -1239,12 +1192,13 @@
   // something we can't reason about.
   return create<SimpleFunctionCall>(CE, State, LCtx);
 }
+
 
 CallEventRef<>
 CallEventManager::getCaller(const StackFrameContext *CalleeCtx,
                             ProgramStateRef State) {
   const LocationContext *ParentCtx = CalleeCtx->getParent();
-  const LocationContext *CallerCtx = ParentCtx->getStackFrame();
+  const LocationContext *CallerCtx = ParentCtx->getCurrentStackFrame();
   assert(CallerCtx && "This should not be used for top-level stack frames");
 
   const Stmt *CallSite = CalleeCtx->getCallSite();
@@ -1257,7 +1211,7 @@
     case Stmt::CXXConstructExprClass:
     case Stmt::CXXTemporaryObjectExprClass: {
       SValBuilder &SVB = State->getStateManager().getSValBuilder();
-      const auto *Ctor = cast<CXXMethodDecl>(CalleeCtx->getDecl());
+      const CXXMethodDecl *Ctor = cast<CXXMethodDecl>(CalleeCtx->getDecl());
       Loc ThisPtr = SVB.getCXXThis(Ctor, CalleeCtx);
       SVal ThisVal = State->getSVal(ThisPtr);
 
@@ -1282,7 +1236,7 @@
          "All other CFG elements should have exprs");
 
   SValBuilder &SVB = State->getStateManager().getSValBuilder();
-  const auto *Dtor = cast<CXXDestructorDecl>(CalleeCtx->getDecl());
+  const CXXDestructorDecl *Dtor = cast<CXXDestructorDecl>(CalleeCtx->getDecl());
   Loc ThisPtr = SVB.getCXXThis(Dtor, CalleeCtx);
   SVal ThisVal = State->getSVal(ThisPtr);
 
@@ -1290,7 +1244,7 @@
   if (Optional<CFGAutomaticObjDtor> AutoDtor = E.getAs<CFGAutomaticObjDtor>())
     Trigger = AutoDtor->getTriggerStmt();
   else if (Optional<CFGDeleteDtor> DeleteDtor = E.getAs<CFGDeleteDtor>())
-    Trigger = DeleteDtor->getDeleteExpr();
+    Trigger = cast<Stmt>(DeleteDtor->getDeleteExpr());
   else
     Trigger = Dtor->getBody();
 
