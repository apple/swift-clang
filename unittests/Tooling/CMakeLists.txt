--- conflicted
+++ resolved
@@ -69,12 +69,8 @@
   clangToolingCore
   clangToolingInclusions
   clangToolingRefactor
-<<<<<<< HEAD
   clangToolingRefactoring
-  )
-=======
   )
 
 
-add_subdirectory(Syntax)
->>>>>>> 0764aec2
+add_subdirectory(Syntax)