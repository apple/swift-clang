--- conflicted
+++ resolved
@@ -94,18 +94,13 @@
   "could not acquire lock file for module '%0': %1">, InGroup<ModuleBuild>;
 def remark_module_lock_timeout : Remark<
   "timed out waiting to acquire lock file for module '%0'">, InGroup<ModuleBuild>;
-<<<<<<< HEAD
-def err_module_shadowed : Error<
-  "import of shadowed module '%0'">;
 def err_module_lock_failure : Error<
   "could not acquire lock file for module '%0': %1">, DefaultFatal;
 def err_module_lock_timeout : Error<
   "timed out waiting to acquire lock file for module '%0'">, DefaultFatal;
-=======
 def err_module_shadowed : Error<"import of shadowed module '%0'">, DefaultFatal;
 def err_module_build_shadowed_submodule : Error<
   "build a shadowed submodule '%0'">, DefaultFatal;
->>>>>>> 21f849e6
 def err_module_cycle : Error<"cyclic dependency in module '%0': %1">, 
   DefaultFatal;
 def err_module_prebuilt : Error<
