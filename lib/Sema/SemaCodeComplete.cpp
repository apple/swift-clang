--- conflicted
+++ resolved
@@ -4051,7 +4051,8 @@
     // If there are no prior enumerators in C++, check whether we have to
     // qualify the names of the enumerators that we suggest, because they
     // may not be visible in this scope.
-    Qualifier = getRequiredQualification(Context, CurContext, Enum);
+    Qualifier = NestedNameSpecifier::getRequiredQualification(Context,
+                                                              CurContext, Enum);
   }
 
   Results.EnterNewScope();
@@ -4749,17 +4750,6 @@
       }
   }
 
-<<<<<<< HEAD
-  if (getLangOpts().CPlusPlus && !Qualifier && EnumeratorsSeen.empty()) {
-    // If there are no prior enumerators in C++, check whether we have to
-    // qualify the names of the enumerators that we suggest, because they
-    // may not be visible in this scope.
-    Qualifier = NestedNameSpecifier::getRequiredQualification(Context,
-                                                              CurContext, Enum);
-  }
-
-=======
->>>>>>> 197e8c7c
   // Add any enumerators that have not yet been mentioned.
   ResultBuilder Results(*this, CodeCompleter->getAllocator(),
                         CodeCompleter->getCodeCompletionTUInfo(),
