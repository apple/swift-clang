//===--- CompilerInstance.cpp ---------------------------------------------===//
//
//                     The LLVM Compiler Infrastructure
//
// This file is distributed under the University of Illinois Open Source
// License. See LICENSE.TXT for details.
//
//===----------------------------------------------------------------------===//

#include "clang/Frontend/CompilerInstance.h"
#include "clang/APINotes/APINotesReader.h"
#include "clang/AST/ASTConsumer.h"
#include "clang/AST/ASTContext.h"
#include "clang/AST/Decl.h"
#include "clang/Basic/CharInfo.h"
#include "clang/Basic/Diagnostic.h"
#include "clang/Basic/FileManager.h"
#include "clang/Basic/MemoryBufferCache.h"
#include "clang/Basic/SourceManager.h"
#include "clang/Basic/Stack.h"
#include "clang/Basic/TargetInfo.h"
#include "clang/Basic/Version.h"
#include "clang/Config/config.h"
#include "clang/Frontend/ChainedDiagnosticConsumer.h"
#include "clang/Frontend/FrontendAction.h"
#include "clang/Frontend/FrontendActions.h"
#include "clang/Frontend/FrontendDiagnostic.h"
#include "clang/Frontend/LogDiagnosticPrinter.h"
#include "clang/Frontend/SerializedDiagnosticPrinter.h"
#include "clang/Frontend/TextDiagnosticPrinter.h"
#include "clang/Frontend/Utils.h"
#include "clang/Frontend/VerifyDiagnosticConsumer.h"
#include "clang/Index/IndexingAction.h"
#include "clang/Lex/HeaderSearch.h"
#include "clang/Lex/PTHManager.h"
#include "clang/Lex/Preprocessor.h"
#include "clang/Lex/PreprocessorOptions.h"
#include "clang/Sema/CodeCompleteConsumer.h"
#include "clang/Sema/Sema.h"
#include "clang/Serialization/ASTReader.h"
#include "clang/Serialization/GlobalModuleIndex.h"
#include "llvm/ADT/Statistic.h"
#include "llvm/Support/CrashRecoveryContext.h"
#include "llvm/Support/Errc.h"
#include "llvm/Support/FileSystem.h"
#include "llvm/Support/Host.h"
#include "llvm/Support/LockFileManager.h"
#include "llvm/Support/MemoryBuffer.h"
#include "llvm/Support/Path.h"
#include "llvm/Support/Program.h"
#include "llvm/Support/Signals.h"
#include "llvm/Support/Timer.h"
#include "llvm/Support/raw_ostream.h"
#include <sys/stat.h>
#include <system_error>
#include <time.h>
#include <utility>

using namespace clang;

CompilerInstance::CompilerInstance(
    std::shared_ptr<PCHContainerOperations> PCHContainerOps,
    MemoryBufferCache *SharedPCMCache)
    : ModuleLoader(/* BuildingModule = */ SharedPCMCache),
      Invocation(new CompilerInvocation()),
      PCMCache(SharedPCMCache ? SharedPCMCache : new MemoryBufferCache),
      ThePCHContainerOperations(std::move(PCHContainerOps)) {
  // Don't allow this to invalidate buffers in use by others.
  if (SharedPCMCache)
    getPCMCache().finalizeCurrentBuffers();
}

CompilerInstance::~CompilerInstance() {
  assert(OutputFiles.empty() && "Still output files in flight?");
}

void CompilerInstance::setInvocation(
    std::shared_ptr<CompilerInvocation> Value) {
  Invocation = std::move(Value);
}

bool CompilerInstance::shouldBuildGlobalModuleIndex() const {
  return (BuildGlobalModuleIndex ||
          (ModuleManager && ModuleManager->isGlobalIndexUnavailable() &&
           getFrontendOpts().GenerateGlobalModuleIndex)) &&
         !ModuleBuildFailed;
}

void CompilerInstance::setDiagnostics(DiagnosticsEngine *Value) {
  Diagnostics = Value;
}

void CompilerInstance::setTarget(TargetInfo *Value) { Target = Value; }
void CompilerInstance::setAuxTarget(TargetInfo *Value) { AuxTarget = Value; }

void CompilerInstance::setFileManager(FileManager *Value) {
  FileMgr = Value;
  if (Value)
    VirtualFileSystem = Value->getVirtualFileSystem();
  else
    VirtualFileSystem.reset();
}

void CompilerInstance::setSourceManager(SourceManager *Value) {
  SourceMgr = Value;
}

void CompilerInstance::setPreprocessor(std::shared_ptr<Preprocessor> Value) {
  PP = std::move(Value);
}

void CompilerInstance::setASTContext(ASTContext *Value) {
  Context = Value;

  if (Context && Consumer)
    getASTConsumer().Initialize(getASTContext());
}

void CompilerInstance::setSema(Sema *S) {
  TheSema.reset(S);
}

void CompilerInstance::setASTConsumer(std::unique_ptr<ASTConsumer> Value) {
  Consumer = std::move(Value);

  if (Context && Consumer)
    getASTConsumer().Initialize(getASTContext());
}

void CompilerInstance::setCodeCompletionConsumer(CodeCompleteConsumer *Value) {
  CompletionConsumer.reset(Value);
}

std::unique_ptr<Sema> CompilerInstance::takeSema() {
  return std::move(TheSema);
}

IntrusiveRefCntPtr<ASTReader> CompilerInstance::getModuleManager() const {
  return ModuleManager;
}
void CompilerInstance::setModuleManager(IntrusiveRefCntPtr<ASTReader> Reader) {
  assert(PCMCache.get() == &Reader->getModuleManager().getPCMCache() &&
         "Expected ASTReader to use the same PCM cache");
  ModuleManager = std::move(Reader);
}

std::shared_ptr<ModuleDependencyCollector>
CompilerInstance::getModuleDepCollector() const {
  return ModuleDepCollector;
}

void CompilerInstance::setModuleDepCollector(
    std::shared_ptr<ModuleDependencyCollector> Collector) {
  ModuleDepCollector = std::move(Collector);
}

static void collectHeaderMaps(const HeaderSearch &HS,
                              std::shared_ptr<ModuleDependencyCollector> MDC) {
  SmallVector<std::string, 4> HeaderMapFileNames;
  HS.getHeaderMapFileNames(HeaderMapFileNames);
  for (auto &Name : HeaderMapFileNames)
    MDC->addFile(Name);
}

static void collectIncludePCH(CompilerInstance &CI,
                              std::shared_ptr<ModuleDependencyCollector> MDC) {
  const PreprocessorOptions &PPOpts = CI.getPreprocessorOpts();
  if (PPOpts.ImplicitPCHInclude.empty())
    return;

  StringRef PCHInclude = PPOpts.ImplicitPCHInclude;
  FileManager &FileMgr = CI.getFileManager();
  const DirectoryEntry *PCHDir = FileMgr.getDirectory(PCHInclude);
  if (!PCHDir) {
    MDC->addFile(PCHInclude);
    return;
  }

  std::error_code EC;
  SmallString<128> DirNative;
  llvm::sys::path::native(PCHDir->getName(), DirNative);
  vfs::FileSystem &FS = *FileMgr.getVirtualFileSystem();
  SimpleASTReaderListener Validator(CI.getPreprocessor());
  for (vfs::directory_iterator Dir = FS.dir_begin(DirNative, EC), DirEnd;
       Dir != DirEnd && !EC; Dir.increment(EC)) {
    // Check whether this is an AST file. ASTReader::isAcceptableASTFile is not
    // used here since we're not interested in validating the PCH at this time,
    // but only to check whether this is a file containing an AST.
    if (!ASTReader::readASTFileControlBlock(
            Dir->getName(), FileMgr, CI.getPCHContainerReader(),
            /*FindModuleFileExtensions=*/false, Validator,
            /*ValidateDiagnosticOptions=*/false))
      MDC->addFile(Dir->getName());
  }
}

static void collectVFSEntries(CompilerInstance &CI,
                              std::shared_ptr<ModuleDependencyCollector> MDC) {
  if (CI.getHeaderSearchOpts().VFSOverlayFiles.empty())
    return;

  // Collect all VFS found.
  SmallVector<vfs::YAMLVFSEntry, 16> VFSEntries;
  for (const std::string &VFSFile : CI.getHeaderSearchOpts().VFSOverlayFiles) {
    llvm::ErrorOr<std::unique_ptr<llvm::MemoryBuffer>> Buffer =
        llvm::MemoryBuffer::getFile(VFSFile);
    if (!Buffer)
      return;
    vfs::collectVFSFromYAML(std::move(Buffer.get()), /*DiagHandler*/ nullptr,
                            VFSFile, VFSEntries);
  }

  for (auto &E : VFSEntries)
    MDC->addFile(E.VPath, E.RPath);
}

// Diagnostics
static void SetUpDiagnosticLog(DiagnosticOptions *DiagOpts,
                               const CodeGenOptions *CodeGenOpts,
                               DiagnosticsEngine &Diags) {
  std::error_code EC;
  std::unique_ptr<raw_ostream> StreamOwner;
  raw_ostream *OS = &llvm::errs();
  if (DiagOpts->DiagnosticLogFile != "-") {
    // Create the output stream.
    auto FileOS = llvm::make_unique<llvm::raw_fd_ostream>(
        DiagOpts->DiagnosticLogFile, EC,
        llvm::sys::fs::F_Append | llvm::sys::fs::F_Text);
    if (EC) {
      Diags.Report(diag::warn_fe_cc_log_diagnostics_failure)
          << DiagOpts->DiagnosticLogFile << EC.message();
    } else {
      FileOS->SetUnbuffered();
      OS = FileOS.get();
      StreamOwner = std::move(FileOS);
    }
  }

  // Chain in the diagnostic client which will log the diagnostics.
  auto Logger = llvm::make_unique<LogDiagnosticPrinter>(*OS, DiagOpts,
                                                        std::move(StreamOwner));
  if (CodeGenOpts)
    Logger->setDwarfDebugFlags(CodeGenOpts->DwarfDebugFlags);
  assert(Diags.ownsClient());
  Diags.setClient(
      new ChainedDiagnosticConsumer(Diags.takeClient(), std::move(Logger)));
}

static void SetupSerializedDiagnostics(DiagnosticOptions *DiagOpts,
                                       DiagnosticsEngine &Diags,
                                       StringRef OutputFile) {
  auto SerializedConsumer =
      clang::serialized_diags::create(OutputFile, DiagOpts);

  if (Diags.ownsClient()) {
    Diags.setClient(new ChainedDiagnosticConsumer(
        Diags.takeClient(), std::move(SerializedConsumer)));
  } else {
    Diags.setClient(new ChainedDiagnosticConsumer(
        Diags.getClient(), std::move(SerializedConsumer)));
  }
}

void CompilerInstance::createDiagnostics(DiagnosticConsumer *Client,
                                         bool ShouldOwnClient) {
  Diagnostics = createDiagnostics(&getDiagnosticOpts(), Client,
                                  ShouldOwnClient, &getCodeGenOpts());
}

IntrusiveRefCntPtr<DiagnosticsEngine>
CompilerInstance::createDiagnostics(DiagnosticOptions *Opts,
                                    DiagnosticConsumer *Client,
                                    bool ShouldOwnClient,
                                    const CodeGenOptions *CodeGenOpts) {
  IntrusiveRefCntPtr<DiagnosticIDs> DiagID(new DiagnosticIDs());
  IntrusiveRefCntPtr<DiagnosticsEngine>
      Diags(new DiagnosticsEngine(DiagID, Opts));

  // Create the diagnostic client for reporting errors or for
  // implementing -verify.
  if (Client) {
    Diags->setClient(Client, ShouldOwnClient);
  } else
    Diags->setClient(new TextDiagnosticPrinter(llvm::errs(), Opts));

  // Chain in -verify checker, if requested.
  if (Opts->VerifyDiagnostics)
    Diags->setClient(new VerifyDiagnosticConsumer(*Diags));

  // Chain in -diagnostic-log-file dumper, if requested.
  if (!Opts->DiagnosticLogFile.empty())
    SetUpDiagnosticLog(Opts, CodeGenOpts, *Diags);

  if (!Opts->DiagnosticSerializationFile.empty())
    SetupSerializedDiagnostics(Opts, *Diags,
                               Opts->DiagnosticSerializationFile);
  
  // Configure our handling of diagnostics.
  ProcessWarningOptions(*Diags, *Opts);

  return Diags;
}

// File Manager

FileManager *CompilerInstance::createFileManager() {
  if (!hasVirtualFileSystem()) {
    IntrusiveRefCntPtr<vfs::FileSystem> VFS =
        createVFSFromCompilerInvocation(getInvocation(), getDiagnostics());
    setVirtualFileSystem(VFS);
  }
  FileMgr = new FileManager(getFileSystemOpts(), VirtualFileSystem);
  return FileMgr.get();
}

// Source Manager

void CompilerInstance::createSourceManager(FileManager &FileMgr) {
  SourceMgr = new SourceManager(getDiagnostics(), FileMgr);
}

// Initialize the remapping of files to alternative contents, e.g.,
// those specified through other files.
static void InitializeFileRemapping(DiagnosticsEngine &Diags,
                                    SourceManager &SourceMgr,
                                    FileManager &FileMgr,
                                    const PreprocessorOptions &InitOpts) {
  // Remap files in the source manager (with buffers).
  for (const auto &RB : InitOpts.RemappedFileBuffers) {
    // Create the file entry for the file that we're mapping from.
    const FileEntry *FromFile =
        FileMgr.getVirtualFile(RB.first, RB.second->getBufferSize(), 0);
    if (!FromFile) {
      Diags.Report(diag::err_fe_remap_missing_from_file) << RB.first;
      if (!InitOpts.RetainRemappedFileBuffers)
        delete RB.second;
      continue;
    }

    // Override the contents of the "from" file with the contents of
    // the "to" file.
    SourceMgr.overrideFileContents(FromFile, RB.second,
                                   InitOpts.RetainRemappedFileBuffers);
  }

  // Remap files in the source manager (with other files).
  for (const auto &RF : InitOpts.RemappedFiles) {
    // Find the file that we're mapping to.
    const FileEntry *ToFile = FileMgr.getFile(RF.second);
    if (!ToFile) {
      Diags.Report(diag::err_fe_remap_missing_to_file) << RF.first << RF.second;
      continue;
    }

    // Create the file entry for the file that we're mapping from.
    const FileEntry *FromFile =
        FileMgr.getVirtualFile(RF.first, ToFile->getSize(), 0);
    if (!FromFile) {
      Diags.Report(diag::err_fe_remap_missing_from_file) << RF.first;
      continue;
    }

    // Override the contents of the "from" file with the contents of
    // the "to" file.
    SourceMgr.overrideFileContents(FromFile, ToFile);
  }

  SourceMgr.setOverridenFilesKeepOriginalName(
      InitOpts.RemappedFilesKeepOriginalName);
}

// Preprocessor

void CompilerInstance::createPreprocessor(TranslationUnitKind TUKind) {
  const PreprocessorOptions &PPOpts = getPreprocessorOpts();

  // Create a PTH manager if we are using some form of a token cache.
  PTHManager *PTHMgr = nullptr;
  if (!PPOpts.TokenCache.empty())
    PTHMgr = PTHManager::Create(PPOpts.TokenCache, getDiagnostics());

  // Create the Preprocessor.
  HeaderSearch *HeaderInfo =
      new HeaderSearch(getHeaderSearchOptsPtr(), getSourceManager(),
                       getDiagnostics(), getLangOpts(), &getTarget());
  PP = std::make_shared<Preprocessor>(
      Invocation->getPreprocessorOptsPtr(), getDiagnostics(), getLangOpts(),
      getSourceManager(), getPCMCache(), *HeaderInfo, *this, PTHMgr,
      /*OwnsHeaderSearch=*/true, TUKind);
  getTarget().adjust(getLangOpts());
  PP->Initialize(getTarget(), getAuxTarget());

  // Note that this is different then passing PTHMgr to Preprocessor's ctor.
  // That argument is used as the IdentifierInfoLookup argument to
  // IdentifierTable's ctor.
  if (PTHMgr) {
    PTHMgr->setPreprocessor(&*PP);
    PP->setPTHManager(PTHMgr);
  }

  if (PPOpts.DetailedRecord)
    PP->createPreprocessingRecord();

  // Apply remappings to the source manager.
  InitializeFileRemapping(PP->getDiagnostics(), PP->getSourceManager(),
                          PP->getFileManager(), PPOpts);

  // Predefine macros and configure the preprocessor.
  InitializePreprocessor(*PP, PPOpts, getPCHContainerReader(),
                         getFrontendOpts());

  // Initialize the header search object.  In CUDA compilations, we use the aux
  // triple (the host triple) to initialize our header search, since we need to
  // find the host headers in order to compile the CUDA code.
  const llvm::Triple *HeaderSearchTriple = &PP->getTargetInfo().getTriple();
  if (PP->getTargetInfo().getTriple().getOS() == llvm::Triple::CUDA &&
      PP->getAuxTargetInfo())
    HeaderSearchTriple = &PP->getAuxTargetInfo()->getTriple();

  ApplyHeaderSearchOptions(PP->getHeaderSearchInfo(), getHeaderSearchOpts(),
                           PP->getLangOpts(), *HeaderSearchTriple);

  PP->setPreprocessedOutput(getPreprocessorOutputOpts().ShowCPP);

  if (PP->getLangOpts().Modules && PP->getLangOpts().ImplicitModules)
    PP->getHeaderSearchInfo().setModuleCachePath(getSpecificModuleCachePath());

  // Handle generating dependencies, if requested.
  const DependencyOutputOptions &DepOpts = getDependencyOutputOpts();
  if (!DepOpts.OutputFile.empty())
    TheDependencyFileGenerator.reset(
        DependencyFileGenerator::CreateAndAttachToPreprocessor(*PP, DepOpts));
  if (!DepOpts.DOTOutputFile.empty())
    AttachDependencyGraphGen(*PP, DepOpts.DOTOutputFile,
                             getHeaderSearchOpts().Sysroot);

  // If we don't have a collector, but we are collecting module dependencies,
  // then we're the top level compiler instance and need to create one.
  if (!ModuleDepCollector && !DepOpts.ModuleDependencyOutputDir.empty()) {
    ModuleDepCollector = std::make_shared<ModuleDependencyCollector>(
        DepOpts.ModuleDependencyOutputDir);
  }

  // If there is a module dep collector, register with other dep collectors
  // and also (a) collect header maps and (b) TODO: input vfs overlay files.
  if (ModuleDepCollector) {
    addDependencyCollector(ModuleDepCollector);
    collectHeaderMaps(PP->getHeaderSearchInfo(), ModuleDepCollector);
    collectIncludePCH(*this, ModuleDepCollector);
    collectVFSEntries(*this, ModuleDepCollector);
  }

  for (auto &Listener : DependencyCollectors)
    Listener->attachToPreprocessor(*PP);

  // Handle generating header include information, if requested.
  if (DepOpts.ShowHeaderIncludes)
    AttachHeaderIncludeGen(*PP, DepOpts);
  if (!DepOpts.HeaderIncludeOutputFile.empty()) {
    StringRef OutputPath = DepOpts.HeaderIncludeOutputFile;
    if (OutputPath == "-")
      OutputPath = "";
    AttachHeaderIncludeGen(*PP, DepOpts,
                           /*ShowAllHeaders=*/true, OutputPath,
                           /*ShowDepth=*/false);
  }

  if (DepOpts.ShowIncludesDest != ShowIncludesDestination::None) {
    AttachHeaderIncludeGen(*PP, DepOpts,
                           /*ShowAllHeaders=*/true, /*OutputPath=*/"",
                           /*ShowDepth=*/true, /*MSStyle=*/true);
  }
}

std::string CompilerInstance::getSpecificModuleCachePath() {
  // Set up the module path, including the hash for the
  // module-creation options.
  SmallString<256> SpecificModuleCache(getHeaderSearchOpts().ModuleCachePath);
  if (!SpecificModuleCache.empty() && !getHeaderSearchOpts().DisableModuleHash)
    llvm::sys::path::append(SpecificModuleCache,
                            getInvocation().getModuleHash(getDiagnostics()));
  return SpecificModuleCache.str();
}

// ASTContext

void CompilerInstance::createASTContext() {
  Preprocessor &PP = getPreprocessor();
  auto *Context = new ASTContext(getLangOpts(), PP.getSourceManager(),
                                 PP.getIdentifierTable(), PP.getSelectorTable(),
                                 PP.getBuiltinInfo());
  Context->InitBuiltinTypes(getTarget(), getAuxTarget());
  setASTContext(Context);
}

// ExternalASTSource

void CompilerInstance::createPCHExternalASTSource(
    StringRef Path, bool DisablePCHValidation, bool AllowPCHWithCompilerErrors,
    void *DeserializationListener, bool OwnDeserializationListener) {
  bool Preamble = getPreprocessorOpts().PrecompiledPreambleBytes.first != 0;
  ModuleManager = createPCHExternalASTSource(
      Path, getHeaderSearchOpts().Sysroot, DisablePCHValidation,
      AllowPCHWithCompilerErrors, getPreprocessor(), getASTContext(),
      getPCHContainerReader(),
      getFrontendOpts().ModuleFileExtensions,
      TheDependencyFileGenerator.get(),
      DependencyCollectors,
      DeserializationListener,
      OwnDeserializationListener, Preamble,
      getFrontendOpts().UseGlobalModuleIndex);
}

IntrusiveRefCntPtr<ASTReader> CompilerInstance::createPCHExternalASTSource(
    StringRef Path, StringRef Sysroot, bool DisablePCHValidation,
    bool AllowPCHWithCompilerErrors, Preprocessor &PP, ASTContext &Context,
    const PCHContainerReader &PCHContainerRdr,
    ArrayRef<std::shared_ptr<ModuleFileExtension>> Extensions,
    DependencyFileGenerator *DependencyFile,
    ArrayRef<std::shared_ptr<DependencyCollector>> DependencyCollectors,
    void *DeserializationListener, bool OwnDeserializationListener,
    bool Preamble, bool UseGlobalModuleIndex) {
  HeaderSearchOptions &HSOpts = PP.getHeaderSearchInfo().getHeaderSearchOpts();

  IntrusiveRefCntPtr<ASTReader> Reader(new ASTReader(
      PP, &Context, PCHContainerRdr, Extensions,
      Sysroot.empty() ? "" : Sysroot.data(), DisablePCHValidation,
      AllowPCHWithCompilerErrors, /*AllowConfigurationMismatch*/ false,
      HSOpts.ModulesValidateSystemHeaders, UseGlobalModuleIndex));

  // We need the external source to be set up before we read the AST, because
  // eagerly-deserialized declarations may use it.
  Context.setExternalSource(Reader.get());

  Reader->setDeserializationListener(
      static_cast<ASTDeserializationListener *>(DeserializationListener),
      /*TakeOwnership=*/OwnDeserializationListener);

  if (DependencyFile)
    DependencyFile->AttachToASTReader(*Reader);
  for (auto &Listener : DependencyCollectors)
    Listener->attachToASTReader(*Reader);

  switch (Reader->ReadAST(Path,
                          Preamble ? serialization::MK_Preamble
                                   : serialization::MK_PCH,
                          SourceLocation(),
                          ASTReader::ARR_None)) {
  case ASTReader::Success:
    // Set the predefines buffer as suggested by the PCH reader. Typically, the
    // predefines buffer will be empty.
    PP.setPredefines(Reader->getSuggestedPredefines());
    return Reader;

  case ASTReader::Failure:
    // Unrecoverable failure: don't even try to process the input file.
    break;

  case ASTReader::Missing:
  case ASTReader::OutOfDate:
  case ASTReader::VersionMismatch:
  case ASTReader::ConfigurationMismatch:
  case ASTReader::HadErrors:
    // No suitable PCH file could be found. Return an error.
    break;
  }

  Context.setExternalSource(nullptr);
  return nullptr;
}

// Code Completion

static bool EnableCodeCompletion(Preprocessor &PP,
                                 StringRef Filename,
                                 unsigned Line,
                                 unsigned Column) {
  // Tell the source manager to chop off the given file at a specific
  // line and column.
  const FileEntry *Entry = PP.getFileManager().getFile(Filename);
  if (!Entry) {
    PP.getDiagnostics().Report(diag::err_fe_invalid_code_complete_file)
      << Filename;
    return true;
  }

  // Truncate the named file at the given line/column.
  PP.SetCodeCompletionPoint(Entry, Line, Column);
  return false;
}

void CompilerInstance::createCodeCompletionConsumer() {
  const ParsedSourceLocation &Loc = getFrontendOpts().CodeCompletionAt;
  if (!CompletionConsumer) {
    setCodeCompletionConsumer(
      createCodeCompletionConsumer(getPreprocessor(),
                                   Loc.FileName, Loc.Line, Loc.Column,
                                   getFrontendOpts().CodeCompleteOpts,
                                   llvm::outs()));
    if (!CompletionConsumer)
      return;
  } else if (EnableCodeCompletion(getPreprocessor(), Loc.FileName,
                                  Loc.Line, Loc.Column)) {
    setCodeCompletionConsumer(nullptr);
    return;
  }

  if (CompletionConsumer->isOutputBinary() &&
      llvm::sys::ChangeStdoutToBinary()) {
    getPreprocessor().getDiagnostics().Report(diag::err_fe_stdout_binary);
    setCodeCompletionConsumer(nullptr);
  }
}

void CompilerInstance::createFrontendTimer() {
  FrontendTimerGroup.reset(
      new llvm::TimerGroup("frontend", "Clang front-end time report"));
  FrontendTimer.reset(
      new llvm::Timer("frontend", "Clang front-end timer",
                      *FrontendTimerGroup));
}

CodeCompleteConsumer *
CompilerInstance::createCodeCompletionConsumer(Preprocessor &PP,
                                               StringRef Filename,
                                               unsigned Line,
                                               unsigned Column,
                                               const CodeCompleteOptions &Opts,
                                               raw_ostream &OS) {
  if (EnableCodeCompletion(PP, Filename, Line, Column))
    return nullptr;

  // Set up the creation routine for code-completion.
  return new PrintingCodeCompleteConsumer(Opts, OS);
}

void CompilerInstance::createSema(TranslationUnitKind TUKind,
                                  CodeCompleteConsumer *CompletionConsumer) {
  TheSema.reset(new Sema(getPreprocessor(), getASTContext(), getASTConsumer(),
                         TUKind, CompletionConsumer));

  // Set up API notes.
  TheSema->APINotes.setSwiftVersion(getAPINotesOpts().SwiftVersion);

  // If we're building a module and are supposed to load API notes,
  // notify the API notes manager.
  if (auto currentModule = getPreprocessor().getCurrentModule()) {
    (void)TheSema->APINotes.loadCurrentModuleAPINotes(
            currentModule,
            getLangOpts().APINotesModules,
            getAPINotesOpts().ModuleSearchPaths);
    // Check for any attributes we should add to the module
    for (auto reader : TheSema->APINotes.getCurrentModuleReaders()) {
      // swift_infer_import_as_member
      if (reader->getModuleOptions().SwiftInferImportAsMember) {
        currentModule->IsSwiftInferImportAsMember = true;
        break;
      }
    }
  }

  // Attach the external sema source if there is any.
  if (ExternalSemaSrc) {
    TheSema->addExternalSource(ExternalSemaSrc.get());
    ExternalSemaSrc->InitializeSema(*TheSema);
  }
}

// Output Files

void CompilerInstance::addOutputFile(OutputFile &&OutFile) {
  OutputFiles.push_back(std::move(OutFile));
}

void CompilerInstance::clearOutputFiles(bool EraseFiles) {
  for (OutputFile &OF : OutputFiles) {
    if (!OF.TempFilename.empty()) {
      if (EraseFiles) {
        llvm::sys::fs::remove(OF.TempFilename);
      } else {
        SmallString<128> NewOutFile(OF.Filename);

        // If '-working-directory' was passed, the output filename should be
        // relative to that.
        FileMgr->FixupRelativePath(NewOutFile);
        if (std::error_code ec =
                llvm::sys::fs::rename(OF.TempFilename, NewOutFile)) {
          getDiagnostics().Report(diag::err_unable_to_rename_temp)
            << OF.TempFilename << OF.Filename << ec.message();

          llvm::sys::fs::remove(OF.TempFilename);
        }
      }
    } else if (!OF.Filename.empty() && EraseFiles)
      llvm::sys::fs::remove(OF.Filename);
  }
  OutputFiles.clear();
  if (DeleteBuiltModules) {
    for (auto &Module : BuiltModules)
      llvm::sys::fs::remove(Module.second);
    BuiltModules.clear();
  }
  NonSeekStream.reset();
}

std::unique_ptr<raw_pwrite_stream>
CompilerInstance::createDefaultOutputFile(bool Binary, StringRef InFile,
                                          StringRef Extension) {
  return createOutputFile(getFrontendOpts().OutputFile, Binary,
                          /*RemoveFileOnSignal=*/true, InFile, Extension,
                          /*UseTemporary=*/true);
}

std::unique_ptr<raw_pwrite_stream> CompilerInstance::createNullOutputFile() {
  return llvm::make_unique<llvm::raw_null_ostream>();
}

std::unique_ptr<raw_pwrite_stream>
CompilerInstance::createOutputFile(StringRef OutputPath, bool Binary,
                                   bool RemoveFileOnSignal, StringRef InFile,
                                   StringRef Extension, bool UseTemporary,
                                   bool CreateMissingDirectories) {
  std::string OutputPathName, TempPathName;
  std::error_code EC;
  std::unique_ptr<raw_pwrite_stream> OS = createOutputFile(
      OutputPath, EC, Binary, RemoveFileOnSignal, InFile, Extension,
      UseTemporary, CreateMissingDirectories, &OutputPathName, &TempPathName);
  if (!OS) {
    getDiagnostics().Report(diag::err_fe_unable_to_open_output) << OutputPath
                                                                << EC.message();
    return nullptr;
  }

  // Add the output file -- but don't try to remove "-", since this means we are
  // using stdin.
  addOutputFile(
      OutputFile((OutputPathName != "-") ? OutputPathName : "", TempPathName));

  return OS;
}

std::unique_ptr<llvm::raw_pwrite_stream> CompilerInstance::createOutputFile(
    StringRef OutputPath, std::error_code &Error, bool Binary,
    bool RemoveFileOnSignal, StringRef InFile, StringRef Extension,
    bool UseTemporary, bool CreateMissingDirectories,
    std::string *ResultPathName, std::string *TempPathName) {
  assert((!CreateMissingDirectories || UseTemporary) &&
         "CreateMissingDirectories is only allowed when using temporary files");

  std::string OutFile, TempFile;
  if (!OutputPath.empty()) {
    OutFile = OutputPath;
  } else if (InFile == "-") {
    OutFile = "-";
  } else if (!Extension.empty()) {
    SmallString<128> Path(InFile);
    llvm::sys::path::replace_extension(Path, Extension);
    OutFile = Path.str();
  } else {
    OutFile = "-";
  }

  std::unique_ptr<llvm::raw_fd_ostream> OS;
  std::string OSFile;

  if (UseTemporary) {
    if (OutFile == "-")
      UseTemporary = false;
    else {
      llvm::sys::fs::file_status Status;
      llvm::sys::fs::status(OutputPath, Status);
      if (llvm::sys::fs::exists(Status)) {
        // Fail early if we can't write to the final destination.
        if (!llvm::sys::fs::can_write(OutputPath)) {
          Error = make_error_code(llvm::errc::operation_not_permitted);
          return nullptr;
        }

        // Don't use a temporary if the output is a special file. This handles
        // things like '-o /dev/null'
        if (!llvm::sys::fs::is_regular_file(Status))
          UseTemporary = false;
      }
    }
  }

  if (UseTemporary) {
    // Create a temporary file.
    // Insert -%%%%%%%% before the extension (if any), and because some tools
    // (noticeable, clang's own GlobalModuleIndex.cpp) glob for build
    // artifacts, also append .tmp.
    StringRef OutputExtension = llvm::sys::path::extension(OutFile);
    SmallString<128> TempPath =
        StringRef(OutFile).drop_back(OutputExtension.size());
    TempPath += "-%%%%%%%%";
    TempPath += OutputExtension;
    TempPath += ".tmp";
    int fd;
    std::error_code EC =
        llvm::sys::fs::createUniqueFile(TempPath, fd, TempPath);

    if (CreateMissingDirectories &&
        EC == llvm::errc::no_such_file_or_directory) {
      StringRef Parent = llvm::sys::path::parent_path(OutputPath);
      EC = llvm::sys::fs::create_directories(Parent);
      if (!EC) {
        EC = llvm::sys::fs::createUniqueFile(TempPath, fd, TempPath);
      }
    }

    if (!EC) {
      OS.reset(new llvm::raw_fd_ostream(fd, /*shouldClose=*/true));
      OSFile = TempFile = TempPath.str();
    }
    // If we failed to create the temporary, fallback to writing to the file
    // directly. This handles the corner case where we cannot write to the
    // directory, but can write to the file.
  }

  if (!OS) {
    OSFile = OutFile;
    OS.reset(new llvm::raw_fd_ostream(
        OSFile, Error,
        (Binary ? llvm::sys::fs::F_None : llvm::sys::fs::F_Text)));
    if (Error)
      return nullptr;
  }

  // Make sure the out stream file gets removed if we crash.
  if (RemoveFileOnSignal)
    llvm::sys::RemoveFileOnSignal(OSFile);

  if (ResultPathName)
    *ResultPathName = OutFile;
  if (TempPathName)
    *TempPathName = TempFile;

  if (!Binary || OS->supportsSeeking())
    return std::move(OS);

  auto B = llvm::make_unique<llvm::buffer_ostream>(*OS);
  assert(!NonSeekStream);
  NonSeekStream = std::move(OS);
  return std::move(B);
}

// Initialization Utilities

bool CompilerInstance::InitializeSourceManager(const FrontendInputFile &Input){
  return InitializeSourceManager(
      Input, getDiagnostics(), getFileManager(), getSourceManager(),
      hasPreprocessor() ? &getPreprocessor().getHeaderSearchInfo() : nullptr,
      getDependencyOutputOpts(), getFrontendOpts());
}

// static
bool CompilerInstance::InitializeSourceManager(
    const FrontendInputFile &Input, DiagnosticsEngine &Diags,
    FileManager &FileMgr, SourceManager &SourceMgr, HeaderSearch *HS,
    DependencyOutputOptions &DepOpts, const FrontendOptions &Opts) {
  SrcMgr::CharacteristicKind Kind =
      Input.getKind().getFormat() == InputKind::ModuleMap
          ? Input.isSystem() ? SrcMgr::C_System_ModuleMap
                             : SrcMgr::C_User_ModuleMap
          : Input.isSystem() ? SrcMgr::C_System : SrcMgr::C_User;

  if (Input.isBuffer()) {
    SourceMgr.setMainFileID(SourceMgr.createFileID(SourceManager::Unowned,
                                                   Input.getBuffer(), Kind));
    assert(SourceMgr.getMainFileID().isValid() &&
           "Couldn't establish MainFileID!");
    return true;
  }

  StringRef InputFile = Input.getFile();

  // Figure out where to get and map in the main file.
  if (InputFile != "-") {
    const FileEntry *File = FileMgr.getFile(InputFile, /*OpenFile=*/true);
    if (!File) {
      Diags.Report(diag::err_fe_error_reading) << InputFile;
      return false;
    }

    // The natural SourceManager infrastructure can't currently handle named
    // pipes, but we would at least like to accept them for the main
    // file. Detect them here, read them with the volatile flag so FileMgr will
    // pick up the correct size, and simply override their contents as we do for
    // STDIN.
    if (File->isNamedPipe()) {
      auto MB = FileMgr.getBufferForFile(File, /*isVolatile=*/true);
      if (MB) {
        // Create a new virtual file that will have the correct size.
        File = FileMgr.getVirtualFile(InputFile, (*MB)->getBufferSize(), 0);
        SourceMgr.overrideFileContents(File, std::move(*MB));
      } else {
        Diags.Report(diag::err_cannot_open_file) << InputFile
                                                 << MB.getError().message();
        return false;
      }
    }

    SourceMgr.setMainFileID(
        SourceMgr.createFileID(File, SourceLocation(), Kind));
  } else {
    llvm::ErrorOr<std::unique_ptr<llvm::MemoryBuffer>> SBOrErr =
        llvm::MemoryBuffer::getSTDIN();
    if (std::error_code EC = SBOrErr.getError()) {
      Diags.Report(diag::err_fe_error_reading_stdin) << EC.message();
      return false;
    }
    std::unique_ptr<llvm::MemoryBuffer> SB = std::move(SBOrErr.get());

    const FileEntry *File = FileMgr.getVirtualFile(SB->getBufferIdentifier(),
                                                   SB->getBufferSize(), 0);
    SourceMgr.setMainFileID(
        SourceMgr.createFileID(File, SourceLocation(), Kind));
    SourceMgr.overrideFileContents(File, std::move(SB));
  }

  assert(SourceMgr.getMainFileID().isValid() &&
         "Couldn't establish MainFileID!");
  return true;
}

// High-Level Operations

bool CompilerInstance::ExecuteAction(FrontendAction &Act) {
  assert(hasDiagnostics() && "Diagnostics engine is not initialized!");
  assert(!getFrontendOpts().ShowHelp && "Client must handle '-help'!");
  assert(!getFrontendOpts().ShowVersion && "Client must handle '-version'!");

  // FIXME: Take this as an argument, once all the APIs we used have moved to
  // taking it as an input instead of hard-coding llvm::errs.
  raw_ostream &OS = llvm::errs();

  // Create the target instance.
  setTarget(TargetInfo::CreateTargetInfo(getDiagnostics(),
                                         getInvocation().TargetOpts));
  if (!hasTarget())
    return false;

  // Create TargetInfo for the other side of CUDA and OpenMP compilation.
  if ((getLangOpts().CUDA || getLangOpts().OpenMPIsDevice) &&
      !getFrontendOpts().AuxTriple.empty()) {
    auto TO = std::make_shared<TargetOptions>();
    TO->Triple = getFrontendOpts().AuxTriple;
    TO->HostTriple = getTarget().getTriple().str();
    setAuxTarget(TargetInfo::CreateTargetInfo(getDiagnostics(), TO));
  }

  // Inform the target of the language options.
  //
  // FIXME: We shouldn't need to do this, the target should be immutable once
  // created. This complexity should be lifted elsewhere.
  getTarget().adjust(getLangOpts());

  // Adjust target options based on codegen options.
  getTarget().adjustTargetOptions(getCodeGenOpts(), getTargetOpts());

  // rewriter project will change target built-in bool type from its default. 
  if (getFrontendOpts().ProgramAction == frontend::RewriteObjC)
    getTarget().noSignedCharForObjCBool();

  // Validate/process some options.
  if (getHeaderSearchOpts().Verbose)
    OS << "clang -cc1 version " CLANG_VERSION_STRING
       << " based upon " << BACKEND_PACKAGE_STRING
       << " default target " << llvm::sys::getDefaultTargetTriple() << "\n";

  if (getFrontendOpts().ShowTimers)
    createFrontendTimer();

  if (getFrontendOpts().ShowStats || !getFrontendOpts().StatsFile.empty())
    llvm::EnableStatistics(false);

  for (const FrontendInputFile &FIF : getFrontendOpts().Inputs) {
    // Reset the ID tables if we are reusing the SourceManager and parsing
    // regular files.
    if (hasSourceManager() && !Act.isModelParsingAction())
      getSourceManager().clearIDTables();

    if (Act.BeginSourceFile(*this, FIF)) {
      Act.Execute();
      Act.EndSourceFile();
    }
  }

  // Notify the diagnostic client that all files were processed.
  getDiagnostics().getClient()->finish();

  if (getDiagnosticOpts().ShowCarets) {
    // We can have multiple diagnostics sharing one diagnostic client.
    // Get the total number of warnings/errors from the client.
    unsigned NumWarnings = getDiagnostics().getClient()->getNumWarnings();
    unsigned NumErrors = getDiagnostics().getClient()->getNumErrors();

    if (NumWarnings)
      OS << NumWarnings << " warning" << (NumWarnings == 1 ? "" : "s");
    if (NumWarnings && NumErrors)
      OS << " and ";
    if (NumErrors)
      OS << NumErrors << " error" << (NumErrors == 1 ? "" : "s");
    if (NumWarnings || NumErrors) {
      OS << " generated";
      if (getLangOpts().CUDA) {
        if (!getLangOpts().CUDAIsDevice) {
          OS << " when compiling for host";
        } else {
          OS << " when compiling for " << getTargetOpts().CPU;
        }
      }
      OS << ".\n";
    }
  }

  if (getFrontendOpts().ShowStats) {
    if (hasFileManager()) {
      getFileManager().PrintStats();
      OS << '\n';
    }
    llvm::PrintStatistics(OS);
  }
  StringRef StatsFile = getFrontendOpts().StatsFile;
  if (!StatsFile.empty()) {
    std::error_code EC;
    auto StatS = llvm::make_unique<llvm::raw_fd_ostream>(StatsFile, EC,
                                                         llvm::sys::fs::F_Text);
    if (EC) {
      getDiagnostics().Report(diag::warn_fe_unable_to_open_stats_file)
          << StatsFile << EC.message();
    } else {
      llvm::PrintStatisticsJSON(*StatS);
    }
  }

  return !getDiagnostics().getClient()->getNumErrors();
}

/// Determine the appropriate source input kind based on language
/// options.
static InputKind::Language getLanguageFromOptions(const LangOptions &LangOpts) {
  if (LangOpts.OpenCL)
    return InputKind::OpenCL;
  if (LangOpts.CUDA)
    return InputKind::CUDA;
  if (LangOpts.ObjC1)
    return LangOpts.CPlusPlus ? InputKind::ObjCXX : InputKind::ObjC;
  return LangOpts.CPlusPlus ? InputKind::CXX : InputKind::C;
}

/// Compile a module file for the given module, using the options 
/// provided by the importing compiler instance. Returns true if the module
/// was built without errors.
static bool
compileModuleImpl(CompilerInstance &ImportingInstance, SourceLocation ImportLoc,
                  StringRef ModuleName, FrontendInputFile Input,
                  StringRef OriginalModuleMapFile, StringRef ModuleFileName,
                  llvm::function_ref<void(CompilerInstance &)> PreBuildStep =
                      [](CompilerInstance &) {},
                  llvm::function_ref<void(CompilerInstance &)> PostBuildStep =
                      [](CompilerInstance &) {}) {
  // Construct a compiler invocation for creating this module.
  auto Invocation =
      std::make_shared<CompilerInvocation>(ImportingInstance.getInvocation());

  PreprocessorOptions &PPOpts = Invocation->getPreprocessorOpts();
  
  // For any options that aren't intended to affect how a module is built,
  // reset them to their default values.
  Invocation->getLangOpts()->resetNonModularOptions();
  PPOpts.resetNonModularOptions();

  // Remove any macro definitions that are explicitly ignored by the module.
  // They aren't supposed to affect how the module is built anyway.
  HeaderSearchOptions &HSOpts = Invocation->getHeaderSearchOpts();
  PPOpts.Macros.erase(
      std::remove_if(PPOpts.Macros.begin(), PPOpts.Macros.end(),
                     [&HSOpts](const std::pair<std::string, bool> &def) {
        StringRef MacroDef = def.first;
        return HSOpts.ModulesIgnoreMacros.count(
                   llvm::CachedHashString(MacroDef.split('=').first)) > 0;
      }),
      PPOpts.Macros.end());

  // If the original compiler invocation had -fmodule-name, pass it through.
  Invocation->getLangOpts()->ModuleName =
      ImportingInstance.getInvocation().getLangOpts()->ModuleName;

  // Note the name of the module we're building.
  Invocation->getLangOpts()->CurrentModule = ModuleName;

  // Make sure that the failed-module structure has been allocated in
  // the importing instance, and propagate the pointer to the newly-created
  // instance.
  PreprocessorOptions &ImportingPPOpts
    = ImportingInstance.getInvocation().getPreprocessorOpts();
  if (!ImportingPPOpts.FailedModules)
    ImportingPPOpts.FailedModules =
        std::make_shared<PreprocessorOptions::FailedModulesSet>();
  PPOpts.FailedModules = ImportingPPOpts.FailedModules;

  // If there is a module map file, build the module using the module map.
  // Set up the inputs/outputs so that we build the module from its umbrella
  // header.
  FrontendOptions &FrontendOpts = Invocation->getFrontendOpts();
  FrontendOpts.OutputFile = ModuleFileName.str();
  FrontendOpts.DisableFree = false;
  FrontendOpts.GenerateGlobalModuleIndex = false;
  FrontendOpts.BuildingImplicitModule = true;
  FrontendOpts.OriginalModuleMap = OriginalModuleMapFile;
  // Force implicitly-built modules to hash the content of the module file.
  HSOpts.ModulesHashContent = true;
  FrontendOpts.Inputs = {Input};

  // Don't free the remapped file buffers; they are owned by our caller.
  PPOpts.RetainRemappedFileBuffers = true;
    
  Invocation->getDiagnosticOpts().VerifyDiagnostics = 0;
  assert(ImportingInstance.getInvocation().getModuleHash(
             ImportingInstance.getDiagnostics()) ==
             Invocation->getModuleHash(ImportingInstance.getDiagnostics()) &&
         "Module hash mismatch!");

  // Construct a compiler instance that will be used to actually create the
  // module.  Since we're sharing a PCMCache,
  // CompilerInstance::CompilerInstance is responsible for finalizing the
  // buffers to prevent use-after-frees.
  CompilerInstance Instance(ImportingInstance.getPCHContainerOperations(),
                            &ImportingInstance.getPreprocessor().getPCMCache());
  auto &Inv = *Invocation;
  Instance.setInvocation(std::move(Invocation));

  Instance.createDiagnostics(new ForwardingDiagnosticConsumer(
                                   ImportingInstance.getDiagnosticClient()),
                             /*ShouldOwnClient=*/true);

  Instance.setVirtualFileSystem(&ImportingInstance.getVirtualFileSystem());

  // Note that this module is part of the module build stack, so that we
  // can detect cycles in the module graph.
  Instance.setFileManager(&ImportingInstance.getFileManager());
  Instance.createSourceManager(Instance.getFileManager());
  SourceManager &SourceMgr = Instance.getSourceManager();
  SourceMgr.setModuleBuildStack(
    ImportingInstance.getSourceManager().getModuleBuildStack());
  SourceMgr.pushModuleBuildStack(ModuleName,
    FullSourceLoc(ImportLoc, ImportingInstance.getSourceManager()));

  // Pass along the GenModuleActionWrapper callback
  auto wrapGenModuleAction = ImportingInstance.getGenModuleActionWrapper();
  Instance.setGenModuleActionWrapper(wrapGenModuleAction);

  // If we're collecting module dependencies, we need to share a collector
  // between all of the module CompilerInstances. Other than that, we don't
  // want to produce any dependency output from the module build.
  Instance.setModuleDepCollector(ImportingInstance.getModuleDepCollector());
  Inv.getDependencyOutputOpts() = DependencyOutputOptions();

  ImportingInstance.getDiagnostics().Report(ImportLoc,
                                            diag::remark_module_build)
    << ModuleName << ModuleFileName;

  PreBuildStep(Instance);

  // Execute the action to actually build the module in-place. Use a separate
  // thread so that we get a stack large enough.
  llvm::CrashRecoveryContext CRC;
  CRC.RunSafelyOnThread(
      [&]() {
        // FIXME: I have no idea what the best way to do this is, but it's
        // probably not this. Interfaces changed upstream.
        std::unique_ptr<FrontendAction> Action(
            new GenerateModuleFromModuleMapAction);
        if (wrapGenModuleAction) {
          Action = wrapGenModuleAction(FrontendOpts, std::move(Action));
        }
        Instance.ExecuteAction(*Action);
      },
      DesiredStackSize);

  PostBuildStep(Instance);

  ImportingInstance.getDiagnostics().Report(ImportLoc,
                                            diag::remark_module_build_done)
    << ModuleName;

  // Delete the temporary module map file.
  // FIXME: Even though we're executing under crash protection, it would still
  // be nice to do this with RemoveFileOnSignal when we can. However, that
  // doesn't make sense for all clients, so clean this up manually.
  Instance.clearOutputFiles(/*EraseFiles=*/true);

  return !Instance.getDiagnostics().hasErrorOccurred();
}

static const FileEntry *getPublicModuleMap(const FileEntry *File,
                                           FileManager &FileMgr) {
  StringRef Filename = llvm::sys::path::filename(File->getName());
  SmallString<128> PublicFilename(File->getDir()->getName());
  if (Filename == "module_private.map")
    llvm::sys::path::append(PublicFilename, "module.map");
  else if (Filename == "module.private.modulemap")
    llvm::sys::path::append(PublicFilename, "module.modulemap");
  else
    return nullptr;
  return FileMgr.getFile(PublicFilename);
}

/// Compile a module file for the given module, using the options 
/// provided by the importing compiler instance. Returns true if the module
/// was built without errors.
static bool compileModuleImpl(CompilerInstance &ImportingInstance,
                              SourceLocation ImportLoc,
                              Module *Module,
                              StringRef ModuleFileName) {
  InputKind IK(getLanguageFromOptions(ImportingInstance.getLangOpts()),
               InputKind::ModuleMap);

  // Get or create the module map that we'll use to build this module.
  ModuleMap &ModMap 
    = ImportingInstance.getPreprocessor().getHeaderSearchInfo().getModuleMap();
  bool Result;
  if (const FileEntry *ModuleMapFile =
          ModMap.getContainingModuleMapFile(Module)) {
    // Canonicalize compilation to start with the public module map. This is
    // vital for submodules declarations in the private module maps to be
    // correctly parsed when depending on a top level module in the public one.
    if (const FileEntry *PublicMMFile = getPublicModuleMap(
            ModuleMapFile, ImportingInstance.getFileManager()))
      ModuleMapFile = PublicMMFile;

    // Use the module map where this module resides.
    Result = compileModuleImpl(
        ImportingInstance, ImportLoc, Module->getTopLevelModuleName(),
        FrontendInputFile(ModuleMapFile->getName(), IK, +Module->IsSystem),
        ModMap.getModuleMapFileForUniquing(Module)->getName(),
        ModuleFileName);
  } else {
    // FIXME: We only need to fake up an input file here as a way of
    // transporting the module's directory to the module map parser. We should
    // be able to do that more directly, and parse from a memory buffer without
    // inventing this file.
    SmallString<128> FakeModuleMapFile(Module->Directory->getName());
    llvm::sys::path::append(FakeModuleMapFile, "__inferred_module.map");

    std::string InferredModuleMapContent;
    llvm::raw_string_ostream OS(InferredModuleMapContent);
    Module->print(OS);
    OS.flush();

    Result = compileModuleImpl(
        ImportingInstance, ImportLoc, Module->getTopLevelModuleName(),
        FrontendInputFile(FakeModuleMapFile, IK, +Module->IsSystem),
        ModMap.getModuleMapFileForUniquing(Module)->getName(),
        ModuleFileName,
        [&](CompilerInstance &Instance) {
      std::unique_ptr<llvm::MemoryBuffer> ModuleMapBuffer =
          llvm::MemoryBuffer::getMemBuffer(InferredModuleMapContent);
      ModuleMapFile = Instance.getFileManager().getVirtualFile(
          FakeModuleMapFile, InferredModuleMapContent.size(), 0);
      Instance.getSourceManager().overrideFileContents(
          ModuleMapFile, std::move(ModuleMapBuffer));
    });
  }

  // We've rebuilt a module. If we're allowed to generate or update the global
  // module index, record that fact in the importing compiler instance.
  if (ImportingInstance.getFrontendOpts().GenerateGlobalModuleIndex) {
    ImportingInstance.setBuildGlobalModuleIndex(true);
  }

  return Result;
}

static bool compileAndLoadModule(CompilerInstance &ImportingInstance,
                                 SourceLocation ImportLoc,
                                 SourceLocation ModuleNameLoc, Module *Module,
                                 StringRef ModuleFileName) {
  DiagnosticsEngine &Diags = ImportingInstance.getDiagnostics();

  auto diagnoseBuildFailure = [&] {
    Diags.Report(ModuleNameLoc, diag::err_module_not_built)
        << Module->Name << SourceRange(ImportLoc, ModuleNameLoc);
  };

  // FIXME: have LockFileManager return an error_code so that we can
  // avoid the mkdir when the directory already exists.
  StringRef Dir = llvm::sys::path::parent_path(ModuleFileName);
  llvm::sys::fs::create_directories(Dir);

  while (1) {
    unsigned ModuleLoadCapabilities = ASTReader::ARR_Missing;
    llvm::LockFileManager Locked(ModuleFileName);
    switch (Locked) {
    case llvm::LockFileManager::LFS_Error:
      // PCMCache takes care of correctness and locks are only necessary for
      // performance. Fallback to building the module in case of any lock
      // related errors.
      Diags.Report(ModuleNameLoc, diag::remark_module_lock_failure)
          << Module->Name << Locked.getErrorMessage();
      // Clear out any potential leftover.
      Locked.unsafeRemoveLockFile();
      // FALLTHROUGH
    case llvm::LockFileManager::LFS_Owned:
      // We're responsible for building the module ourselves.
      if (!compileModuleImpl(ImportingInstance, ModuleNameLoc, Module,
                             ModuleFileName)) {
        diagnoseBuildFailure();
        return false;
      }
      break;

    case llvm::LockFileManager::LFS_Shared:
      // Someone else is responsible for building the module. Wait for them to
      // finish.
      switch (Locked.waitForUnlock()) {
      case llvm::LockFileManager::Res_Success:
        ModuleLoadCapabilities |= ASTReader::ARR_OutOfDate;
        break;
      case llvm::LockFileManager::Res_OwnerDied:
        continue; // try again to get the lock.
      case llvm::LockFileManager::Res_Timeout:
        // Since PCMCache takes care of correctness, we try waiting for another
        // process to complete the build so clang does not do it done twice. If
        // case of timeout, build it ourselves.
        Diags.Report(ModuleNameLoc, diag::remark_module_lock_timeout)
            << Module->Name;
        // Clear the lock file so that future invocations can make progress.
        Locked.unsafeRemoveLockFile();
        continue;
      }
      break;
    }

    // Try to read the module file, now that we've compiled it.
    ASTReader::ASTReadResult ReadResult =
        ImportingInstance.getModuleManager()->ReadAST(
            ModuleFileName, serialization::MK_ImplicitModule, ImportLoc,
            ModuleLoadCapabilities);

    if (ReadResult == ASTReader::OutOfDate &&
        Locked == llvm::LockFileManager::LFS_Shared) {
      // The module may be out of date in the presence of file system races,
      // or if one of its imports depends on header search paths that are not
      // consistent with this ImportingInstance.  Try again...
      continue;
    } else if (ReadResult == ASTReader::Missing) {
      diagnoseBuildFailure();
    } else if (ReadResult != ASTReader::Success &&
               !Diags.hasErrorOccurred()) {
      // The ASTReader didn't diagnose the error, so conservatively report it.
      diagnoseBuildFailure();
    }
    return ReadResult == ASTReader::Success;
  }
}

/// Diagnose differences between the current definition of the given
/// configuration macro and the definition provided on the command line.
static void checkConfigMacro(Preprocessor &PP, StringRef ConfigMacro,
                             Module *Mod, SourceLocation ImportLoc) {
  IdentifierInfo *Id = PP.getIdentifierInfo(ConfigMacro);
  SourceManager &SourceMgr = PP.getSourceManager();
  
  // If this identifier has never had a macro definition, then it could
  // not have changed.
  if (!Id->hadMacroDefinition())
    return;
  auto *LatestLocalMD = PP.getLocalMacroDirectiveHistory(Id);

  // Find the macro definition from the command line.
  MacroInfo *CmdLineDefinition = nullptr;
  for (auto *MD = LatestLocalMD; MD; MD = MD->getPrevious()) {
    // We only care about the predefines buffer.
    FileID FID = SourceMgr.getFileID(MD->getLocation());
    if (FID.isInvalid() || FID != PP.getPredefinesFileID())
      continue;
    if (auto *DMD = dyn_cast<DefMacroDirective>(MD))
      CmdLineDefinition = DMD->getMacroInfo();
    break;
  }

  auto *CurrentDefinition = PP.getMacroInfo(Id);
  if (CurrentDefinition == CmdLineDefinition) {
    // Macro matches. Nothing to do.
  } else if (!CurrentDefinition) {
    // This macro was defined on the command line, then #undef'd later.
    // Complain.
    PP.Diag(ImportLoc, diag::warn_module_config_macro_undef)
      << true << ConfigMacro << Mod->getFullModuleName();
    auto LatestDef = LatestLocalMD->getDefinition();
    assert(LatestDef.isUndefined() &&
           "predefined macro went away with no #undef?");
    PP.Diag(LatestDef.getUndefLocation(), diag::note_module_def_undef_here)
      << true;
    return;
  } else if (!CmdLineDefinition) {
    // There was no definition for this macro in the predefines buffer,
    // but there was a local definition. Complain.
    PP.Diag(ImportLoc, diag::warn_module_config_macro_undef)
      << false << ConfigMacro << Mod->getFullModuleName();
    PP.Diag(CurrentDefinition->getDefinitionLoc(),
            diag::note_module_def_undef_here)
      << false;
  } else if (!CurrentDefinition->isIdenticalTo(*CmdLineDefinition, PP,
                                               /*Syntactically=*/true)) {
    // The macro definitions differ.
    PP.Diag(ImportLoc, diag::warn_module_config_macro_undef)
      << false << ConfigMacro << Mod->getFullModuleName();
    PP.Diag(CurrentDefinition->getDefinitionLoc(),
            diag::note_module_def_undef_here)
      << false;
  }
}

/// Write a new timestamp file with the given path.
static void writeTimestampFile(StringRef TimestampFile) {
  std::error_code EC;
  llvm::raw_fd_ostream Out(TimestampFile.str(), EC, llvm::sys::fs::F_None);
}

/// Prune the module cache of modules that haven't been accessed in
/// a long time.
static void pruneModuleCache(const HeaderSearchOptions &HSOpts) {
  struct stat StatBuf;
  llvm::SmallString<128> TimestampFile;
  TimestampFile = HSOpts.ModuleCachePath;
  assert(!TimestampFile.empty());
  llvm::sys::path::append(TimestampFile, "modules.timestamp");

  // Try to stat() the timestamp file.
  if (::stat(TimestampFile.c_str(), &StatBuf)) {
    // If the timestamp file wasn't there, create one now.
    if (errno == ENOENT) {
      writeTimestampFile(TimestampFile);
    }
    return;
  }

  // Check whether the time stamp is older than our pruning interval.
  // If not, do nothing.
  time_t TimeStampModTime = StatBuf.st_mtime;
  time_t CurrentTime = time(nullptr);
  if (CurrentTime - TimeStampModTime <= time_t(HSOpts.ModuleCachePruneInterval))
    return;

  // Write a new timestamp file so that nobody else attempts to prune.
  // There is a benign race condition here, if two Clang instances happen to
  // notice at the same time that the timestamp is out-of-date.
  writeTimestampFile(TimestampFile);

  // Walk the entire module cache, looking for unused module files and module
  // indices.
  std::error_code EC;
  SmallString<128> ModuleCachePathNative;
  llvm::sys::path::native(HSOpts.ModuleCachePath, ModuleCachePathNative);
  for (llvm::sys::fs::directory_iterator Dir(ModuleCachePathNative, EC), DirEnd;
       Dir != DirEnd && !EC; Dir.increment(EC)) {
    // If we don't have a directory, there's nothing to look into.
    if (!llvm::sys::fs::is_directory(Dir->path()))
      continue;

    // Walk all of the files within this directory.
    for (llvm::sys::fs::directory_iterator File(Dir->path(), EC), FileEnd;
         File != FileEnd && !EC; File.increment(EC)) {
      // We only care about module and global module index files.
      StringRef Extension = llvm::sys::path::extension(File->path());
      if (Extension != ".pcm" && Extension != ".timestamp" &&
          llvm::sys::path::filename(File->path()) != "modules.idx")
        continue;

      // Look at this file. If we can't stat it, there's nothing interesting
      // there.
      if (::stat(File->path().c_str(), &StatBuf))
        continue;

      // If the file has been used recently enough, leave it there.
      time_t FileAccessTime = StatBuf.st_atime;
      if (CurrentTime - FileAccessTime <=
              time_t(HSOpts.ModuleCachePruneAfter)) {
        continue;
      }

      // Remove the file.
      llvm::sys::fs::remove(File->path());

      // Remove the timestamp file.
      std::string TimpestampFilename = File->path() + ".timestamp";
      llvm::sys::fs::remove(TimpestampFilename);
    }

    // If we removed all of the files in the directory, remove the directory
    // itself.
    if (llvm::sys::fs::directory_iterator(Dir->path(), EC) ==
            llvm::sys::fs::directory_iterator() && !EC)
      llvm::sys::fs::remove(Dir->path());
  }
}

void CompilerInstance::createModuleManager() {
  if (!ModuleManager) {
    if (!hasASTContext())
      createASTContext();

    // If we're implicitly building modules but not currently recursively
    // building a module, check whether we need to prune the module cache.
    if (getSourceManager().getModuleBuildStack().empty() &&
        !getPreprocessor().getHeaderSearchInfo().getModuleCachePath().empty() &&
        getHeaderSearchOpts().ModuleCachePruneInterval > 0 &&
        getHeaderSearchOpts().ModuleCachePruneAfter > 0) {
      pruneModuleCache(getHeaderSearchOpts());
    }

    HeaderSearchOptions &HSOpts = getHeaderSearchOpts();
    std::string Sysroot = HSOpts.Sysroot;
    const PreprocessorOptions &PPOpts = getPreprocessorOpts();
    std::unique_ptr<llvm::Timer> ReadTimer;
    if (FrontendTimerGroup)
      ReadTimer = llvm::make_unique<llvm::Timer>("reading_modules",
                                                 "Reading modules",
                                                 *FrontendTimerGroup);
    ModuleManager = new ASTReader(
        getPreprocessor(), &getASTContext(), getPCHContainerReader(),
        getFrontendOpts().ModuleFileExtensions,
        Sysroot.empty() ? "" : Sysroot.c_str(), PPOpts.DisablePCHValidation,
        /*AllowASTWithCompilerErrors=*/false,
        /*AllowConfigurationMismatch=*/false,
        HSOpts.ModulesValidateSystemHeaders,
        getFrontendOpts().UseGlobalModuleIndex,
        std::move(ReadTimer));
    if (hasASTConsumer()) {
      ModuleManager->setDeserializationListener(
        getASTConsumer().GetASTDeserializationListener());
      getASTContext().setASTMutationListener(
        getASTConsumer().GetASTMutationListener());
    }
    getASTContext().setExternalSource(ModuleManager);
    if (hasSema())
      ModuleManager->InitializeSema(getSema());
    if (hasASTConsumer())
      ModuleManager->StartTranslationUnit(&getASTConsumer());

    if (TheDependencyFileGenerator)
      TheDependencyFileGenerator->AttachToASTReader(*ModuleManager);
    for (auto &Listener : DependencyCollectors)
      Listener->attachToASTReader(*ModuleManager);
  }
}

bool CompilerInstance::loadModuleFile(StringRef FileName) {
  llvm::Timer Timer;
  if (FrontendTimerGroup)
    Timer.init("preloading." + FileName.str(), "Preloading " + FileName.str(),
               *FrontendTimerGroup);
  llvm::TimeRegion TimeLoading(FrontendTimerGroup ? &Timer : nullptr);

  // Helper to recursively read the module names for all modules we're adding.
  // We mark these as known and redirect any attempt to load that module to
  // the files we were handed.
  struct ReadModuleNames : ASTReaderListener {
    CompilerInstance &CI;
    llvm::SmallVector<IdentifierInfo*, 8> LoadedModules;

    ReadModuleNames(CompilerInstance &CI) : CI(CI) {}

    void ReadModuleName(StringRef ModuleName) override {
      LoadedModules.push_back(
          CI.getPreprocessor().getIdentifierInfo(ModuleName));
    }

    void registerAll() {
      for (auto *II : LoadedModules) {
        CI.KnownModules[II] = CI.getPreprocessor()
                                  .getHeaderSearchInfo()
                                  .getModuleMap()
                                  .findModule(II->getName());
      }
      LoadedModules.clear();
    }

    void markAllUnavailable() {
      for (auto *II : LoadedModules) {
        if (Module *M = CI.getPreprocessor()
                            .getHeaderSearchInfo()
                            .getModuleMap()
                            .findModule(II->getName())) {
          M->HasIncompatibleModuleFile = true;

          // Mark module as available if the only reason it was unavailable
          // was missing headers.
          SmallVector<Module *, 2> Stack;
          Stack.push_back(M);
          while (!Stack.empty()) {
            Module *Current = Stack.pop_back_val();
            if (Current->IsMissingRequirement) continue;
            Current->IsAvailable = true;
            Stack.insert(Stack.end(),
                         Current->submodule_begin(), Current->submodule_end());
          }
        }
      }
      LoadedModules.clear();
    }
  };

  // If we don't already have an ASTReader, create one now.
  if (!ModuleManager)
    createModuleManager();

  // If -Wmodule-file-config-mismatch is mapped as an error or worse, allow the
  // ASTReader to diagnose it, since it can produce better errors that we can.
  bool ConfigMismatchIsRecoverable =
      getDiagnostics().getDiagnosticLevel(diag::warn_module_config_mismatch,
                                          SourceLocation())
        <= DiagnosticsEngine::Warning;

  auto Listener = llvm::make_unique<ReadModuleNames>(*this);
  auto &ListenerRef = *Listener;
  ASTReader::ListenerScope ReadModuleNamesListener(*ModuleManager,
                                                   std::move(Listener));

  // Try to load the module file.
  switch (ModuleManager->ReadAST(
      FileName, serialization::MK_ExplicitModule, SourceLocation(),
      ConfigMismatchIsRecoverable ? ASTReader::ARR_ConfigurationMismatch : 0)) {
  case ASTReader::Success:
    // We successfully loaded the module file; remember the set of provided
    // modules so that we don't try to load implicit modules for them.
    ListenerRef.registerAll();
    return true;

  case ASTReader::ConfigurationMismatch:
    // Ignore unusable module files.
    getDiagnostics().Report(SourceLocation(), diag::warn_module_config_mismatch)
        << FileName;
    // All modules provided by any files we tried and failed to load are now
    // unavailable; includes of those modules should now be handled textually.
    ListenerRef.markAllUnavailable();
    return true;

  default:
    return false;
  }
}

ModuleLoadResult
CompilerInstance::loadModule(SourceLocation ImportLoc,
                             ModuleIdPath Path,
                             Module::NameVisibilityKind Visibility,
                             bool IsInclusionDirective) {
  // Determine what file we're searching from.
  // FIXME: Should we be deciding whether this is a submodule (here and
  // below) based on -fmodules-ts or should we pass a flag and make the
  // caller decide?
  std::string ModuleName;
  if (getLangOpts().ModulesTS) {
    // FIXME: Same code as Sema::ActOnModuleDecl() so there is probably a
    // better place/way to do this.
    for (auto &Piece : Path) {
      if (!ModuleName.empty())
        ModuleName += ".";
      ModuleName += Piece.first->getName();
    }
  }
  else
    ModuleName = Path[0].first->getName();

  SourceLocation ModuleNameLoc = Path[0].second;

  // If we've already handled this import, just return the cached result.
  // This one-element cache is important to eliminate redundant diagnostics
  // when both the preprocessor and parser see the same import declaration.
  if (ImportLoc.isValid() && LastModuleImportLoc == ImportLoc) {
    // Make the named module visible.
    if (LastModuleImportResult && ModuleName != getLangOpts().CurrentModule)
      ModuleManager->makeModuleVisible(LastModuleImportResult, Visibility,
                                       ImportLoc);
    return LastModuleImportResult;
  }

  clang::Module *Module = nullptr;

  // If we don't already have information on this module, load the module now.
  llvm::DenseMap<const IdentifierInfo *, clang::Module *>::iterator Known
    = KnownModules.find(Path[0].first);
  if (Known != KnownModules.end()) {
    // Retrieve the cached top-level module.
    Module = Known->second;    
  } else if (ModuleName == getLangOpts().CurrentModule) {
    // This is the module we're building.
    Module = PP->getHeaderSearchInfo().lookupModule(
        ModuleName, /*AllowSearch*/ true,
        /*AllowExtraModuleMapSearch*/ !IsInclusionDirective);
    /// FIXME: perhaps we should (a) look for a module using the module name
    //  to file map (PrebuiltModuleFiles) and (b) diagnose if still not found?
    //if (Module == nullptr) {
    //  getDiagnostics().Report(ModuleNameLoc, diag::err_module_not_found)
    //    << ModuleName;
    //  ModuleBuildFailed = true;
    //  return ModuleLoadResult();
    //}
    Known = KnownModules.insert(std::make_pair(Path[0].first, Module)).first;
  } else {
    // Search for a module with the given name.
    Module = PP->getHeaderSearchInfo().lookupModule(ModuleName, true,
                                                    !IsInclusionDirective);
    HeaderSearchOptions &HSOpts =
        PP->getHeaderSearchInfo().getHeaderSearchOpts();

    std::string ModuleFileName;
    enum ModuleSource {
      ModuleNotFound, ModuleCache, PrebuiltModulePath, ModuleBuildPragma
    } Source = ModuleNotFound;

    // Check to see if the module has been built as part of this compilation
    // via a module build pragma.
    auto BuiltModuleIt = BuiltModules.find(ModuleName);
    if (BuiltModuleIt != BuiltModules.end()) {
      ModuleFileName = BuiltModuleIt->second;
      Source = ModuleBuildPragma;
    }

    // Try to load the module from the prebuilt module path.
    if (Source == ModuleNotFound && (!HSOpts.PrebuiltModuleFiles.empty() ||
                                     !HSOpts.PrebuiltModulePaths.empty())) {
      ModuleFileName =
        PP->getHeaderSearchInfo().getPrebuiltModuleFileName(ModuleName);
      if (!ModuleFileName.empty())
        Source = PrebuiltModulePath;
    }

    // Try to load the module from the module cache.
    if (Source == ModuleNotFound && Module) {
      ModuleFileName = PP->getHeaderSearchInfo().getCachedModuleFileName(Module);
      Source = ModuleCache;
    }

    if (Source == ModuleNotFound) {
      // We can't find a module, error out here.
      getDiagnostics().Report(ModuleNameLoc, diag::err_module_not_found)
          << ModuleName << SourceRange(ImportLoc, ModuleNameLoc);
      ModuleBuildFailed = true;
      return ModuleLoadResult();
    }

    if (ModuleFileName.empty()) {
      if (Module && Module->HasIncompatibleModuleFile) {
        // We tried and failed to load a module file for this module. Fall
        // back to textual inclusion for its headers.
        return ModuleLoadResult::ConfigMismatch;
      }

      getDiagnostics().Report(ModuleNameLoc, diag::err_module_build_disabled)
          << ModuleName;
      ModuleBuildFailed = true;
      return ModuleLoadResult();
    }

    // If we don't already have an ASTReader, create one now.
    if (!ModuleManager)
      createModuleManager();

    llvm::Timer Timer;
    if (FrontendTimerGroup)
      Timer.init("loading." + ModuleFileName, "Loading " + ModuleFileName,
                 *FrontendTimerGroup);
    llvm::TimeRegion TimeLoading(FrontendTimerGroup ? &Timer : nullptr);

    // Try to load the module file. If we are not trying to load from the
    // module cache, we don't know how to rebuild modules.
    unsigned ARRFlags = Source == ModuleCache ?
                        ASTReader::ARR_OutOfDate | ASTReader::ARR_Missing :
                        ASTReader::ARR_ConfigurationMismatch;
    switch (ModuleManager->ReadAST(ModuleFileName,
                                   Source == PrebuiltModulePath
                                       ? serialization::MK_PrebuiltModule
                                       : Source == ModuleBuildPragma
                                             ? serialization::MK_ExplicitModule
                                             : serialization::MK_ImplicitModule,
                                   ImportLoc, ARRFlags)) {
    case ASTReader::Success: {
      if (Source != ModuleCache && !Module) {
        Module = PP->getHeaderSearchInfo().lookupModule(ModuleName, true,
                                                        !IsInclusionDirective);
        if (!Module || !Module->getASTFile() ||
            FileMgr->getFile(ModuleFileName) != Module->getASTFile()) {
          // Error out if Module does not refer to the file in the prebuilt
          // module path.
          getDiagnostics().Report(ModuleNameLoc, diag::err_module_prebuilt)
              << ModuleName;
          ModuleBuildFailed = true;
          KnownModules[Path[0].first] = nullptr;
          return ModuleLoadResult();
        }
      }
      break;
    }

    case ASTReader::OutOfDate:
    case ASTReader::Missing: {
      if (Source != ModuleCache) {
        // We don't know the desired configuration for this module and don't
        // necessarily even have a module map. Since ReadAST already produces
        // diagnostics for these two cases, we simply error out here.
        ModuleBuildFailed = true;
        KnownModules[Path[0].first] = nullptr;
        return ModuleLoadResult();
      }

      // The module file is missing or out-of-date. Build it.
      assert(Module && "missing module file");
      // Check whether there is a cycle in the module graph.
      ModuleBuildStack ModPath = getSourceManager().getModuleBuildStack();
      ModuleBuildStack::iterator Pos = ModPath.begin(), PosEnd = ModPath.end();
      for (; Pos != PosEnd; ++Pos) {
        if (Pos->first == ModuleName)
          break;
      }

      if (Pos != PosEnd) {
        SmallString<256> CyclePath;
        for (; Pos != PosEnd; ++Pos) {
          CyclePath += Pos->first;
          CyclePath += " -> ";
        }
        CyclePath += ModuleName;

        getDiagnostics().Report(ModuleNameLoc, diag::err_module_cycle)
          << ModuleName << CyclePath;
        return ModuleLoadResult();
      }

      // Check whether we have already attempted to build this module (but
      // failed).
      if (getPreprocessorOpts().FailedModules &&
          getPreprocessorOpts().FailedModules->hasAlreadyFailed(ModuleName)) {
        getDiagnostics().Report(ModuleNameLoc, diag::err_module_not_built)
          << ModuleName
          << SourceRange(ImportLoc, ModuleNameLoc);
        ModuleBuildFailed = true;
        return ModuleLoadResult();
      }

      // Try to compile and then load the module.
      if (!compileAndLoadModule(*this, ImportLoc, ModuleNameLoc, Module,
                                ModuleFileName)) {
        assert(getDiagnostics().hasErrorOccurred() &&
               "undiagnosed error in compileAndLoadModule");
        if (getPreprocessorOpts().FailedModules)
          getPreprocessorOpts().FailedModules->addFailed(ModuleName);
        KnownModules[Path[0].first] = nullptr;
        ModuleBuildFailed = true;
        return ModuleLoadResult();
      }

      // Okay, we've rebuilt and now loaded the module.
      break;
    }

    case ASTReader::ConfigurationMismatch:
      if (Source == PrebuiltModulePath)
        // FIXME: We shouldn't be setting HadFatalFailure below if we only
        // produce a warning here!
        getDiagnostics().Report(SourceLocation(),
                                diag::warn_module_config_mismatch)
            << ModuleFileName;
      // Fall through to error out.
      LLVM_FALLTHROUGH;
    case ASTReader::VersionMismatch:
    case ASTReader::HadErrors:
      ModuleLoader::HadFatalFailure = true;
      // FIXME: The ASTReader will already have complained, but can we shoehorn
      // that diagnostic information into a more useful form?
      KnownModules[Path[0].first] = nullptr;
      return ModuleLoadResult();

    case ASTReader::Failure:
      ModuleLoader::HadFatalFailure = true;
      // Already complained, but note now that we failed.
      KnownModules[Path[0].first] = nullptr;
      ModuleBuildFailed = true;
      return ModuleLoadResult();
    }

    // Cache the result of this top-level module lookup for later.
    Known = KnownModules.insert(std::make_pair(Path[0].first, Module)).first;
  }
  
  // If we never found the module, fail.
  if (!Module)
    return ModuleLoadResult();

  // Verify that the rest of the module path actually corresponds to
  // a submodule.
  bool MapPrivateSubModToTopLevel = false;
  if (!getLangOpts().ModulesTS && Path.size() > 1) {
    for (unsigned I = 1, N = Path.size(); I != N; ++I) {
      StringRef Name = Path[I].first->getName();
      clang::Module *Sub = Module->findSubmodule(Name);

      // If the user is requesting Foo.Private and it doesn't exist, try to
      // match Foo_Private and emit a warning asking for the user to write
      // @import Foo_Private instead. FIXME: remove this when existing clients
      // migrate off of Foo.Private syntax.
      if (!Sub && PP->getLangOpts().ImplicitModules && Name == "Private" &&
          Module == Module->getTopLevelModule()) {
        SmallString<128> PrivateModule(Module->Name);
        PrivateModule.append("_Private");

        SmallVector<std::pair<IdentifierInfo *, SourceLocation>, 2> PrivPath;
        auto &II = PP->getIdentifierTable().get(
            PrivateModule, PP->getIdentifierInfo(Module->Name)->getTokenID());
        PrivPath.push_back(std::make_pair(&II, Path[0].second));

<<<<<<< HEAD
        if (PP->getHeaderSearchInfo().lookupModule(PrivateModule, true,
                                                   !IsInclusionDirective))
=======
        if (PP->getHeaderSearchInfo().lookupModule(PrivateModule))
>>>>>>> 793912eb
          Sub =
              loadModule(ImportLoc, PrivPath, Visibility, IsInclusionDirective);
        if (Sub) {
          MapPrivateSubModToTopLevel = true;
          if (!getDiagnostics().isIgnored(
                  diag::warn_no_priv_submodule_use_toplevel, ImportLoc)) {
            getDiagnostics().Report(Path[I].second,
                                    diag::warn_no_priv_submodule_use_toplevel)
                << Path[I].first << Module->getFullModuleName() << PrivateModule
                << SourceRange(Path[0].second, Path[I].second)
                << FixItHint::CreateReplacement(SourceRange(Path[0].second),
                                                PrivateModule);
            getDiagnostics().Report(Sub->DefinitionLoc,
                                    diag::note_private_top_level_defined);
          }
        }
      }
      
      if (!Sub) {
        // Attempt to perform typo correction to find a module name that works.
        SmallVector<StringRef, 2> Best;
        unsigned BestEditDistance = (std::numeric_limits<unsigned>::max)();
        
        for (clang::Module::submodule_iterator J = Module->submodule_begin(), 
                                            JEnd = Module->submodule_end();
             J != JEnd; ++J) {
          unsigned ED = Name.edit_distance((*J)->Name,
                                           /*AllowReplacements=*/true,
                                           BestEditDistance);
          if (ED <= BestEditDistance) {
            if (ED < BestEditDistance) {
              Best.clear();
              BestEditDistance = ED;
            }
            
            Best.push_back((*J)->Name);
          }
        }
        
        // If there was a clear winner, user it.
        if (Best.size() == 1) {
          getDiagnostics().Report(Path[I].second, 
                                  diag::err_no_submodule_suggest)
            << Path[I].first << Module->getFullModuleName() << Best[0]
            << SourceRange(Path[0].second, Path[I-1].second)
            << FixItHint::CreateReplacement(SourceRange(Path[I].second),
                                            Best[0]);
          
          Sub = Module->findSubmodule(Best[0]);
        }
      }

      if (!Sub) {
        // No submodule by this name. Complain, and don't look for further
        // submodules.
        getDiagnostics().Report(Path[I].second, diag::err_no_submodule)
          << Path[I].first << Module->getFullModuleName()
          << SourceRange(Path[0].second, Path[I-1].second);
        break;
      }
      
      Module = Sub;
    }
  }

  // Make the named module visible, if it's not already part of the module
  // we are parsing.
  if (ModuleName != getLangOpts().CurrentModule) {
    if (!Module->IsFromModuleFile && !MapPrivateSubModToTopLevel) {
      // We have an umbrella header or directory that doesn't actually include
      // all of the headers within the directory it covers. Complain about
      // this missing submodule and recover by forgetting that we ever saw
      // this submodule.
      // FIXME: Should we detect this at module load time? It seems fairly
      // expensive (and rare).
      getDiagnostics().Report(ImportLoc, diag::warn_missing_submodule)
        << Module->getFullModuleName()
        << SourceRange(Path.front().second, Path.back().second);

      return ModuleLoadResult::MissingExpected;
    }

    // Check whether this module is available.
    if (Preprocessor::checkModuleIsAvailable(getLangOpts(), getTarget(),
                                             getDiagnostics(), Module)) {
      getDiagnostics().Report(ImportLoc, diag::note_module_import_here)
        << SourceRange(Path.front().second, Path.back().second);
      LastModuleImportLoc = ImportLoc;
      LastModuleImportResult = ModuleLoadResult();
      return ModuleLoadResult();
    }

    ModuleManager->makeModuleVisible(Module, Visibility, ImportLoc);
  }

  // Check for any configuration macros that have changed.
  clang::Module *TopModule = Module->getTopLevelModule();
  for (unsigned I = 0, N = TopModule->ConfigMacros.size(); I != N; ++I) {
    checkConfigMacro(getPreprocessor(), TopModule->ConfigMacros[I],
                     Module, ImportLoc);
  }

  // Resolve any remaining module using export_as for this one.
  getPreprocessor()
      .getHeaderSearchInfo()
      .getModuleMap()
      .resolveLinkAsDependencies(TopModule);

  LastModuleImportLoc = ImportLoc;
  LastModuleImportResult = ModuleLoadResult(Module);
  return LastModuleImportResult;
}

void CompilerInstance::loadModuleFromSource(SourceLocation ImportLoc,
                                            StringRef ModuleName,
                                            StringRef Source) {
  // Avoid creating filenames with special characters.
  SmallString<128> CleanModuleName(ModuleName);
  for (auto &C : CleanModuleName)
    if (!isAlphanumeric(C))
      C = '_';

  // FIXME: Using a randomized filename here means that our intermediate .pcm
  // output is nondeterministic (as .pcm files refer to each other by name).
  // Can this affect the output in any way?
  SmallString<128> ModuleFileName;
  if (std::error_code EC = llvm::sys::fs::createTemporaryFile(
          CleanModuleName, "pcm", ModuleFileName)) {
    getDiagnostics().Report(ImportLoc, diag::err_fe_unable_to_open_output)
        << ModuleFileName << EC.message();
    return;
  }
  std::string ModuleMapFileName = (CleanModuleName + ".map").str();

  FrontendInputFile Input(
      ModuleMapFileName,
      InputKind(getLanguageFromOptions(*Invocation->getLangOpts()),
                InputKind::ModuleMap, /*Preprocessed*/true));

  std::string NullTerminatedSource(Source.str());

  auto PreBuildStep = [&](CompilerInstance &Other) {
    // Create a virtual file containing our desired source.
    // FIXME: We shouldn't need to do this.
    const FileEntry *ModuleMapFile = Other.getFileManager().getVirtualFile(
        ModuleMapFileName, NullTerminatedSource.size(), 0);
    Other.getSourceManager().overrideFileContents(
        ModuleMapFile,
        llvm::MemoryBuffer::getMemBuffer(NullTerminatedSource.c_str()));

    Other.BuiltModules = std::move(BuiltModules);
    Other.DeleteBuiltModules = false;
  };

  auto PostBuildStep = [this](CompilerInstance &Other) {
    BuiltModules = std::move(Other.BuiltModules);
  };

  // Build the module, inheriting any modules that we've built locally.
  if (compileModuleImpl(*this, ImportLoc, ModuleName, Input, StringRef(),
                        ModuleFileName, PreBuildStep, PostBuildStep)) {
    BuiltModules[ModuleName] = ModuleFileName.str();
    llvm::sys::RemoveFileOnSignal(ModuleFileName);
  }
}

void CompilerInstance::makeModuleVisible(Module *Mod,
                                         Module::NameVisibilityKind Visibility,
                                         SourceLocation ImportLoc) {
  if (!ModuleManager)
    createModuleManager();
  if (!ModuleManager)
    return;

  ModuleManager->makeModuleVisible(Mod, Visibility, ImportLoc);
}

GlobalModuleIndex *CompilerInstance::loadGlobalModuleIndex(
    SourceLocation TriggerLoc) {
  if (getPreprocessor().getHeaderSearchInfo().getModuleCachePath().empty())
    return nullptr;
  if (!ModuleManager)
    createModuleManager();
  // Can't do anything if we don't have the module manager.
  if (!ModuleManager)
    return nullptr;
  // Get an existing global index.  This loads it if not already
  // loaded.
  ModuleManager->loadGlobalIndex();
  GlobalModuleIndex *GlobalIndex = ModuleManager->getGlobalIndex();
  // If the global index doesn't exist, create it.
  if (!GlobalIndex && shouldBuildGlobalModuleIndex() && hasFileManager() &&
      hasPreprocessor()) {
    llvm::sys::fs::create_directories(
      getPreprocessor().getHeaderSearchInfo().getModuleCachePath());
    GlobalModuleIndex::writeIndex(
        getFileManager(), getPCHContainerReader(),
        getPreprocessor().getHeaderSearchInfo().getModuleCachePath());
    ModuleManager->resetForReload();
    ModuleManager->loadGlobalIndex();
    GlobalIndex = ModuleManager->getGlobalIndex();
  }
  // For finding modules needing to be imported for fixit messages,
  // we need to make the global index cover all modules, so we do that here.
  if (!HaveFullGlobalModuleIndex && GlobalIndex && !buildingModule()) {
    ModuleMap &MMap = getPreprocessor().getHeaderSearchInfo().getModuleMap();
    bool RecreateIndex = false;
    for (ModuleMap::module_iterator I = MMap.module_begin(),
        E = MMap.module_end(); I != E; ++I) {
      Module *TheModule = I->second;
      const FileEntry *Entry = TheModule->getASTFile();
      if (!Entry) {
        SmallVector<std::pair<IdentifierInfo *, SourceLocation>, 2> Path;
        Path.push_back(std::make_pair(
            getPreprocessor().getIdentifierInfo(TheModule->Name), TriggerLoc));
        std::reverse(Path.begin(), Path.end());
        // Load a module as hidden.  This also adds it to the global index.
        loadModule(TheModule->DefinitionLoc, Path, Module::Hidden, false);
        RecreateIndex = true;
      }
    }
    if (RecreateIndex) {
      GlobalModuleIndex::writeIndex(
          getFileManager(), getPCHContainerReader(),
          getPreprocessor().getHeaderSearchInfo().getModuleCachePath());
      ModuleManager->resetForReload();
      ModuleManager->loadGlobalIndex();
      GlobalIndex = ModuleManager->getGlobalIndex();
    }
    HaveFullGlobalModuleIndex = true;
  }
  return GlobalIndex;
}

// Check global module index for missing imports.
bool
CompilerInstance::lookupMissingImports(StringRef Name,
                                       SourceLocation TriggerLoc) {
  // Look for the symbol in non-imported modules, but only if an error
  // actually occurred.
  if (!buildingModule()) {
    // Load global module index, or retrieve a previously loaded one.
    GlobalModuleIndex *GlobalIndex = loadGlobalModuleIndex(
      TriggerLoc);

    // Only if we have a global index.
    if (GlobalIndex) {
      GlobalModuleIndex::HitSet FoundModules;

      // Find the modules that reference the identifier.
      // Note that this only finds top-level modules.
      // We'll let diagnoseTypo find the actual declaration module.
      if (GlobalIndex->lookupIdentifier(Name, FoundModules))
        return true;
    }
  }

  return false;
}
void CompilerInstance::resetAndLeakSema() { BuryPointer(takeSema()); }

void CompilerInstance::setExternalSemaSource(
    IntrusiveRefCntPtr<ExternalSemaSource> ESS) {
  ExternalSemaSrc = std::move(ESS);
}<|MERGE_RESOLUTION|>--- conflicted
+++ resolved
@@ -17,7 +17,6 @@
 #include "clang/Basic/FileManager.h"
 #include "clang/Basic/MemoryBufferCache.h"
 #include "clang/Basic/SourceManager.h"
-#include "clang/Basic/Stack.h"
 #include "clang/Basic/TargetInfo.h"
 #include "clang/Basic/Version.h"
 #include "clang/Config/config.h"
@@ -305,9 +304,11 @@
 
 FileManager *CompilerInstance::createFileManager() {
   if (!hasVirtualFileSystem()) {
-    IntrusiveRefCntPtr<vfs::FileSystem> VFS =
-        createVFSFromCompilerInvocation(getInvocation(), getDiagnostics());
-    setVirtualFileSystem(VFS);
+    if (IntrusiveRefCntPtr<vfs::FileSystem> VFS =
+            createVFSFromCompilerInvocation(getInvocation(), getDiagnostics()))
+      setVirtualFileSystem(VFS);
+    else
+      return nullptr;
   }
   FileMgr = new FileManager(getFileSystemOpts(), VirtualFileSystem);
   return FileMgr.get();
@@ -465,7 +466,7 @@
                            /*ShowDepth=*/false);
   }
 
-  if (DepOpts.ShowIncludesDest != ShowIncludesDestination::None) {
+  if (DepOpts.PrintShowIncludes) {
     AttachHeaderIncludeGen(*PP, DepOpts,
                            /*ShowAllHeaders=*/true, /*OutputPath=*/"",
                            /*ShowDepth=*/true, /*MSStyle=*/true);
@@ -876,7 +877,36 @@
 
   // Figure out where to get and map in the main file.
   if (InputFile != "-") {
-    const FileEntry *File = FileMgr.getFile(InputFile, /*OpenFile=*/true);
+    const FileEntry *File;
+    if (Opts.FindPchSource.empty()) {
+      File = FileMgr.getFile(InputFile, /*OpenFile=*/true);
+    } else {
+      // When building a pch file in clang-cl mode, the .h file is built as if
+      // it was included by a cc file.  Since the driver doesn't know about
+      // all include search directories, the frontend must search the input
+      // file through HeaderSearch here, as if it had been included by the
+      // cc file at Opts.FindPchSource.
+      const FileEntry *FindFile = FileMgr.getFile(Opts.FindPchSource);
+      if (!FindFile) {
+        Diags.Report(diag::err_fe_error_reading) << Opts.FindPchSource;
+        return false;
+      }
+      const DirectoryLookup *UnusedCurDir;
+      SmallVector<std::pair<const FileEntry *, const DirectoryEntry *>, 16>
+          Includers;
+      Includers.push_back(std::make_pair(FindFile, FindFile->getDir()));
+      File = HS->LookupFile(InputFile, SourceLocation(), /*isAngled=*/false,
+                            /*FromDir=*/nullptr,
+                            /*CurDir=*/UnusedCurDir, Includers,
+                            /*SearchPath=*/nullptr,
+                            /*RelativePath=*/nullptr,
+                            /*RequestingModule=*/nullptr,
+                            /*SuggestedModule=*/nullptr, /*IsMapped=*/nullptr,
+                            /*SkipCache=*/true);
+      // Also add the header to /showIncludes output.
+      if (File)
+        DepOpts.ShowIncludesPretendHeader = File->getName();
+    }
     if (!File) {
       Diags.Report(diag::err_fe_error_reading) << InputFile;
       return false;
@@ -1037,7 +1067,7 @@
   return !getDiagnostics().getClient()->getNumErrors();
 }
 
-/// Determine the appropriate source input kind based on language
+/// \brief Determine the appropriate source input kind based on language
 /// options.
 static InputKind::Language getLanguageFromOptions(const LangOptions &LangOpts) {
   if (LangOpts.OpenCL)
@@ -1049,7 +1079,7 @@
   return LangOpts.CPlusPlus ? InputKind::CXX : InputKind::C;
 }
 
-/// Compile a module file for the given module, using the options 
+/// \brief Compile a module file for the given module, using the options 
 /// provided by the importing compiler instance. Returns true if the module
 /// was built without errors.
 static bool
@@ -1083,10 +1113,6 @@
       }),
       PPOpts.Macros.end());
 
-  // If the original compiler invocation had -fmodule-name, pass it through.
-  Invocation->getLangOpts()->ModuleName =
-      ImportingInstance.getInvocation().getLangOpts()->ModuleName;
-
   // Note the name of the module we're building.
   Invocation->getLangOpts()->CurrentModule = ModuleName;
 
@@ -1165,6 +1191,7 @@
 
   // Execute the action to actually build the module in-place. Use a separate
   // thread so that we get a stack large enough.
+  const unsigned ThreadStackSize = 8 << 20;
   llvm::CrashRecoveryContext CRC;
   CRC.RunSafelyOnThread(
       [&]() {
@@ -1177,7 +1204,7 @@
         }
         Instance.ExecuteAction(*Action);
       },
-      DesiredStackSize);
+      ThreadStackSize);
 
   PostBuildStep(Instance);
 
@@ -1194,20 +1221,7 @@
   return !Instance.getDiagnostics().hasErrorOccurred();
 }
 
-static const FileEntry *getPublicModuleMap(const FileEntry *File,
-                                           FileManager &FileMgr) {
-  StringRef Filename = llvm::sys::path::filename(File->getName());
-  SmallString<128> PublicFilename(File->getDir()->getName());
-  if (Filename == "module_private.map")
-    llvm::sys::path::append(PublicFilename, "module.map");
-  else if (Filename == "module.private.modulemap")
-    llvm::sys::path::append(PublicFilename, "module.modulemap");
-  else
-    return nullptr;
-  return FileMgr.getFile(PublicFilename);
-}
-
-/// Compile a module file for the given module, using the options 
+/// \brief Compile a module file for the given module, using the options 
 /// provided by the importing compiler instance. Returns true if the module
 /// was built without errors.
 static bool compileModuleImpl(CompilerInstance &ImportingInstance,
@@ -1223,13 +1237,6 @@
   bool Result;
   if (const FileEntry *ModuleMapFile =
           ModMap.getContainingModuleMapFile(Module)) {
-    // Canonicalize compilation to start with the public module map. This is
-    // vital for submodules declarations in the private module maps to be
-    // correctly parsed when depending on a top level module in the public one.
-    if (const FileEntry *PublicMMFile = getPublicModuleMap(
-            ModuleMapFile, ImportingInstance.getFileManager()))
-      ModuleMapFile = PublicMMFile;
-
     // Use the module map where this module resides.
     Result = compileModuleImpl(
         ImportingInstance, ImportLoc, Module->getTopLevelModuleName(),
@@ -1326,7 +1333,7 @@
         // case of timeout, build it ourselves.
         Diags.Report(ModuleNameLoc, diag::remark_module_lock_timeout)
             << Module->Name;
-        // Clear the lock file so that future invocations can make progress.
+        // Clear the lock file so that future invokations can make progress.
         Locked.unsafeRemoveLockFile();
         continue;
       }
@@ -1356,7 +1363,7 @@
   }
 }
 
-/// Diagnose differences between the current definition of the given
+/// \brief Diagnose differences between the current definition of the given
 /// configuration macro and the definition provided on the command line.
 static void checkConfigMacro(Preprocessor &PP, StringRef ConfigMacro,
                              Module *Mod, SourceLocation ImportLoc) {
@@ -1414,13 +1421,13 @@
   }
 }
 
-/// Write a new timestamp file with the given path.
+/// \brief Write a new timestamp file with the given path.
 static void writeTimestampFile(StringRef TimestampFile) {
   std::error_code EC;
   llvm::raw_fd_ostream Out(TimestampFile.str(), EC, llvm::sys::fs::F_None);
 }
 
-/// Prune the module cache of modules that haven't been accessed in
+/// \brief Prune the module cache of modules that haven't been accessed in
 /// a long time.
 static void pruneModuleCache(const HeaderSearchOptions &HSOpts) {
   struct stat StatBuf;
@@ -1608,22 +1615,15 @@
   if (!ModuleManager)
     createModuleManager();
 
-  // If -Wmodule-file-config-mismatch is mapped as an error or worse, allow the
-  // ASTReader to diagnose it, since it can produce better errors that we can.
-  bool ConfigMismatchIsRecoverable =
-      getDiagnostics().getDiagnosticLevel(diag::warn_module_config_mismatch,
-                                          SourceLocation())
-        <= DiagnosticsEngine::Warning;
-
   auto Listener = llvm::make_unique<ReadModuleNames>(*this);
   auto &ListenerRef = *Listener;
   ASTReader::ListenerScope ReadModuleNamesListener(*ModuleManager,
                                                    std::move(Listener));
 
   // Try to load the module file.
-  switch (ModuleManager->ReadAST(
-      FileName, serialization::MK_ExplicitModule, SourceLocation(),
-      ConfigMismatchIsRecoverable ? ASTReader::ARR_ConfigurationMismatch : 0)) {
+  switch (ModuleManager->ReadAST(FileName, serialization::MK_ExplicitModule,
+                                 SourceLocation(),
+                                 ASTReader::ARR_ConfigurationMismatch)) {
   case ASTReader::Success:
     // We successfully loaded the module file; remember the set of provided
     // modules so that we don't try to load implicit modules for them.
@@ -1688,10 +1688,8 @@
     // Retrieve the cached top-level module.
     Module = Known->second;    
   } else if (ModuleName == getLangOpts().CurrentModule) {
-    // This is the module we're building.
-    Module = PP->getHeaderSearchInfo().lookupModule(
-        ModuleName, /*AllowSearch*/ true,
-        /*AllowExtraModuleMapSearch*/ !IsInclusionDirective);
+    // This is the module we're building. 
+    Module = PP->getHeaderSearchInfo().lookupModule(ModuleName);
     /// FIXME: perhaps we should (a) look for a module using the module name
     //  to file map (PrebuiltModuleFiles) and (b) diagnose if still not found?
     //if (Module == nullptr) {
@@ -1703,8 +1701,7 @@
     Known = KnownModules.insert(std::make_pair(Path[0].first, Module)).first;
   } else {
     // Search for a module with the given name.
-    Module = PP->getHeaderSearchInfo().lookupModule(ModuleName, true,
-                                                    !IsInclusionDirective);
+    Module = PP->getHeaderSearchInfo().lookupModule(ModuleName);
     HeaderSearchOptions &HSOpts =
         PP->getHeaderSearchInfo().getHeaderSearchOpts();
 
@@ -1781,8 +1778,7 @@
                                    ImportLoc, ARRFlags)) {
     case ASTReader::Success: {
       if (Source != ModuleCache && !Module) {
-        Module = PP->getHeaderSearchInfo().lookupModule(ModuleName, true,
-                                                        !IsInclusionDirective);
+        Module = PP->getHeaderSearchInfo().lookupModule(ModuleName);
         if (!Module || !Module->getASTFile() ||
             FileMgr->getFile(ModuleFileName) != Module->getASTFile()) {
           // Error out if Module does not refer to the file in the prebuilt
@@ -1913,12 +1909,7 @@
             PrivateModule, PP->getIdentifierInfo(Module->Name)->getTokenID());
         PrivPath.push_back(std::make_pair(&II, Path[0].second));
 
-<<<<<<< HEAD
-        if (PP->getHeaderSearchInfo().lookupModule(PrivateModule, true,
-                                                   !IsInclusionDirective))
-=======
         if (PP->getHeaderSearchInfo().lookupModule(PrivateModule))
->>>>>>> 793912eb
           Sub =
               loadModule(ImportLoc, PrivPath, Visibility, IsInclusionDirective);
         if (Sub) {
@@ -2021,12 +2012,6 @@
                      Module, ImportLoc);
   }
 
-  // Resolve any remaining module using export_as for this one.
-  getPreprocessor()
-      .getHeaderSearchInfo()
-      .getModuleMap()
-      .resolveLinkAsDependencies(TopModule);
-
   LastModuleImportLoc = ImportLoc;
   LastModuleImportResult = ModuleLoadResult(Module);
   return LastModuleImportResult;
