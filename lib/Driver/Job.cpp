//===--- Job.cpp - Command to Execute -------------------------------------===//
//
//                     The LLVM Compiler Infrastructure
//
// This file is distributed under the University of Illinois Open Source
// License. See LICENSE.TXT for details.
//
//===----------------------------------------------------------------------===//

#include "InputInfo.h"
#include "clang/Driver/Driver.h"
#include "clang/Driver/DriverDiagnostic.h"
#include "clang/Driver/Job.h"
#include "clang/Driver/Tool.h"
#include "clang/Driver/ToolChain.h"
#include "llvm/ADT/ArrayRef.h"
#include "llvm/ADT/STLExtras.h"
#include "llvm/ADT/StringRef.h"
#include "llvm/ADT/StringSet.h"
#include "llvm/ADT/StringSwitch.h"
#include "llvm/Support/FileSystem.h"
#include "llvm/Support/Program.h"
#include "llvm/Support/raw_ostream.h"
#include <cassert>
using namespace clang::driver;
using llvm::raw_ostream;
using llvm::StringRef;
using llvm::ArrayRef;

Command::Command(const Action &Source, const Tool &Creator,
                 const char *Executable, const ArgStringList &Arguments,
                 ArrayRef<InputInfo> Inputs)
    : Source(Source), Creator(Creator), Executable(Executable),
      Arguments(Arguments), ResponseFile(nullptr) {
  for (const auto &II : Inputs)
    if (II.isFilename())
      InputFilenames.push_back(II.getFilename());
}

static int skipArgs(const char *Flag, bool HaveCrashVFS) {
  // These flags are all of the form -Flag <Arg> and are treated as two
  // arguments.  Therefore, we need to skip the flag and the next argument.
  bool Res = llvm::StringSwitch<bool>(Flag)
    .Cases("-MF", "-MT", "-MQ", "-serialize-diagnostic-file", true)
    .Cases("-o", "-coverage-file", "-dependency-file", true)
    .Cases("-fdebug-compilation-dir", "-idirafter", true)
    .Cases("-include", "-include-pch", "-internal-isystem", true)
    .Cases("-internal-externc-isystem", "-iprefix", "-iwithprefix", true)
    .Cases("-iwithprefixbefore", "-isystem", "-iquote", true)
    .Cases("-dwarf-debug-flags", "-ivfsoverlay", true)
    .Cases("-header-include-file", "-diagnostic-log-file", true)
    // Some include flags shouldn't be skipped if we have a crash VFS
    .Cases("-isysroot", "-I", "-F", "-resource-dir", !HaveCrashVFS)
    .Default(false);

  // Match found.
  if (Res)
    return 2;

  // The remaining flags are treated as a single argument.

  // These flags are all of the form -Flag and have no second argument.
  Res = llvm::StringSwitch<bool>(Flag)
    .Cases("-M", "-MM", "-MG", "-MP", "-MD", true)
    .Case("-MMD", true)
    .Default(false);

  // Match found.
  if (Res)
    return 1;

  // These flags are treated as a single argument (e.g., -F<Dir>).
  StringRef FlagRef(Flag);
<<<<<<< HEAD
  if (FlagRef.startswith("-F") || FlagRef.startswith("-I") ||
      FlagRef.startswith("-fmodules-cache-path=") ||
      FlagRef.startswith("-fapinotes-cache-path="))
=======
  if ((!HaveCrashVFS &&
       (FlagRef.startswith("-F") || FlagRef.startswith("-I"))) ||
      FlagRef.startswith("-fmodules-cache-path="))
>>>>>>> 93e221e7
    return 1;

  return 0;
}

void Command::printArg(raw_ostream &OS, const char *Arg, bool Quote) {
  const bool Escape = std::strpbrk(Arg, "\"\\$");

  if (!Quote && !Escape) {
    OS << Arg;
    return;
  }

  // Quote and escape. This isn't really complete, but good enough.
  OS << '"';
  while (const char c = *Arg++) {
    if (c == '"' || c == '\\' || c == '$')
      OS << '\\';
    OS << c;
  }
  OS << '"';
}

void Command::writeResponseFile(raw_ostream &OS) const {
  // In a file list, we only write the set of inputs to the response file
  if (Creator.getResponseFilesSupport() == Tool::RF_FileList) {
    for (const char *Arg : InputFileList) {
      OS << Arg << '\n';
    }
    return;
  }

  // In regular response files, we send all arguments to the response file.
  // Wrapping all arguments in double quotes ensures that both Unix tools and
  // Windows tools understand the response file.
  for (const char *Arg : Arguments) {
    OS << '"';

    for (; *Arg != '\0'; Arg++) {
      if (*Arg == '\"' || *Arg == '\\') {
        OS << '\\';
      }
      OS << *Arg;
    }

    OS << "\" ";
  }
}

void Command::buildArgvForResponseFile(
    llvm::SmallVectorImpl<const char *> &Out) const {
  // When not a file list, all arguments are sent to the response file.
  // This leaves us to set the argv to a single parameter, requesting the tool
  // to read the response file.
  if (Creator.getResponseFilesSupport() != Tool::RF_FileList) {
    Out.push_back(Executable);
    Out.push_back(ResponseFileFlag.c_str());
    return;
  }

  llvm::StringSet<> Inputs;
  for (const char *InputName : InputFileList)
    Inputs.insert(InputName);
  Out.push_back(Executable);
  // In a file list, build args vector ignoring parameters that will go in the
  // response file (elements of the InputFileList vector)
  bool FirstInput = true;
  for (const char *Arg : Arguments) {
    if (Inputs.count(Arg) == 0) {
      Out.push_back(Arg);
    } else if (FirstInput) {
      FirstInput = false;
      Out.push_back(Creator.getResponseFileFlag());
      Out.push_back(ResponseFile);
    }
  }
}

void Command::Print(raw_ostream &OS, const char *Terminator, bool Quote,
                    CrashReportInfo *CrashInfo) const {
  // Always quote the exe.
  OS << ' ';
  printArg(OS, Executable, /*Quote=*/true);

  llvm::ArrayRef<const char *> Args = Arguments;
  llvm::SmallVector<const char *, 128> ArgsRespFile;
  if (ResponseFile != nullptr) {
    buildArgvForResponseFile(ArgsRespFile);
    Args = ArrayRef<const char *>(ArgsRespFile).slice(1); // no executable name
  }

  bool HaveCrashVFS = CrashInfo && !CrashInfo->VFSPath.empty();
  for (size_t i = 0, e = Args.size(); i < e; ++i) {
    const char *const Arg = Args[i];

    if (CrashInfo) {
      if (int Skip = skipArgs(Arg, HaveCrashVFS)) {
        i += Skip - 1;
        continue;
      }
      auto Found = std::find_if(InputFilenames.begin(), InputFilenames.end(),
                                [&Arg](StringRef IF) { return IF == Arg; });
      if (Found != InputFilenames.end() &&
          (i == 0 || StringRef(Args[i - 1]) != "-main-file-name")) {
        // Replace the input file name with the crashinfo's file name.
        OS << ' ';
        StringRef ShortName = llvm::sys::path::filename(CrashInfo->Filename);
        printArg(OS, ShortName.str().c_str(), Quote);
        continue;
      }
    }

    OS << ' ';
    printArg(OS, Arg, Quote);
  }

  if (CrashInfo && HaveCrashVFS) {
    OS << ' ';
    printArg(OS, "-ivfsoverlay", Quote);
    OS << ' ';
    printArg(OS, CrashInfo->VFSPath.str().c_str(), Quote);

    // Insert -fmodules-cache-path and use the relative module directory
    // <name>.cache/vfs/modules where we already dumped the modules.
    SmallString<128> RelModCacheDir = llvm::sys::path::parent_path(
        llvm::sys::path::parent_path(CrashInfo->VFSPath));
    llvm::sys::path::append(RelModCacheDir, "modules");

    std::string ModCachePath = "-fmodules-cache-path=";
    ModCachePath.append(RelModCacheDir.c_str());

    OS << ' ';
    printArg(OS, ModCachePath.c_str(), Quote);
  }

  if (ResponseFile != nullptr) {
    OS << "\n Arguments passed via response file:\n";
    writeResponseFile(OS);
    // Avoiding duplicated newline terminator, since FileLists are
    // newline-separated.
    if (Creator.getResponseFilesSupport() != Tool::RF_FileList)
      OS << "\n";
    OS << " (end of response file)";
  }

  OS << Terminator;
}

void Command::setResponseFile(const char *FileName) {
  ResponseFile = FileName;
  ResponseFileFlag = Creator.getResponseFileFlag();
  ResponseFileFlag += FileName;
}

int Command::Execute(const StringRef **Redirects, std::string *ErrMsg,
                     bool *ExecutionFailed) const {
  SmallVector<const char*, 128> Argv;

  if (ResponseFile == nullptr) {
    Argv.push_back(Executable);
    Argv.append(Arguments.begin(), Arguments.end());
    Argv.push_back(nullptr);

    return llvm::sys::ExecuteAndWait(Executable, Argv.data(), /*env*/ nullptr,
                                     Redirects, /*secondsToWait*/ 0,
                                     /*memoryLimit*/ 0, ErrMsg,
                                     ExecutionFailed);
  }

  // We need to put arguments in a response file (command is too large)
  // Open stream to store the response file contents
  std::string RespContents;
  llvm::raw_string_ostream SS(RespContents);

  // Write file contents and build the Argv vector
  writeResponseFile(SS);
  buildArgvForResponseFile(Argv);
  Argv.push_back(nullptr);
  SS.flush();

  // Save the response file in the appropriate encoding
  if (std::error_code EC = writeFileWithEncoding(
          ResponseFile, RespContents, Creator.getResponseFileEncoding())) {
    if (ErrMsg)
      *ErrMsg = EC.message();
    if (ExecutionFailed)
      *ExecutionFailed = true;
    return -1;
  }

  return llvm::sys::ExecuteAndWait(Executable, Argv.data(), /*env*/ nullptr,
                                   Redirects, /*secondsToWait*/ 0,
                                   /*memoryLimit*/ 0, ErrMsg, ExecutionFailed);
}

FallbackCommand::FallbackCommand(const Action &Source_, const Tool &Creator_,
                                 const char *Executable_,
                                 const ArgStringList &Arguments_,
                                 ArrayRef<InputInfo> Inputs,
                                 std::unique_ptr<Command> Fallback_)
    : Command(Source_, Creator_, Executable_, Arguments_, Inputs),
      Fallback(std::move(Fallback_)) {}

void FallbackCommand::Print(raw_ostream &OS, const char *Terminator,
                            bool Quote, CrashReportInfo *CrashInfo) const {
  Command::Print(OS, "", Quote, CrashInfo);
  OS << " ||";
  Fallback->Print(OS, Terminator, Quote, CrashInfo);
}

static bool ShouldFallback(int ExitCode) {
  // FIXME: We really just want to fall back for internal errors, such
  // as when some symbol cannot be mangled, when we should be able to
  // parse something but can't, etc.
  return ExitCode != 0;
}

int FallbackCommand::Execute(const StringRef **Redirects, std::string *ErrMsg,
                             bool *ExecutionFailed) const {
  int PrimaryStatus = Command::Execute(Redirects, ErrMsg, ExecutionFailed);
  if (!ShouldFallback(PrimaryStatus))
    return PrimaryStatus;

  // Clear ExecutionFailed and ErrMsg before falling back.
  if (ErrMsg)
    ErrMsg->clear();
  if (ExecutionFailed)
    *ExecutionFailed = false;

  const Driver &D = getCreator().getToolChain().getDriver();
  D.Diag(diag::warn_drv_invoking_fallback) << Fallback->getExecutable();

  int SecondaryStatus = Fallback->Execute(Redirects, ErrMsg, ExecutionFailed);
  return SecondaryStatus;
}

ForceSuccessCommand::ForceSuccessCommand(const Action &Source_,
                                         const Tool &Creator_,
                                         const char *Executable_,
                                         const ArgStringList &Arguments_,
                                         ArrayRef<InputInfo> Inputs)
    : Command(Source_, Creator_, Executable_, Arguments_, Inputs) {}

void ForceSuccessCommand::Print(raw_ostream &OS, const char *Terminator,
                            bool Quote, CrashReportInfo *CrashInfo) const {
  Command::Print(OS, "", Quote, CrashInfo);
  OS << " || (exit 0)" << Terminator;
}

int ForceSuccessCommand::Execute(const StringRef **Redirects,
                                 std::string *ErrMsg,
                                 bool *ExecutionFailed) const {
  int Status = Command::Execute(Redirects, ErrMsg, ExecutionFailed);
  (void)Status;
  if (ExecutionFailed)
    *ExecutionFailed = false;
  return 0;
}

void JobList::Print(raw_ostream &OS, const char *Terminator, bool Quote,
                    CrashReportInfo *CrashInfo) const {
  for (const auto &Job : *this)
    Job.Print(OS, Terminator, Quote, CrashInfo);
}

void JobList::clear() { Jobs.clear(); }<|MERGE_RESOLUTION|>--- conflicted
+++ resolved
@@ -71,15 +71,10 @@
 
   // These flags are treated as a single argument (e.g., -F<Dir>).
   StringRef FlagRef(Flag);
-<<<<<<< HEAD
-  if (FlagRef.startswith("-F") || FlagRef.startswith("-I") ||
+  if ((!HaveCrashVFS &&
+       (FlagRef.startswith("-F") || FlagRef.startswith("-I"))) ||
       FlagRef.startswith("-fmodules-cache-path=") ||
       FlagRef.startswith("-fapinotes-cache-path="))
-=======
-  if ((!HaveCrashVFS &&
-       (FlagRef.startswith("-F") || FlagRef.startswith("-I"))) ||
-      FlagRef.startswith("-fmodules-cache-path="))
->>>>>>> 93e221e7
     return 1;
 
   return 0;
