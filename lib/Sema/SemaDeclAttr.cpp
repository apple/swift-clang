--- conflicted
+++ resolved
@@ -3689,17 +3689,12 @@
       // FIXME: Warn about an incompatible override.
       return nullptr;
     }
-<<<<<<< HEAD
-    Diag(Inline->getLocation(), diag::warn_attribute_ignored) << Inline;
-    Diag(Range.getBegin(), diag::note_conflicting_attribute);
-=======
 
     if (Inline->getName() != Name && !Inline->isImplicit()) {
       Diag(Inline->getLocation(), diag::warn_attribute_ignored) << Inline;
       Diag(Range.getBegin(), diag::note_conflicting_attribute);
     }
 
->>>>>>> 1e2a13e1
     D->dropAttr<SwiftNameAttr>();
   }
 
