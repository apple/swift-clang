--- conflicted
+++ resolved
@@ -291,19 +291,12 @@
   string CustomDiag = customDiag;
 }
 
-<<<<<<< HEAD
-class LangOpt<string name, bit negated = 0, string customCode = ""> {
-  string Name = name;
-  bit Negated = negated;
-  string CustomCode = customCode;
-=======
 class LangOpt<string name, code customCode = [{}]> {
   string Name = name;
 
   // A custom predicate, written as an expression evaluated in a context with
   // "LangOpts" bound.
   code CustomCode = customCode;
->>>>>>> 83048f49
 }
 def MicrosoftExt : LangOpt<"MicrosoftExt">;
 def Borland : LangOpt<"Borland">;
@@ -315,11 +308,7 @@
 def ObjC : LangOpt<"ObjC">;
 def BlocksSupported : LangOpt<"Blocks">;
 def ObjCAutoRefCount : LangOpt<"ObjCAutoRefCount">;
-<<<<<<< HEAD
-def ObjCNonFragileRuntime : LangOpt<"ObjCNonFragileRuntime", 0,
-=======
 def ObjCNonFragileRuntime : LangOpt<"ObjCNonFragileRuntime",
->>>>>>> 83048f49
                                     "LangOpts.ObjCRuntime.allowsClassStubs()">;
 
 // Language option for CMSE extensions
