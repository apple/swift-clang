//===--- ModuleMap.h - Describe the layout of modules -----------*- C++ -*-===//
//
//                     The LLVM Compiler Infrastructure
//
// This file is distributed under the University of Illinois Open Source
// License. See LICENSE.TXT for details.
//
//===----------------------------------------------------------------------===//
//
// This file defines the ModuleMap interface, which describes the layout of a
// module as it relates to headers.
//
//===----------------------------------------------------------------------===//


#ifndef LLVM_CLANG_LEX_MODULEMAP_H
#define LLVM_CLANG_LEX_MODULEMAP_H

#include "clang/Basic/LangOptions.h"
#include "clang/Basic/Module.h"
#include "clang/Basic/SourceLocation.h"
#include "clang/Basic/SourceManager.h"
#include "llvm/ADT/DenseMap.h"
#include "llvm/ADT/IntrusiveRefCntPtr.h"
#include "llvm/ADT/SmallVector.h"
#include "llvm/ADT/StringMap.h"
#include "llvm/ADT/StringRef.h"
#include <string>

namespace clang {

class DirectoryEntry;
class FileEntry;
class FileManager;
class DiagnosticConsumer;
class DiagnosticsEngine;
class HeaderSearch;
class ModuleMapParser;

/// \brief A mechanism to observe the actions of the module map parser as it
/// reads module map files.
class ModuleMapCallbacks {
public:
  virtual ~ModuleMapCallbacks() {}

  /// \brief Called when a module map file has been read.
  ///
  /// \param FileStart A SourceLocation referring to the start of the file's
  /// contents.
  /// \param File The file itself.
  /// \param IsSystem Whether this is a module map from a system include path.
  virtual void moduleMapFileRead(SourceLocation FileStart,
                                 const FileEntry &File, bool IsSystem) {}

  /// \brief Called when a header is added during module map parsing.
  ///
  /// \param Filename The header file itself.
  virtual void moduleMapAddHeader(StringRef Filename) {}

  /// \brief Called when an umbrella header is added during module map parsing.
  ///
  /// \param FileMgr FileManager instance
  /// \param Header The umbrella header to collect.
  virtual void moduleMapAddUmbrellaHeader(FileManager *FileMgr,
                                          const FileEntry *Header) {}
};
  
class ModuleMap {
  SourceManager &SourceMgr;
  DiagnosticsEngine &Diags;
  const LangOptions &LangOpts;
  const TargetInfo *Target;
  HeaderSearch &HeaderInfo;

  llvm::SmallVector<std::unique_ptr<ModuleMapCallbacks>, 1> Callbacks;
  
  /// \brief The directory used for Clang-supplied, builtin include headers,
  /// such as "stdint.h".
  const DirectoryEntry *BuiltinIncludeDir;
  
  /// \brief Language options used to parse the module map itself.
  ///
  /// These are always simple C language options.
  LangOptions MMapLangOpts;

  // The module that the main source file is associated with (the module
  // named LangOpts::CurrentModule, if we've loaded it).
  Module *SourceModule;

  /// \brief The unshadowed top-level modules that are known.
  llvm::StringMap<Module *> Modules;

  /// \brief The number of modules we have created in total.
  unsigned NumCreatedModules;

public:
  /// \brief Flags describing the role of a module header.
  enum ModuleHeaderRole {
    /// \brief This header is normally included in the module.
    NormalHeader  = 0x0,
    /// \brief This header is included but private.
    PrivateHeader = 0x1,
    /// \brief This header is part of the module (for layering purposes) but
    /// should be textually included.
    TextualHeader = 0x2,
    // Caution: Adding an enumerator needs other changes.
    // Adjust the number of bits for KnownHeader::Storage.
    // Adjust the bitfield HeaderFileInfo::HeaderRole size.
    // Adjust the HeaderFileInfoTrait::ReadData streaming.
    // Adjust the HeaderFileInfoTrait::EmitData streaming.
    // Adjust ModuleMap::addHeader.
  };

  /// \brief A header that is known to reside within a given module,
  /// whether it was included or excluded.
  class KnownHeader {
    llvm::PointerIntPair<Module *, 2, ModuleHeaderRole> Storage;

  public:
    KnownHeader() : Storage(nullptr, NormalHeader) { }
    KnownHeader(Module *M, ModuleHeaderRole Role) : Storage(M, Role) { }

    friend bool operator==(const KnownHeader &A, const KnownHeader &B) {
      return A.Storage == B.Storage;
    }
    friend bool operator!=(const KnownHeader &A, const KnownHeader &B) {
      return A.Storage != B.Storage;
    }

    /// \brief Retrieve the module the header is stored in.
    Module *getModule() const { return Storage.getPointer(); }

    /// \brief The role of this header within the module.
    ModuleHeaderRole getRole() const { return Storage.getInt(); }

    /// \brief Whether this header is available in the module.
    bool isAvailable() const {
      return getModule()->isAvailable();
    }

    /// \brief Whether this header is accessible from the specified module.
    bool isAccessibleFrom(Module *M) const {
      return !(getRole() & PrivateHeader) ||
             (M && M->getTopLevelModule() == getModule()->getTopLevelModule());
    }

    // \brief Whether this known header is valid (i.e., it has an
    // associated module).
    explicit operator bool() const {
      return Storage.getPointer() != nullptr;
    }
  };

  typedef llvm::SmallPtrSet<const FileEntry *, 1> AdditionalModMapsSet;

private:
  typedef llvm::DenseMap<const FileEntry *, SmallVector<KnownHeader, 1> >
  HeadersMap;

  /// \brief Mapping from each header to the module that owns the contents of
  /// that header.
  HeadersMap Headers;
  
  /// \brief Mapping from directories with umbrella headers to the module
  /// that is generated from the umbrella header.
  ///
  /// This mapping is used to map headers that haven't explicitly been named
  /// in the module map over to the module that includes them via its umbrella
  /// header.
  llvm::DenseMap<const DirectoryEntry *, Module *> UmbrellaDirs;

  /// \brief A generation counter that is used to test whether modules of the
  /// same name may shadow or are illegal redefintions.
  ///
  /// Modules from earlier scopes may shadow modules from later ones.
  /// Modules from the same scope may not have the same name.
  unsigned CurrentModuleScopeID = 0;

  llvm::DenseMap<Module *, unsigned> ModuleScopeIDs;

  /// \brief The set of attributes that can be attached to a module.
  struct Attributes {
    Attributes()
        : IsSystem(), IsExternC(), IsExhaustive(), NoUndeclaredIncludes() {}

    /// \brief Whether this is a system module.
    unsigned IsSystem : 1;

    /// \brief Whether this is an extern "C" module.
    unsigned IsExternC : 1;

    /// \brief Whether this is an exhaustive set of configuration macros.
    unsigned IsExhaustive : 1;

<<<<<<< HEAD
    /// \brief Whether this is a module who has its swift_names inferred.
    unsigned IsSwiftInferImportAsMember : 1;
=======
    /// \brief Whether files in this module can only include non-modular headers
    /// and headers from used modules.
    unsigned NoUndeclaredIncludes : 1;
>>>>>>> fdc43f78
  };

  /// \brief A directory for which framework modules can be inferred.
  struct InferredDirectory {
    InferredDirectory() : InferModules() {}

    /// \brief Whether to infer modules from this directory.
    unsigned InferModules : 1;

    /// \brief The attributes to use for inferred modules.
    Attributes Attrs;

    /// \brief If \c InferModules is non-zero, the module map file that allowed
    /// inferred modules.  Otherwise, nullptr.
    const FileEntry *ModuleMapFile;

    /// \brief The names of modules that cannot be inferred within this
    /// directory.
    SmallVector<std::string, 2> ExcludedModules;
  };

  /// \brief A mapping from directories to information about inferring
  /// framework modules from within those directories.
  llvm::DenseMap<const DirectoryEntry *, InferredDirectory> InferredDirectories;

  /// A mapping from an inferred module to the module map that allowed the
  /// inference.
  llvm::DenseMap<const Module *, const FileEntry *> InferredModuleAllowedBy;

  llvm::DenseMap<const Module *, AdditionalModMapsSet> AdditionalModMaps;

  /// \brief Describes whether we haved parsed a particular file as a module
  /// map.
  llvm::DenseMap<const FileEntry *, bool> ParsedModuleMap;

  friend class ModuleMapParser;
  
  /// \brief Resolve the given export declaration into an actual export
  /// declaration.
  ///
  /// \param Mod The module in which we're resolving the export declaration.
  ///
  /// \param Unresolved The export declaration to resolve.
  ///
  /// \param Complain Whether this routine should complain about unresolvable
  /// exports.
  ///
  /// \returns The resolved export declaration, which will have a NULL pointer
  /// if the export could not be resolved.
  Module::ExportDecl 
  resolveExport(Module *Mod, const Module::UnresolvedExportDecl &Unresolved,
                bool Complain) const;

  /// \brief Resolve the given module id to an actual module.
  ///
  /// \param Id The module-id to resolve.
  ///
  /// \param Mod The module in which we're resolving the module-id.
  ///
  /// \param Complain Whether this routine should complain about unresolvable
  /// module-ids.
  ///
  /// \returns The resolved module, or null if the module-id could not be
  /// resolved.
  Module *resolveModuleId(const ModuleId &Id, Module *Mod, bool Complain) const;

  /// \brief Looks up the modules that \p File corresponds to.
  ///
  /// If \p File represents a builtin header within Clang's builtin include
  /// directory, this also loads all of the module maps to see if it will get
  /// associated with a specific module (e.g. in /usr/include).
  HeadersMap::iterator findKnownHeader(const FileEntry *File);

  /// \brief Searches for a module whose umbrella directory contains \p File.
  ///
  /// \param File The header to search for.
  ///
  /// \param IntermediateDirs On success, contains the set of directories
  /// searched before finding \p File.
  KnownHeader findHeaderInUmbrellaDirs(const FileEntry *File,
                    SmallVectorImpl<const DirectoryEntry *> &IntermediateDirs);

  /// \brief Given that \p File is not in the Headers map, look it up within
  /// umbrella directories and find or create a module for it.
  KnownHeader findOrCreateModuleForHeaderInUmbrellaDir(const FileEntry *File);

  /// \brief A convenience method to determine if \p File is (possibly nested)
  /// in an umbrella directory.
  bool isHeaderInUmbrellaDirs(const FileEntry *File) {
    SmallVector<const DirectoryEntry *, 2> IntermediateDirs;
    return static_cast<bool>(findHeaderInUmbrellaDirs(File, IntermediateDirs));
  }

  Module *inferFrameworkModule(const DirectoryEntry *FrameworkDir,
                               Attributes Attrs, Module *Parent);

public:
  /// \brief Construct a new module map.
  ///
  /// \param SourceMgr The source manager used to find module files and headers.
  /// This source manager should be shared with the header-search mechanism,
  /// since they will refer to the same headers.
  ///
  /// \param Diags A diagnostic engine used for diagnostics.
  ///
  /// \param LangOpts Language options for this translation unit.
  ///
  /// \param Target The target for this translation unit.
  ModuleMap(SourceManager &SourceMgr, DiagnosticsEngine &Diags,
            const LangOptions &LangOpts, const TargetInfo *Target,
            HeaderSearch &HeaderInfo);

  /// \brief Destroy the module map.
  ///
  ~ModuleMap();

  /// \brief Set the target information.
  void setTarget(const TargetInfo &Target);

  /// \brief Set the directory that contains Clang-supplied include
  /// files, such as our stdarg.h or tgmath.h.
  void setBuiltinIncludeDir(const DirectoryEntry *Dir) {
    BuiltinIncludeDir = Dir;
  }

  /// \brief Add a module map callback.
  void addModuleMapCallbacks(std::unique_ptr<ModuleMapCallbacks> Callback) {
    Callbacks.push_back(std::move(Callback));
  }

  /// \brief Retrieve the module that owns the given header file, if any.
  ///
  /// \param File The header file that is likely to be included.
  ///
  /// \param AllowTextual If \c true and \p File is a textual header, return
  /// its owning module. Otherwise, no KnownHeader will be returned if the
  /// file is only known as a textual header.
  ///
  /// \returns The module KnownHeader, which provides the module that owns the
  /// given header file.  The KnownHeader is default constructed to indicate
  /// that no module owns this header file.
  KnownHeader findModuleForHeader(const FileEntry *File,
                                  bool AllowTextual = false);

  /// \brief Retrieve all the modules that contain the given header file. This
  /// may not include umbrella modules, nor information from external sources,
  /// if they have not yet been inferred / loaded.
  ///
  /// Typically, \ref findModuleForHeader should be used instead, as it picks
  /// the preferred module for the header.
  ArrayRef<KnownHeader> findAllModulesForHeader(const FileEntry *File) const;

  /// \brief Reports errors if a module must not include a specific file.
  ///
  /// \param RequestingModule The module including a file.
  ///
  /// \param RequestingModuleIsModuleInterface \c true if the inclusion is in
  ///        the interface of RequestingModule, \c false if it's in the
  ///        implementation of RequestingModule. Value is ignored and
  ///        meaningless if RequestingModule is nullptr.
  ///
  /// \param FilenameLoc The location of the inclusion's filename.
  ///
  /// \param Filename The included filename as written.
  ///
  /// \param File The included file.
  void diagnoseHeaderInclusion(Module *RequestingModule,
                               bool RequestingModuleIsModuleInterface,
                               SourceLocation FilenameLoc, StringRef Filename,
                               const FileEntry *File);

  /// \brief Determine whether the given header is part of a module
  /// marked 'unavailable'.
  bool isHeaderInUnavailableModule(const FileEntry *Header) const;

  /// \brief Determine whether the given header is unavailable as part
  /// of the specified module.
  bool isHeaderUnavailableInModule(const FileEntry *Header,
                                   const Module *RequestingModule) const;

  /// \brief Retrieve a module with the given name.
  ///
  /// \param Name The name of the module to look up.
  ///
  /// \returns The named module, if known; otherwise, returns null.
  Module *findModule(StringRef Name) const;

  /// \brief Retrieve a module with the given name using lexical name lookup,
  /// starting at the given context.
  ///
  /// \param Name The name of the module to look up.
  ///
  /// \param Context The module context, from which we will perform lexical
  /// name lookup.
  ///
  /// \returns The named module, if known; otherwise, returns null.
  Module *lookupModuleUnqualified(StringRef Name, Module *Context) const;

  /// \brief Retrieve a module with the given name within the given context,
  /// using direct (qualified) name lookup.
  ///
  /// \param Name The name of the module to look up.
  /// 
  /// \param Context The module for which we will look for a submodule. If
  /// null, we will look for a top-level module.
  ///
  /// \returns The named submodule, if known; otherwose, returns null.
  Module *lookupModuleQualified(StringRef Name, Module *Context) const;
  
  /// \brief Find a new module or submodule, or create it if it does not already
  /// exist.
  ///
  /// \param Name The name of the module to find or create.
  ///
  /// \param Parent The module that will act as the parent of this submodule,
  /// or NULL to indicate that this is a top-level module.
  ///
  /// \param IsFramework Whether this is a framework module.
  ///
  /// \param IsExplicit Whether this is an explicit submodule.
  ///
  /// \returns The found or newly-created module, along with a boolean value
  /// that will be true if the module is newly-created.
  std::pair<Module *, bool> findOrCreateModule(StringRef Name, Module *Parent,
                                               bool IsFramework,
                                               bool IsExplicit);

  /// \brief Create a new module for a C++ Modules TS module interface unit.
  /// The module must not already exist, and will be configured for the current
  /// compilation.
  ///
  /// Note that this also sets the current module to the newly-created module.
  ///
  /// \returns The newly-created module.
  Module *createModuleForInterfaceUnit(SourceLocation Loc, StringRef Name);

  /// \brief Infer the contents of a framework module map from the given
  /// framework directory.
  Module *inferFrameworkModule(const DirectoryEntry *FrameworkDir,
                               bool IsSystem, Module *Parent);

  /// \brief Create a new top-level module that is shadowed by
  /// \p ShadowingModule.
  Module *createShadowedModule(StringRef Name, bool IsFramework,
                               Module *ShadowingModule);

  /// \brief Creates a new declaration scope for module names, allowing
  /// previously defined modules to shadow definitions from the new scope.
  ///
  /// \note Module names from earlier scopes will shadow names from the new
  /// scope, which is the opposite of how shadowing works for variables.
  void finishModuleDeclarationScope() { CurrentModuleScopeID += 1; }

  bool mayShadowNewModule(Module *ExistingModule) {
    assert(!ExistingModule->Parent && "expected top-level module");
    assert(ModuleScopeIDs.count(ExistingModule) && "unknown module");
    return ModuleScopeIDs[ExistingModule] < CurrentModuleScopeID;
  }

  /// \brief Retrieve the module map file containing the definition of the given
  /// module.
  ///
  /// \param Module The module whose module map file will be returned, if known.
  ///
  /// \returns The file entry for the module map file containing the given
  /// module, or NULL if the module definition was inferred.
  const FileEntry *getContainingModuleMapFile(const Module *Module) const;

  /// \brief Get the module map file that (along with the module name) uniquely
  /// identifies this module.
  ///
  /// The particular module that \c Name refers to may depend on how the module
  /// was found in header search. However, the combination of \c Name and
  /// this module map will be globally unique for top-level modules. In the case
  /// of inferred modules, returns the module map that allowed the inference
  /// (e.g. contained 'module *'). Otherwise, returns
  /// getContainingModuleMapFile().
  const FileEntry *getModuleMapFileForUniquing(const Module *M) const;

  void setInferredModuleAllowedBy(Module *M, const FileEntry *ModuleMap);

  /// \brief Get any module map files other than getModuleMapFileForUniquing(M)
  /// that define submodules of a top-level module \p M. This is cheaper than
  /// getting the module map file for each submodule individually, since the
  /// expected number of results is very small.
  AdditionalModMapsSet *getAdditionalModuleMapFiles(const Module *M) {
    auto I = AdditionalModMaps.find(M);
    if (I == AdditionalModMaps.end())
      return nullptr;
    return &I->second;
  }

  void addAdditionalModuleMapFile(const Module *M, const FileEntry *ModuleMap) {
    AdditionalModMaps[M].insert(ModuleMap);
  }

  /// \brief Resolve all of the unresolved exports in the given module.
  ///
  /// \param Mod The module whose exports should be resolved.
  ///
  /// \param Complain Whether to emit diagnostics for failures.
  ///
  /// \returns true if any errors were encountered while resolving exports,
  /// false otherwise.
  bool resolveExports(Module *Mod, bool Complain);

  /// \brief Resolve all of the unresolved uses in the given module.
  ///
  /// \param Mod The module whose uses should be resolved.
  ///
  /// \param Complain Whether to emit diagnostics for failures.
  ///
  /// \returns true if any errors were encountered while resolving uses,
  /// false otherwise.
  bool resolveUses(Module *Mod, bool Complain);

  /// \brief Resolve all of the unresolved conflicts in the given module.
  ///
  /// \param Mod The module whose conflicts should be resolved.
  ///
  /// \param Complain Whether to emit diagnostics for failures.
  ///
  /// \returns true if any errors were encountered while resolving conflicts,
  /// false otherwise.
  bool resolveConflicts(Module *Mod, bool Complain);

  /// \brief Infers the (sub)module based on the given source location and
  /// source manager.
  ///
  /// \param Loc The location within the source that we are querying, along
  /// with its source manager.
  ///
  /// \returns The module that owns this source location, or null if no
  /// module owns this source location.
  Module *inferModuleFromLocation(FullSourceLoc Loc);
  
  /// \brief Sets the umbrella header of the given module to the given
  /// header.
  void setUmbrellaHeader(Module *Mod, const FileEntry *UmbrellaHeader,
                         Twine NameAsWritten);

  /// \brief Sets the umbrella directory of the given module to the given
  /// directory.
  void setUmbrellaDir(Module *Mod, const DirectoryEntry *UmbrellaDir,
                      Twine NameAsWritten);

  /// \brief Adds this header to the given module.
  /// \param Role The role of the header wrt the module.
  void addHeader(Module *Mod, Module::Header Header,
                 ModuleHeaderRole Role, bool Imported = false);

  /// \brief Marks this header as being excluded from the given module.
  void excludeHeader(Module *Mod, Module::Header Header);

  /// \brief Parse the given module map file, and record any modules we 
  /// encounter.
  ///
  /// \param File The file to be parsed.
  ///
  /// \param IsSystem Whether this module map file is in a system header
  /// directory, and therefore should be considered a system module.
  ///
  /// \param HomeDir The directory in which relative paths within this module
  ///        map file will be resolved.
  ///
  /// \param ExternModuleLoc The location of the "extern module" declaration
  ///        that caused us to load this module map file, if any.
  ///
  /// \returns true if an error occurred, false otherwise.
  bool parseModuleMapFile(const FileEntry *File, bool IsSystem,
                          const DirectoryEntry *HomeDir,
                          SourceLocation ExternModuleLoc = SourceLocation());
    
  /// \brief Dump the contents of the module map, for debugging purposes.
  void dump();
  
  typedef llvm::StringMap<Module *>::const_iterator module_iterator;
  module_iterator module_begin() const { return Modules.begin(); }
  module_iterator module_end()   const { return Modules.end(); }
};
  
}
#endif<|MERGE_RESOLUTION|>--- conflicted
+++ resolved
@@ -192,14 +192,12 @@
     /// \brief Whether this is an exhaustive set of configuration macros.
     unsigned IsExhaustive : 1;
 
-<<<<<<< HEAD
     /// \brief Whether this is a module who has its swift_names inferred.
     unsigned IsSwiftInferImportAsMember : 1;
-=======
+
     /// \brief Whether files in this module can only include non-modular headers
     /// and headers from used modules.
     unsigned NoUndeclaredIncludes : 1;
->>>>>>> fdc43f78
   };
 
   /// \brief A directory for which framework modules can be inferred.
