//==--- DiagnosticDriverKinds.td - libdriver diagnostics ------------------===//
//
//                     The LLVM Compiler Infrastructure
//
// This file is distributed under the University of Illinois Open Source
// License. See LICENSE.TXT for details.
//
//===----------------------------------------------------------------------===//

let Component = "Driver" in {

def err_drv_no_such_file : Error<"no such file or directory: '%0'">;
def err_drv_unsupported_opt : Error<"unsupported option '%0'">;
def err_drv_unsupported_opt_with_suggestion
  : Error<"unsupported option '%0', did you mean '%1'?">;
def err_drv_unsupported_opt_for_target : Error<
  "unsupported option '%0' for target '%1'">;
def err_drv_unsupported_option_argument : Error<
  "unsupported argument '%1' to option '%0'">;
def err_drv_unknown_stdin_type : Error<
  "-E or -x required when input is from standard input">;
def err_drv_unknown_stdin_type_clang_cl : Error<
  "use /Tc or /Tp to set input type for standard input">;
def err_drv_unknown_language : Error<"language not recognized: '%0'">;
def err_drv_invalid_arch_name : Error<
  "invalid arch name '%0'">;
def err_drv_invalid_riscv_arch_name : Error<
  "invalid arch name '%0', %1">;
def err_drv_invalid_riscv_ext_arch_name : Error<
  "invalid arch name '%0', %1 '%2'">;
def err_drv_cuda_bad_gpu_arch : Error<"Unsupported CUDA gpu architecture: %0">;
def err_drv_no_cuda_installation : Error<
  "cannot find CUDA installation.  Provide its path via --cuda-path, or pass "
  "-nocudainc to build without CUDA includes.">;
def err_drv_no_cuda_libdevice : Error<
  "cannot find libdevice for %0. Provide path to different CUDA installation "
  "via --cuda-path, or pass -nocudalib to build without linking with libdevice.">;
def err_drv_cuda_version_unsupported : Error<
  "GPU arch %0 is supported by CUDA versions between %1 and %2 (inclusive), "
  "but installation at %3 is %4.  Use --cuda-path to specify a different CUDA "
  "install, pass a different GPU arch with --cuda-gpu-arch, or pass "
  "--no-cuda-version-check.">;
def err_drv_cuda_host_arch : Error<"unsupported architecture '%0' for host compilation.">;
def err_drv_mix_cuda_hip : Error<"Mixed Cuda and HIP compilation is not supported.">;
def err_drv_invalid_thread_model_for_target : Error<
  "invalid thread model '%0' in '%1' for this target">;
def err_drv_invalid_linker_name : Error<
  "invalid linker name in argument '%0'">;
def err_drv_invalid_pgo_instrumentor : Error<
  "invalid PGO instrumentor in argument '%0'">;
def err_drv_invalid_rtlib_name : Error<
  "invalid runtime library name in argument '%0'">;
def err_drv_unsupported_rtlib_for_platform : Error<
  "unsupported runtime library '%0' for platform '%1'">;
def err_drv_invalid_stdlib_name : Error<
  "invalid library name in argument '%0'">;
def err_drv_invalid_output_with_multiple_archs : Error<
  "cannot use '%0' output with multiple -arch options">;
def err_drv_no_input_files : Error<"no input files">;
def err_drv_use_of_Z_option : Error<
  "unsupported use of internal gcc -Z option '%0'">;
def err_drv_output_argument_with_multiple_files : Error<
  "cannot specify -o when generating multiple output files">;
def err_drv_out_file_argument_with_multiple_sources : Error<
  "cannot specify '%0%1' when compiling multiple source files">;
def err_no_external_assembler : Error<
  "there is no external assembler that can be used on this platform">;
def err_drv_unable_to_remove_file : Error<
  "unable to remove file: %0">;
def err_drv_command_failure : Error<
  "unable to execute command: %0">;
def err_drv_invalid_darwin_version : Error<
  "invalid Darwin version number: %0">;
def err_drv_missing_argument : Error<
  "argument to '%0' is missing (expected %1 value%s1)">;
def err_drv_invalid_Xarch_argument_with_args : Error<
  "invalid Xarch argument: '%0', options requiring arguments are unsupported">;
def err_drv_invalid_Xarch_argument_isdriver : Error<
  "invalid Xarch argument: '%0', cannot change driver behavior inside Xarch argument">;
def err_drv_Xopenmp_target_missing_triple : Error<
  "cannot deduce implicit triple value for -Xopenmp-target, specify triple using -Xopenmp-target=<triple>">;
def err_drv_invalid_Xopenmp_target_with_args : Error<
  "invalid -Xopenmp-target argument: '%0', options requiring arguments are unsupported">;
def err_drv_argument_only_allowed_with : Error<
  "invalid argument '%0' only allowed with '%1'">;
def err_drv_argument_not_allowed_with : Error<
  "invalid argument '%0' not allowed with '%1'">;
def err_drv_invalid_version_number : Error<
  "invalid version number in '%0'">;
def err_drv_no_linker_llvm_support : Error<
  "'%0': unable to pass LLVM bit-code files to linker">;
def err_drv_no_ast_support : Error<
  "'%0': unable to use AST files with this tool">;
def err_drv_no_module_support : Error<
  "'%0': unable to use module files with this tool">;
def err_drv_clang_unsupported : Error<
  "the clang compiler does not support '%0'">;
def err_drv_clang_unsupported_opt_cxx_darwin_i386 : Error<
  "the clang compiler does not support '%0' for C++ on Darwin/i386">;
def err_drv_clang_unsupported_opt_faltivec : Error<
  "the clang compiler does not support '%0', %1">;
def err_drv_command_failed : Error<
  "%0 command failed with exit code %1 (use -v to see invocation)">;
def err_drv_compilationdatabase : Error<
  "compilation database '%0' could not be opened: %1">;
def err_drv_command_signalled : Error<
  "%0 command failed due to signal (use -v to see invocation)">;
def err_drv_force_crash : Error<
  "failing because %select{environment variable 'FORCE_CLANG_DIAGNOSTICS_CRASH' is set|'-gen-reproducer' is used}0">;
def err_drv_invalid_mfloat_abi : Error<
  "invalid float ABI '%0'">;
def err_drv_invalid_mtp : Error<
  "invalid thread pointer reading mode '%0'">;
def err_drv_missing_arg_mtp : Error<
  "missing argument to '%0'">;
def err_drv_invalid_libcxx_deployment : Error<
  "invalid deployment target for -stdlib=libc++ (requires %0 or later)">;
def err_drv_invalid_argument_to_fdebug_prefix_map : Error<
  "invalid argument '%0' to -fdebug-prefix-map">;
def err_drv_malformed_sanitizer_blacklist : Error<
  "malformed sanitizer blacklist: '%0'">;
def err_drv_duplicate_config : Error<
  "no more than one option '--config' is allowed">;
def err_drv_config_file_not_exist : Error<
  "configuration file '%0' does not exist">;
def err_drv_config_file_not_found : Error<
  "configuration file '%0' cannot be found">;
def note_drv_config_file_searched_in : Note<
  "was searched for in the directory: %0">;
def err_drv_cannot_read_config_file : Error<
  "cannot read configuration file '%0'">;
def err_drv_nested_config_file: Error<
  "option '--config' is not allowed inside configuration file">;

def err_target_unsupported_arch
  : Error<"the target architecture '%0' is not supported by the target '%1'">;
def err_cpu_unsupported_isa
  : Error<"CPU '%0' does not support '%1' execution mode">;
def err_arch_unsupported_isa
  : Error<"Architecture '%0' does not support '%1' execution mode">;

def err_drv_I_dash_not_supported : Error<
  "'%0' not supported, please use -iquote instead">;
def err_drv_unknown_argument : Error<"unknown argument: '%0'">;
def err_drv_unknown_argument_with_suggestion
  : Error<"unknown argument '%0', did you mean '%1'?">;
def warn_drv_unknown_argument_clang_cl : Warning<
  "unknown argument ignored in clang-cl: '%0'">,
  InGroup<UnknownArgument>;
def warn_drv_unknown_argument_clang_cl_with_suggestion : Warning<
  "unknown argument ignored in clang-cl '%0' (did you mean '%1'?)">,
  InGroup<UnknownArgument>;

def warn_drv_ycyu_no_arg_clang_cl : Warning<
  "support for '%0' without a filename not implemented yet; flag ignored">,
  InGroup<ClangClPch>;
def warn_drv_ycyu_different_arg_clang_cl : Warning<
  "support for '/Yc' and '/Yu' with different filenames not implemented yet; flags ignored">,
  InGroup<ClangClPch>;
def warn_drv_ycyu_no_fi_arg_clang_cl : Warning<
  "support for '%0' without a corresponding /FI flag not implemented yet; flag ignored">,
  InGroup<ClangClPch>;
def warn_drv_yc_multiple_inputs_clang_cl : Warning<
  "support for '/Yc' with more than one source file not implemented yet; flag ignored">,
  InGroup<ClangClPch>;

def err_drv_invalid_value : Error<"invalid value '%1' in '%0'">;
def err_drv_invalid_int_value : Error<"invalid integral value '%1' in '%0'">;
def err_drv_invalid_remap_file : Error<
    "invalid option '%0' not of the form <from-file>;<to-file>">;
def err_drv_invalid_gcc_output_type : Error<
    "invalid output type '%0' for use with gcc tool">;
def err_drv_cc_print_options_failure : Error<
    "unable to open CC_PRINT_OPTIONS file: %0">;
def err_drv_lto_without_lld : Error<"LTO requires -fuse-ld=lld">;
def err_drv_preamble_format : Error<
    "incorrect format for -preamble-bytes=N,END">;
def warn_invalid_ios_deployment_target : Warning<
  "invalid iOS deployment version '%0', iOS 10 is the maximum deployment "
  "target for 32-bit targets">, InGroup<InvalidIOSDeploymentTarget>,
  DefaultError;
def err_drv_conflicting_deployment_targets : Error<
  "conflicting deployment targets, both '%0' and '%1' are present in environment">;
def err_arc_unsupported_on_runtime : Error<
  "-fobjc-arc is not supported on platforms using the legacy runtime">;
def err_arc_unsupported_on_toolchain : Error< // feel free to generalize this
  "-fobjc-arc is not supported on versions of OS X prior to 10.6">;
def err_objc_weak_with_gc : Error<
  "-fobjc-weak is not supported in Objective-C garbage collection">;
def err_objc_weak_unsupported : Error<
  "-fobjc-weak is not supported on the current deployment target">;
def err_drv_mg_requires_m_or_mm : Error<
  "option '-MG' requires '-M' or '-MM'">;
def err_drv_unknown_objc_runtime : Error<
  "unknown or ill-formed Objective-C runtime '%0'">;
def err_drv_gnustep_objc_runtime_incompatible_binary : Error<
  "GNUstep Objective-C runtime version %0 incompatible with target binary format">;
def err_drv_emit_llvm_link : Error<
   "-emit-llvm cannot be used when linking">;
def err_drv_optimization_remark_pattern : Error<
  "%0 in '%1'">;
def err_drv_no_neon_modifier : Error<"[no]neon is not accepted as modifier, please use [no]simd instead">;
def err_drv_invalid_omp_target : Error<"OpenMP target is invalid: '%0'">;
def err_drv_omp_host_ir_file_not_found : Error<
  "The provided host compiler IR file '%0' is required to generate code for OpenMP target regions but cannot be found.">;
def err_drv_omp_host_target_not_supported : Error<
  "The target '%0' is not a supported OpenMP host target.">;
def err_drv_expecting_fopenmp_with_fopenmp_targets : Error<
  "The option -fopenmp-targets must be used in conjunction with a -fopenmp option compatible with offloading, please use -fopenmp=libomp or -fopenmp=libiomp5.">;
def warn_drv_omp_offload_target_duplicate : Warning<
  "The OpenMP offloading target '%0' is similar to target '%1' already specified - will be ignored.">, 
  InGroup<OpenMPTarget>;
def warn_drv_omp_offload_target_missingbcruntime : Warning<
  "No library '%0' found in the default clang lib directory or in LIBRARY_PATH. Expect degraded performance due to no inlining of runtime functions on target devices.">,
  InGroup<OpenMPTarget>;
def err_drv_bitcode_unsupported_on_toolchain : Error<
  "-fembed-bitcode is not supported on versions of iOS prior to 6.0">;

def warn_O4_is_O3 : Warning<"-O4 is equivalent to -O3">, InGroup<Deprecated>;
def warn_drv_optimization_value : Warning<"optimization level '%0' is not supported; using '%1%2' instead">,
  InGroup<InvalidCommandLineArgument>;
def warn_ignored_gcc_optimization : Warning<"optimization flag '%0' is not supported">,
  InGroup<IgnoredOptimizationArgument>;
def warn_ignored_clang_option : Warning<"the flag '%0' has been deprecated and will be ignored">,
  InGroup<UnusedCommandLineArgument>;
def warn_drv_unsupported_opt_for_target : Warning<
  "optimization flag '%0' is not supported for target '%1'">,
  InGroup<IgnoredOptimizationArgument>;
def warn_c_kext : Warning<
  "ignoring -fapple-kext which is valid for C++ and Objective-C++ only">;
def warn_drv_input_file_unused : Warning<
  "%0: '%1' input unused%select{ when '%3' is present|}2">,
  InGroup<UnusedCommandLineArgument>;
def warn_drv_input_file_unused_by_cpp : Warning<
  "%0: '%1' input unused in cpp mode">,
  InGroup<UnusedCommandLineArgument>;
def warn_drv_preprocessed_input_file_unused : Warning<
  "%0: previously preprocessed input%select{ unused when '%2' is present|}1">,
  InGroup<UnusedCommandLineArgument>;
def warn_drv_unused_argument : Warning<
  "argument unused during compilation: '%0'">,
  InGroup<UnusedCommandLineArgument>;
def warn_drv_empty_joined_argument : Warning<
  "joined argument expects additional value: '%0'">,
  InGroup<UnusedCommandLineArgument>;
def warn_drv_diagnostics_hotness_requires_pgo : Warning<
  "argument '%0' requires profile-guided optimization information">,
  InGroup<UnusedCommandLineArgument>;
def warn_drv_clang_unsupported : Warning<
  "the clang compiler does not support '%0'">;
def warn_drv_deprecated_arg : Warning<
  "argument '%0' is deprecated, use '%1' instead">, InGroup<Deprecated>;
def warn_drv_assuming_mfloat_abi_is : Warning<
  "unknown platform, assuming -mfloat-abi=%0">;
def warn_ignoring_ftabstop_value : Warning<
  "ignoring invalid -ftabstop value '%0', using default value %1">;
def warn_drv_overriding_flag_option : Warning<
  "overriding '%0' option with '%1'">,
  InGroup<DiagGroup<"overriding-t-option">>;
def warn_drv_treating_input_as_cxx : Warning<
  "treating '%0' input as '%1' when in C++ mode, this behavior is deprecated">,
  InGroup<Deprecated>;
def warn_drv_pch_not_first_include : Warning<
  "precompiled header '%0' was ignored because '%1' is not first '-include'">;
def warn_missing_sysroot : Warning<"no such sysroot directory: '%0'">,
  InGroup<DiagGroup<"missing-sysroot">>;
def warn_incompatible_sysroot : Warning<"using sysroot for '%0' but targeting '%1'">,
  InGroup<DiagGroup<"incompatible-sysroot">>;
def warn_debug_compression_unavailable : Warning<"cannot compress debug sections (zlib not installed)">,
  InGroup<DiagGroup<"debug-compression-unavailable">>;
def warn_drv_disabling_vptr_no_rtti_default : Warning<
  "implicitly disabling vptr sanitizer because rtti wasn't enabled">,
  InGroup<AutoDisableVptrSanitizer>;
def warn_drv_object_size_disabled_O0 : Warning<
  "the object size sanitizer has no effect at -O0, but is explicitly enabled: %0">,
  InGroup<InvalidCommandLineArgument>, DefaultWarnNoWerror;

def note_drv_command_failed_diag_msg : Note<
  "diagnostic msg: %0">;
def note_drv_t_option_is_global : Note<
  "The last /TC or /TP option takes precedence over earlier instances">;
def note_drv_address_sanitizer_debug_runtime : Note<
  "AddressSanitizer doesn't support linking with debug runtime libraries yet">;
def note_drv_use_standard : Note<"use '%0'"
  "%select{| or '%3'|, '%3', or '%4'|, '%3', '%4', or '%5'}2 "
  "for '%1' standard">;

def err_analyzer_config_no_value : Error<
  "analyzer-config option '%0' has a key but no value">;
def err_analyzer_config_multiple_values : Error<
  "analyzer-config option '%0' should contain only one '='">;

def err_drv_invalid_hvx_length : Error<
  "-mhvx-length is not supported without a -mhvx/-mhvx= flag">;
def warn_drv_vectorize_needs_hvx : Warning<
  "auto-vectorization requires HVX, use -mhvx to enable it">,
  InGroup<OptionIgnored>;

def err_drv_modules_validate_once_requires_timestamp : Error<
  "option '-fmodules-validate-once-per-build-session' requires "
  "'-fbuild-session-timestamp=<seconds since Epoch>' or '-fbuild-session-file=<file>'">;

def err_test_module_file_extension_format : Error<
  "-ftest-module-file-extension argument '%0' is not of the required form "
  "'blockname:major:minor:hashed:user info'">;

def warn_drv_invoking_fallback : Warning<"falling back to %0">,
  InGroup<Fallback>;

def warn_slash_u_filename : Warning<"'/U%0' treated as the '/U' option">,
  InGroup<DiagGroup<"slash-u-filename">>;
def note_use_dashdash : Note<"Use '--' to treat subsequent arguments as filenames">;

def err_drv_ropi_rwpi_incompatible_with_pic : Error<
  "embedded and GOT-based position independence are incompatible">;
def err_drv_ropi_incompatible_with_cxx : Error<
  "ROPI is not compatible with c++">;

def warn_target_unsupported_nan2008 : Warning<
  "ignoring '-mnan=2008' option because the '%0' architecture does not support it">,
  InGroup<UnsupportedNan>;
def warn_target_unsupported_nanlegacy : Warning<
  "ignoring '-mnan=legacy' option because the '%0' architecture does not support it">,
  InGroup<UnsupportedNan>;
def warn_target_unsupported_abslegacy : Warning<
  "ignoring '-mabs=legacy' option because the '%0' architecture does not support it">,
  InGroup<UnsupportedAbs>;
def warn_target_unsupported_abs2008 : Warning<
  "ignoring '-mabs=2008' option because the '%0' architecture does not support it">,
  InGroup<UnsupportedAbs>;
def warn_target_unsupported_compact_branches : Warning<
  "ignoring '-mcompact-branches=' option because the '%0' architecture does not"
  " support it">, InGroup<UnsupportedCB>;
def warn_drv_unsupported_gpopt : Warning<
  "ignoring '-mgpopt' option as it cannot be used with %select{|the implicit"
  " usage of }0-mabicalls">,
  InGroup<UnsupportedGPOpt>;
def warn_drv_unsupported_longcalls : Warning<
  "ignoring '-mlong-calls' option as it is not currently supported with "
  "%select{|the implicit usage of }0-mabicalls">,
  InGroup<OptionIgnored>;
def warn_drv_unsupported_pic_with_mabicalls : Warning<
  "ignoring '%0' option as it cannot be used with "
  "%select{implicit usage of|}1 -mabicalls and the N64 ABI">,
  InGroup<OptionIgnored>;
def err_drv_unsupported_noabicalls_pic : Error<
  "position-independent code requires ‘-mabicalls’">;
def err_drv_unsupported_indirect_jump_opt : Error<
  "'-mindirect-jump=%0' is unsupported with the '%1' architecture">;
def err_drv_unknown_indirect_jump_opt : Error<
  "unknown '-mindirect-jump=' option '%0'">;

def warn_drv_unable_to_find_directory_expected : Warning<
  "unable to find %0 directory, expected to be in '%1'">,
  InGroup<InvalidOrNonExistentDirectory>, DefaultIgnore;

def warn_drv_ps4_force_pic : Warning<
  "option '%0' was ignored by the PS4 toolchain, using '-fPIC'">,
  InGroup<OptionIgnored>;

def warn_drv_ps4_sdk_dir : Warning<
  "environment variable SCE_ORBIS_SDK_DIR is set, but points to invalid or nonexistent directory '%0'">,
  InGroup<InvalidOrNonExistentDirectory>;

def err_drv_unsupported_linker : Error<"unsupported value '%0' for -linker option">;
def err_drv_defsym_invalid_format : Error<"defsym must be of the form: sym=value: %0">;
def err_drv_defsym_invalid_symval : Error<"Value is not an integer: %0">;
def warn_drv_msvc_not_found : Warning<
  "unable to find a Visual Studio installation; "
  "try running Clang from a developer command prompt">,
  InGroup<DiagGroup<"msvc-not-found">>;

def warn_drv_fine_grained_bitfield_accesses_ignored : Warning<
  "option '-ffine-grained-bitfield-accesses' cannot be enabled together with a sanitizer; flag ignored">,
  InGroup<OptionIgnored>;

def note_drv_verify_prefix_spelling : Note<
  "-verify prefixes must start with a letter and contain only alphanumeric"
  " characters, hyphens, and underscores">;

def warn_drv_experimental_isel_incomplete : Warning<
  "-fexperimental-isel support for the '%0' architecture is incomplete">,
  InGroup<ExperimentalISel>;

def warn_drv_experimental_isel_incomplete_opt : Warning<
  "-fexperimental-isel support is incomplete for this architecture at the current optimization level">,
  InGroup<ExperimentalISel>;
<<<<<<< HEAD

def warn_drv_moutline_unsupported_opt : Warning<
  "The '%0' architecture does not support -moutline; flag ignored">,
  InGroup<OptionIgnored>;
=======
>>>>>>> 793912eb
}<|MERGE_RESOLUTION|>--- conflicted
+++ resolved
@@ -11,8 +11,6 @@
 
 def err_drv_no_such_file : Error<"no such file or directory: '%0'">;
 def err_drv_unsupported_opt : Error<"unsupported option '%0'">;
-def err_drv_unsupported_opt_with_suggestion
-  : Error<"unsupported option '%0', did you mean '%1'?">;
 def err_drv_unsupported_opt_for_target : Error<
   "unsupported option '%0' for target '%1'">;
 def err_drv_unsupported_option_argument : Error<
@@ -24,10 +22,6 @@
 def err_drv_unknown_language : Error<"language not recognized: '%0'">;
 def err_drv_invalid_arch_name : Error<
   "invalid arch name '%0'">;
-def err_drv_invalid_riscv_arch_name : Error<
-  "invalid arch name '%0', %1">;
-def err_drv_invalid_riscv_ext_arch_name : Error<
-  "invalid arch name '%0', %1 '%2'">;
 def err_drv_cuda_bad_gpu_arch : Error<"Unsupported CUDA gpu architecture: %0">;
 def err_drv_no_cuda_installation : Error<
   "cannot find CUDA installation.  Provide its path via --cuda-path, or pass "
@@ -40,8 +34,7 @@
   "but installation at %3 is %4.  Use --cuda-path to specify a different CUDA "
   "install, pass a different GPU arch with --cuda-gpu-arch, or pass "
   "--no-cuda-version-check.">;
-def err_drv_cuda_host_arch : Error<"unsupported architecture '%0' for host compilation.">;
-def err_drv_mix_cuda_hip : Error<"Mixed Cuda and HIP compilation is not supported.">;
+def err_drv_cuda_nvptx_host : Error<"unsupported use of NVPTX for host compilation.">;
 def err_drv_invalid_thread_model_for_target : Error<
   "invalid thread model '%0' in '%1' for this target">;
 def err_drv_invalid_linker_name : Error<
@@ -142,13 +135,8 @@
 def err_drv_I_dash_not_supported : Error<
   "'%0' not supported, please use -iquote instead">;
 def err_drv_unknown_argument : Error<"unknown argument: '%0'">;
-def err_drv_unknown_argument_with_suggestion
-  : Error<"unknown argument '%0', did you mean '%1'?">;
 def warn_drv_unknown_argument_clang_cl : Warning<
   "unknown argument ignored in clang-cl: '%0'">,
-  InGroup<UnknownArgument>;
-def warn_drv_unknown_argument_clang_cl_with_suggestion : Warning<
-  "unknown argument ignored in clang-cl '%0' (did you mean '%1'?)">,
   InGroup<UnknownArgument>;
 
 def warn_drv_ycyu_no_arg_clang_cl : Warning<
@@ -193,8 +181,6 @@
   "option '-MG' requires '-M' or '-MM'">;
 def err_drv_unknown_objc_runtime : Error<
   "unknown or ill-formed Objective-C runtime '%0'">;
-def err_drv_gnustep_objc_runtime_incompatible_binary : Error<
-  "GNUstep Objective-C runtime version %0 incompatible with target binary format">;
 def err_drv_emit_llvm_link : Error<
    "-emit-llvm cannot be used when linking">;
 def err_drv_optimization_remark_pattern : Error<
@@ -209,9 +195,6 @@
   "The option -fopenmp-targets must be used in conjunction with a -fopenmp option compatible with offloading, please use -fopenmp=libomp or -fopenmp=libiomp5.">;
 def warn_drv_omp_offload_target_duplicate : Warning<
   "The OpenMP offloading target '%0' is similar to target '%1' already specified - will be ignored.">, 
-  InGroup<OpenMPTarget>;
-def warn_drv_omp_offload_target_missingbcruntime : Warning<
-  "No library '%0' found in the default clang lib directory or in LIBRARY_PATH. Expect degraded performance due to no inlining of runtime functions on target devices.">,
   InGroup<OpenMPTarget>;
 def err_drv_bitcode_unsupported_on_toolchain : Error<
   "-fembed-bitcode is not supported on versions of iOS prior to 6.0">;
@@ -268,12 +251,15 @@
   InGroup<DiagGroup<"incompatible-sysroot">>;
 def warn_debug_compression_unavailable : Warning<"cannot compress debug sections (zlib not installed)">,
   InGroup<DiagGroup<"debug-compression-unavailable">>;
+def warn_drv_enabling_rtti_with_exceptions : Warning<
+  "implicitly enabling rtti for exception handling">,
+  InGroup<DiagGroup<"rtti-for-exceptions">>;
 def warn_drv_disabling_vptr_no_rtti_default : Warning<
   "implicitly disabling vptr sanitizer because rtti wasn't enabled">,
   InGroup<AutoDisableVptrSanitizer>;
 def warn_drv_object_size_disabled_O0 : Warning<
   "the object size sanitizer has no effect at -O0, but is explicitly enabled: %0">,
-  InGroup<InvalidCommandLineArgument>, DefaultWarnNoWerror;
+  InGroup<InvalidCommandLineArgument>;
 
 def note_drv_command_failed_diag_msg : Note<
   "diagnostic msg: %0">;
@@ -292,9 +278,6 @@
 
 def err_drv_invalid_hvx_length : Error<
   "-mhvx-length is not supported without a -mhvx/-mhvx= flag">;
-def warn_drv_vectorize_needs_hvx : Warning<
-  "auto-vectorization requires HVX, use -mhvx to enable it">,
-  InGroup<OptionIgnored>;
 
 def err_drv_modules_validate_once_requires_timestamp : Error<
   "option '-fmodules-validate-once-per-build-session' requires "
@@ -339,16 +322,10 @@
   "ignoring '-mlong-calls' option as it is not currently supported with "
   "%select{|the implicit usage of }0-mabicalls">,
   InGroup<OptionIgnored>;
-def warn_drv_unsupported_pic_with_mabicalls : Warning<
-  "ignoring '%0' option as it cannot be used with "
-  "%select{implicit usage of|}1 -mabicalls and the N64 ABI">,
+def warn_drv_unsupported_abicalls : Warning<
+  "ignoring '-mabicalls' option as it cannot be used with "
+  "non position-independent code and the N64 ABI">,
   InGroup<OptionIgnored>;
-def err_drv_unsupported_noabicalls_pic : Error<
-  "position-independent code requires ‘-mabicalls’">;
-def err_drv_unsupported_indirect_jump_opt : Error<
-  "'-mindirect-jump=%0' is unsupported with the '%1' architecture">;
-def err_drv_unknown_indirect_jump_opt : Error<
-  "unknown '-mindirect-jump=' option '%0'">;
 
 def warn_drv_unable_to_find_directory_expected : Warning<
   "unable to find %0 directory, expected to be in '%1'">,
@@ -385,11 +362,4 @@
 def warn_drv_experimental_isel_incomplete_opt : Warning<
   "-fexperimental-isel support is incomplete for this architecture at the current optimization level">,
   InGroup<ExperimentalISel>;
-<<<<<<< HEAD
-
-def warn_drv_moutline_unsupported_opt : Warning<
-  "The '%0' architecture does not support -moutline; flag ignored">,
-  InGroup<OptionIgnored>;
-=======
->>>>>>> 793912eb
 }